# Core Data migrations

This file documents changes in the data model. Please explain any changes to the
data model as well as any custom migrations.

## WordPress 75

<<<<<<< HEAD
- @frosty 2018-04-25
- `AccountSettings` added `tracksOptOut` property, used to store the user's current preference for opting out of analytics tracking.
=======
- @danielebogo 2018-04-23
- `ReaderSiteInfoSubscriptionPost` and `ReaderSiteInfoSubscriptionEmail` added to store site notifications subscription data.
- `ReaderSiteTopic` added `postSubscription` and `emailSubscription` properties as relationships to `ReaderSiteInfoSubscriptionPost` and `ReaderSiteInfoSubscriptionEmail`.
>>>>>>> 747011b2

## WordPress 74

- @sergioestevao 2018-04-18
- ``AbstractPost` added `featuredImage` a relationship to Media for the media featured in a post  and removed 'post_thumbnail' that used to store a Int with the mediaID information.

## WordPress 73

- @sergioestevao 2018-03-05
- ``Blog` added `quotaSpaceAllowed` and 'quotaSpaceUsed' that stores a Int64, long number with quota information for the site.

## WordPress 72

- @sergioestevao 2018-02-07
- ``Media` added `error` Transformable property that stores a NSError object that resulted from a failed import or upload.

## WordPress 71

- @elibud 2018-02-02
- `BlogSettings` added `jetpackLazyLoadImages` and `jetpackServeImagesFromOurServers` Bool properties.

## WordPress 70

- @koke 2018-01-16
- `BlogSettings` added `gmtOffset` Decimal property, and `timeZoneString` String property. Store the timezone settings.

## WordPress 69
- @ctarda 2017-11-27
- `PostTag` added `tagDescription`  string property and `postCount` integer property. Store an optional description and the number of posts a tag has been used in.

## WordPress 68
- @elibud 2017-12-12
- `BlogSettings` added the following string properties: `dateFormat`, `timeFormat`, `startOfWeek`, the following boolean properties `ampSupported`, `ampEnabled` and an int_32 `postsPerPage` property.

## WordPress 67
- @3vangelos 2017-09-26
- `Media` added `alt` string property. Stores the information for an html alt tag for images.

## WordPress 66
- @elibud 2017-08-17
- `BlogSettings` added the following Jetpack security settings properties:
    `jetpackMonitorEnabled`, `jetpackMonitorEmailNotifications`, `jetpackMonitorPushNotifications`,
    `jetpackBlockMaliciousLoginAttempts`, `jetpackSSOEnabled`, `jetpackSSOMatchAccountsByEmail`,
    `jetpackSSORequireTwoStepAuthentication` boolean, default `NO` and
    `jetpackLoginWhiteListedIPAddresses` string set property.

## WordPress 65
- @elibud 2017-08-02
- `Theme` added `themeUrl` string property.

## WordPress 64
- @elibud 2017-08-02
- `Theme` added `custom` boolean property. Default `NO`.

## WordPress 63
- @koke 2017-07-31
- `Role` added with `slug`, `name`, `blog`.
- `Blog` added `roles` relationship.

## WordPress 62
- @koke 2017-07-21
- `Blog` removed `jetpackAccount`
- `WPAccount` removed `jetpackBlogs`
- @koke 2017-07-19
- `Blog` added `userID` Int64 property. Stores the current user ID.

## WordPress 61
- @kurzee 2017-06-16
- `Media` added `localThumbnailIdentifier` string property. Stores the locally generated thumbnail identifier.

## WordPress 60
- @elibud 2017-05-31
- `BlogSettings` added `iconMediaID` int_32 property. Stores the mediaID of the site's icon.

## WordPress 59
- @kurzee 2017-05-04
- `MenuItem` added `classes` property.
- @elibud 2017-04-26
- `BasePost` added `suggested_slug` property.

## WordPress 58
- @elibud 2017-04-06
- `Blog` added `hasPaidPlan` boolean property. Default `NO`. Not optional.

## WordPress 57
- @kurzee 2017-03-16
- `Media` removed `orientation` property.
- `Media` removed `progress` property.

## WordPress 56
- @jleandroperez 2017-02-22
- `BasePost` removed `mt_text_more` property
- @koke 2017-02-10
- `Account` added `emailVerified` property.
- @elibud 2017-02-02
- `Post` added optional `disabledPublicizeConnections` transformable property.
- `Post` added optional `publicizeMessage` and `publicizeMessageID` string properties.

## WordPress 55
- @aerych 2016-12-21
- `ReaderPost` renamed `preserveForRestoration` to "inUse"
- `ReaderAbstractTopic` renamed `preserveForRestoration` to "inUse"

## WordPress 54
- @aerych 2016-12-08
- `ReaderPost` added `preserveForRestoration` boolean. Indexed. Default `NO`. Not optional.

## WordPress 53
- @jleandroperez 2016-10-27
- `Notification` added `notificationHash` property.
- @jleandroperez 2016-10-19
- `Notification` removed `simperiumKey` property.
- `Notification` removed `ghostData` property.
- `Notification` added `notificationId` property.
- Removed `Meta` entity.

## WordPress 52

- @koke 2016-09-28
- Added `ReaderTeamTopic` entity.

## WordPress 51
- @aerych 2016-08-12
- Added `algorithm` optional string field to `ReaderAbstractTopic`.
- Added `railcar` optional NSData field to `ReaderPost`.
- @aerych 2016-08-05
- Removed `ReaderSite` entity.
- @aerych 2016-07-19
- `ReaderAbstractTopic` added `preserveForRestoration` boolean. Indexed. Default `NO`. Not optional.

## WordPress 50

- @aerych 2016-06-24
- `ReaderSiteTopic` added `feedURL` string property
- @jleandroperez 2016-06-20
- `Person` added `creationDate` attribute.
- @jleandroperez 2016-06-21
- `Person` removed `isFollower` property.
- `Person` added `kind` Int16 attribute.
- @aerych 2016-06-09
- Moved `dateModified` property from `BasePost` to `AbstractPost`
- @aerych 2016-05-26
- Added `ReaderSearchSuggestion` entity. Represents a search in the reader.
- @aerych 2016-05-31
- Added `dateModified` property to `BasePost` model.
- @aerych 2016-05-23
- `ReaderPost` added `score`.
- `ReaderPost` added `sortRank`. It is not optional so the default of 0 is enforced.

## WordPress 49

- @frosty 2016-05-17
- Added `Domain` entity. Represents a domain belonging to a site.
- `Blog` added new relationship `domains`. An unordered set of `Domain`s for the blog.
- @jleandroperez 2016-05-13
- `Person` updated `siteID` to Int64.
- `Person` updated `userID` to Int64.
- `Person` added Boolean `isFollower`.
- @frosty 2016-05-12
- `Blog` added String `planTitle`.
- @aerych 2016-05-12
- Added `ReaderSearchTopic` entity. Represents a search in the reader.
- @jleandroperez 2016-05-04
 - `Person` added Int64 `linkedUserID`.
- @jleandroperez 2016-04-22
 - `Blog` added transformable `capabilities`.

## WordPress 48

- @sergioestevao 2016-04-05
 - `Media` added new integer attribute `postID` to store the post to where the media is attached to.
- @kurzee 2016-04-08
 - `Menu` changing `menuId` attribute to `menuID` as a int_32 number instead of string.
 - `MenuItem` changing `itemId` attribute to `itemID` as an int_32 number instead of string.
 - `MenuItem` changing `contentId` attribute to `contentID` as an int_64 number instead of string.
- @jleandroperez 2016-04-11
 - `AccountSettings` added new string `emailPendingAddress`. Whenever it's not nil, contains the new User's Email Address.
 - `AccountSettings` added new bool `emailPendingChange`. Indicates whether there's a pending Email change, or not.

## WordPress 47 (@kurzee 2016-03-07)

- `Post` added new string attribute `postType` to store the associated string type of a `Post` entity.
- Added `PostType` entity. Represents a post type and its info.
- `Blog` added new relationship `postTypes` to store `PostType` entities for a site.

## WordPress 46 (@aerych 2016-01-29)

- `BlogSettings` added string `sharingButtonStyle`. Stores style to use for sharing buttons.
- `BlogSettings` added string `sharingLabel`. Stores the text to show in the sharing label.
- `BlogSettings` added string `sharingTwitterName`. Stores the username used when sharing to Twitter.
- `BlogSettings` added bool `sharingCommentLikesEnabled`. Whether comments display a like button.
- `BlogSettings` added bool `sharingDisabledLikes`.  Whether posts display a like button.
- `BlogSettings` added bool `sharingDisabledReblogs`. Whether posts display a reblog button.
- `BlogSettings` added integer `languageID`. Stores the Blog's Language ID.
- Added `SharingButton` entity. Represents a buton for sharing content to a third-party service.
- `Blog` added new relationship `sharingButtons`. An unordered set of `ShareButton`s for the blog.

## WordPress 45 (@kurzee 2016-01-15)

- Added `Menu` entity. Encapsulates the data and relationships for customizing a site menu.
- Added `MenuItem` entity. Encapsulates the navigation item data belonging to a Menu.
- Added `MenuLocation` entity. Encapsulates a site/theme location that a Menu can occupy.
- Added `PostTag` entity. Encapsulates a site's tag taxonomy.
- `Blog` added new relationship called `menus`. Persisting associated Menus for a site.
- `Blog` added new relationship called `menuLocations`. Persists associated MenuLocations available for a site.
- `Blog` added new relationship called `tags`. Persisting associated PostTags for a site.
- `Blog` added new integer64 attribute `planID` to store a blog's current plan's product ID.

## WordPress 44 (@aerych 2016-01-11)

- Added `PublicizeService` entity. Represents third-party services available to Publicize
- Added `PublicizeConnection` entity. Represents a connection between a blog and a third-party Publicize service.
- `Blog` added a new relationship called `connections`. These are the PublicizeConnections for the blog.

## WordPress 43 (@aerych 2015-12-07)

- `ReaderPost` added new integer64 called `feedID` to store a post's feed ID if it exists.
- `ReaderPost` added new integer64 called `feedItemID` to store a post's feed item ID if it exists.

## (@koke 2015-11-23)

- Added new entity `AccountSettings`
- `Account` has now a new one-to-one relationship mapping to `AccountSettings`

#### (@alexcurylo 2015-11-26)

- `Theme` added new string attributes `author` and `authorUrl` to store a theme's author information  
- `Theme` added new boolean attribute `purchased` to store a premium theme's purchased status

## WordPress 42 (@jleandroperez 2015-11-06)

Changes to the data model:
- Added new entity: `BlogSettings`, to encapsulate all of the Blog Settings
- `Blog` has now a new one-to-one relationship mapping to  `BlogSettings`
- Migrated the attribute `Blog.blogName` over to `BlogSettings.name`
- Migrated the attribute `Blog.blogTagline` over to `BlogSettings.tagline`
- Migrated the attribute `Blog.defaultCategoryID` over to `BlogSettings.defaultCategoryID`
- Migrated the attribute `Blog.defaultPostFormat` over to `BlogSettings.defaultPostFormat`
- Migrated the attribute `Blog.geolocationEnabled` over to `BlogSettings.geolocationEnabled`
- Migrated the attribute `Blog.privacy` over to `BlogSettings.privacy`
- Migrated the attribute `Blog.relatedPostsAllowed` over to `BlogSettings.relatedPostsAllowed`
- Migrated the attribute `Blog.relatedPostsEnabled` over to `BlogSettings.relatedPostsEnabled`
- Migrated the attribute `Blog.relatedPostsShowHeadline` over to `BlogSettings.relatedPostsShowHeadline`
- Migrated the attribute `Blog.relatedPostsShowThumbnails` over to `BlogSettings.relatedPostsShowThumbnails`

## WordPress 41 (@jleandroperez 2015-11-23)

- `Notification.id` field has been updated to Integer 64

## WordPress 40 (@alexcurylo 2015-10-14)

Changes to the data model:

- `Theme` added a new string attribute called `demoUrl` to store a theme's demo site address
- `Theme` added a new string attribute called `price` to store a premium theme's price display string
- `Theme` added a new string attribute called `stylesheet` to store identifier used to construct helper links
- `Theme` added a new number attribute called `order` to store the display order retrieved by
- Added new entity `Person`

## (@aerych 2015-11-09)
- Added new entity `ReaderCrossPostMeta`
- `ReaderPost` added new relationship called `crossPostMeta` to store the source post ID of a cross-post.


## WordPress 39 (@sergioestevao 2015-09-09)

- `Blog` added a new boolean attribute called `relatedPostsAllowed` to store the related setting on the site;
- `Blog` added a new boolean attribute called `relatedPostsEnabled` to store the related setting on the site;
- `Blog` added a new boolean attribute called `relatedPostsShowHeadline` to store the related setting on the site;
- `Blog` added a new boolean attribute called `relatedPostsShowThumbnails` to store the related setting on the site;

## WordPress 38 (@sergioestevao 2015-08-21)

Changes to the data model:

- `Blog` added a new number attribute called `privacy` to store the privacy setting on the site
- `ReaderPost` added new string fields for `blavatar`, `primaryTag`, and `primaryTagSlug`
- `ReaderPost` added new integer fields for `wordCount`, and `readingTime`
- `ReaderPost` added new boolean fields for `isExternal`, and `isJetpack`
- `ReaderPost` removed fields `dateCommentsSynced`, and `storedComment`
- Added new entities: `ReaderAbstractTopic`, `ReaderTagTopic`, `ReaderListTopic`, `ReaderDefaultTopic`, `ReaderSiteTopic`, `ReaderGapMarker`.
- Edited obsolete mapping model: `SafeReaderTopicToReaderTopic`
- Removes obsolete `ReaderTopic` model

## WordPress 37 (@sergioestevao 2015-08-01)

Changes to the data model:

- `Blog` added a new number attribute called `defaultCategoryID` to store the default category id for new posts on the site
- `Blog` added a new string attribute called `defaultPostFormat` to store the default post format for new posts on the site

## WordPress 36 (@sergioestevao 2015-07-08)

Changes to the data model:

- `Blog` added a new attribute called `blogTagline` to store the tagline of a site
- `Abstract Post` se the default value for `metaPublishImmediately` attribute to yes
- `BasePost` set the default value for the `status` attribute to "publish"
- `Account` added a `displayName` attribute (@koke)

## WordPress 35 (@sergioestevao 2015-07-08)

Changes to the data model:

- `Media` added a new attribute called localThumbnailURL to store the url of a thumbnail on the server, specially relevant for videos

## WordPress 34 (@sergioestevao 2015-06-20)

- `Media` added a new attribute called remoteThumbnailURL to store the url of a thumbnail on the server, specially relevant for videos

## WordPress 33 (@koke 2015-06-12)

Changes to the data model:

- `Account` loses the `isWpcom` attribute. Only WordPress.com accounts are stored in Core Data now
- `Blog.account` is now optional
- `Account` loses the `xmlrpc` attribute, as they will all be the same WordPress.com XML-RPC endpoint.
- Self hosted username is stored in `Blog.username` now, and it's no longer transient.
- Removed `isJetpack` attribute
- Added `isHostedAtWPcom` attribute

Migration details:

- Only `Account` objects where `isWpcom == YES` will be migrated, added a predicate filter to the mapping model
- `Blog` has a custom migration policy to calculate `isHostedAtWPcom` and `username`<|MERGE_RESOLUTION|>--- conflicted
+++ resolved
@@ -5,14 +5,12 @@
 
 ## WordPress 75
 
-<<<<<<< HEAD
 - @frosty 2018-04-25
 - `AccountSettings` added `tracksOptOut` property, used to store the user's current preference for opting out of analytics tracking.
-=======
+
 - @danielebogo 2018-04-23
 - `ReaderSiteInfoSubscriptionPost` and `ReaderSiteInfoSubscriptionEmail` added to store site notifications subscription data.
 - `ReaderSiteTopic` added `postSubscription` and `emailSubscription` properties as relationships to `ReaderSiteInfoSubscriptionPost` and `ReaderSiteInfoSubscriptionEmail`.
->>>>>>> 747011b2
 
 ## WordPress 74
 
