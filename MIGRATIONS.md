--- conflicted
+++ resolved
@@ -3,16 +3,14 @@
 This file documents changes in the data model. Please explain any changes to the
 data model as well as any custom migrations.
 
-## WordPress 84
-<<<<<<< HEAD
-@danielebogo 2018-11-9
+## WordPress 85
+@danielebogo 2018-11-12
 - Added `BlogAuthor` to store the data of a *blog author*.
 - `Blog` added `authors` property to store a set of `BlogAuthor`.
 
-=======
-- @jklausa / @pinarol 2018-11-01
+## WordPress 84
+@jklausa / @pinarol 2018-11-01
 - `Blog` added a `hasDomainCredit` property to see whether user can redeem their credit for a free domain.
->>>>>>> 2d4089e9
 
 ## WordPress 83
 @danielebogo 2018-10-30
