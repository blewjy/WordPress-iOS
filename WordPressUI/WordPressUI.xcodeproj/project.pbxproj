--- conflicted
+++ resolved
@@ -7,13 +7,10 @@
 	objects = {
 
 /* Begin PBXBuildFile section */
-<<<<<<< HEAD
 		828BEAC6203B59CD003F7078 /* UIImage+Crop.swift in Sources */ = {isa = PBXBuildFile; fileRef = 828BEAC5203B59CD003F7078 /* UIImage+Crop.swift */; };
-=======
 		43067E2B203C8CC4001DD610 /* UIControl+BlockEvents.swift in Sources */ = {isa = PBXBuildFile; fileRef = 43067E2A203C8CC4001DD610 /* UIControl+BlockEvents.swift */; };
 		43067E2E203C8D03001DD610 /* UIBarButtonItem+BlockEvents.swift in Sources */ = {isa = PBXBuildFile; fileRef = 43067E2D203C8D03001DD610 /* UIBarButtonItem+BlockEvents.swift */; };
 		43067E30203C8D27001DD610 /* UIGestureRecognizer+BlockEvents.swift in Sources */ = {isa = PBXBuildFile; fileRef = 43067E2F203C8D27001DD610 /* UIGestureRecognizer+BlockEvents.swift */; };
->>>>>>> e45db7e2
 		B529F289202C855B00895D88 /* UIColorHelpersTests.swift in Sources */ = {isa = PBXBuildFile; fileRef = B529F288202C855B00895D88 /* UIColorHelpersTests.swift */; };
 		B59DCB66202B146D00BEBD8A /* WordPressUI.framework in Frameworks */ = {isa = PBXBuildFile; fileRef = B59DCB5C202B146D00BEBD8A /* WordPressUI.framework */; };
 		B59DCB6D202B146D00BEBD8A /* WordPressUI.h in Headers */ = {isa = PBXBuildFile; fileRef = B59DCB5F202B146D00BEBD8A /* WordPressUI.h */; settings = {ATTRIBUTES = (Public, ); }; };
@@ -50,13 +47,10 @@
 /* End PBXContainerItemProxy section */
 
 /* Begin PBXFileReference section */
-<<<<<<< HEAD
 		828BEAC5203B59CD003F7078 /* UIImage+Crop.swift */ = {isa = PBXFileReference; lastKnownFileType = sourcecode.swift; path = "UIImage+Crop.swift"; sourceTree = "<group>"; };
-=======
 		43067E2A203C8CC4001DD610 /* UIControl+BlockEvents.swift */ = {isa = PBXFileReference; lastKnownFileType = sourcecode.swift; path = "UIControl+BlockEvents.swift"; sourceTree = "<group>"; };
 		43067E2D203C8D03001DD610 /* UIBarButtonItem+BlockEvents.swift */ = {isa = PBXFileReference; lastKnownFileType = sourcecode.swift; path = "UIBarButtonItem+BlockEvents.swift"; sourceTree = "<group>"; };
 		43067E2F203C8D27001DD610 /* UIGestureRecognizer+BlockEvents.swift */ = {isa = PBXFileReference; lastKnownFileType = sourcecode.swift; path = "UIGestureRecognizer+BlockEvents.swift"; sourceTree = "<group>"; };
->>>>>>> e45db7e2
 		B529F288202C855B00895D88 /* UIColorHelpersTests.swift */ = {isa = PBXFileReference; fileEncoding = 4; lastKnownFileType = sourcecode.swift; path = UIColorHelpersTests.swift; sourceTree = "<group>"; };
 		B59DCB5C202B146D00BEBD8A /* WordPressUI.framework */ = {isa = PBXFileReference; explicitFileType = wrapper.framework; includeInIndex = 0; path = WordPressUI.framework; sourceTree = BUILT_PRODUCTS_DIR; };
 		B59DCB5F202B146D00BEBD8A /* WordPressUI.h */ = {isa = PBXFileReference; lastKnownFileType = sourcecode.c.h; path = WordPressUI.h; sourceTree = "<group>"; };
