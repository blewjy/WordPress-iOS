--- conflicted
+++ resolved
@@ -170,13 +170,8 @@
   - WordPressApi (0.4.0):
     - AFNetworking (~> 2.6.0)
     - wpxmlrpc (~> 0.8)
-<<<<<<< HEAD
-  - WordPressCom-Analytics-iOS (0.1.13)
-  - WordPressCom-Stats-iOS (0.7.1):
-=======
   - WordPressCom-Analytics-iOS (0.1.15)
-  - WordPressCom-Stats-iOS (0.7.0):
->>>>>>> ae336719
+  - WordPressCom-Stats-iOS (0.7.2):
     - AFNetworking (~> 2.6.0)
     - CocoaLumberjack (~> 2.2.0)
     - NSObject-SafeExpectations (= 0.0.2)
@@ -234,15 +229,9 @@
   - WordPress-iOS-Editor (= 1.6.3)
   - WordPress-iOS-Shared (= 0.5.9)
   - WordPressApi (= 0.4.0)
-<<<<<<< HEAD
-  - WordPressCom-Analytics-iOS (= 0.1.13)
-  - WordPressCom-Stats-iOS (from `https://github.com/wordpress-mobile/WordPressCom-Stats-iOS.git`, branch `5537-stats-preloading`)
-  - WordPressCom-Stats-iOS/Services (from `https://github.com/wordpress-mobile/WordPressCom-Stats-iOS.git`, branch `5537-stats-preloading`)
-=======
   - WordPressCom-Analytics-iOS (= 0.1.15)
-  - WordPressCom-Stats-iOS (= 0.7.0)
-  - WordPressCom-Stats-iOS/Services (= 0.7.0)
->>>>>>> ae336719
+  - WordPressCom-Stats-iOS (= 0.7.2)
+  - WordPressCom-Stats-iOS/Services (= 0.7.2)
   - WordPressComKit (from `https://github.com/Automattic/WordPressComKit.git`, tag `0.0.1`)
   - WPMediaPicker (~> 0.9.2)
   - wpxmlrpc (~> 0.8)
@@ -310,21 +299,12 @@
   WordPress-iOS-Editor: 42bf4c2466d47da5f4ba7dc15073075948d83bbc
   WordPress-iOS-Shared: 50a7bd7056b8721e86c3cbe167eab49ef85ec07b
   WordPressApi: 483767025bcdab26429b51bfe5171f17d3d30466
-<<<<<<< HEAD
-  WordPressCom-Analytics-iOS: 5daf418f358bf6ae72f14824e7e90c74d95631a6
-  WordPressCom-Stats-iOS: 34847edf6e8e4175f9b770e08b0736d5d4c8ce84
-=======
   WordPressCom-Analytics-iOS: e1a7111255e98561c4b5a33ef4baa75a68e0d5d3
   WordPressCom-Stats-iOS: d1996675fadd5a2c8548344a40663834898114f3
->>>>>>> ae336719
   WordPressComKit: 6f0c39c3e0af3599cd5244e4ec05192f5e4a7882
   WPMediaPicker: 98356dbf35bfaba0f51aff16d88563babadf24c7
   wpxmlrpc: 38623cc415117914d6ab5bf2ab8a57a4076cc469
 
-<<<<<<< HEAD
-PODFILE CHECKSUM: acbcfff8731ac616d49e5dca4cdb812c331ad38c
-=======
 PODFILE CHECKSUM: 1655143c7756aab12e84e5c10aec7726563240cf
->>>>>>> ae336719
 
 COCOAPODS: 1.0.1