--- conflicted
+++ resolved
@@ -169,24 +169,14 @@
   - Starscream (= 3.0.4)
   - SVProgressHUD (= 2.2.5)
   - UIDeviceIdentifier (~> 0.4)
-<<<<<<< HEAD
-  - WordPress-Aztec-iOS (= 1.0.0-beta.25)
-  - WordPress-Editor-iOS (= 1.0.0-beta.25)
+  - WordPress-Editor-iOS (= 1.0.1)
   - WordPressAuthenticator (= 1.0.5)
   - WordPressKit (from `https://github.com/pinar1234/WordPressKit-iOS.git`, commit `8be359344e85a79d431d280a2a6caaff6c17a827`)
   - WordPressShared (= 1.0.9)
   - WordPressUI (from `https://github.com/wordpress-mobile/WordPressUI-iOS.git`, commit `7a5b1a3fb44f62416fbc2e5f0de623b87b613aae`)
   - WPMediaPicker (= 1.3)
-=======
-  - WordPress-Editor-iOS (= 1.0.1)
-  - WordPressAuthenticator (= 1.0.6)
-  - WordPressKit (= 1.4.0)
-  - WordPressShared (= 1.0.10)
-  - WordPressUI (= 1.0.8-beta.3)
-  - WPMediaPicker (= 1.3.1-beta.1)
->>>>>>> 4dd4b0cf
   - wpxmlrpc (= 0.8.3)
-  - ZendeskSDK (= 2.1.0)
+  - ZendeskSDK (= 1.11.2.1)
 
 SPEC REPOS:
   https://github.com/cocoapods/specs.git:
@@ -229,29 +219,23 @@
   Automattic-Tracks-iOS:
     :git: https://github.com/Automattic/Automattic-Tracks-iOS.git
     :tag: 0.2.3
-<<<<<<< HEAD
   WordPressKit:
     :commit: 8be359344e85a79d431d280a2a6caaff6c17a827
     :git: https://github.com/pinar1234/WordPressKit-iOS.git
   WordPressUI:
     :commit: 7a5b1a3fb44f62416fbc2e5f0de623b87b613aae
     :git: https://github.com/wordpress-mobile/WordPressUI-iOS.git
-=======
->>>>>>> 4dd4b0cf
 
 CHECKOUT OPTIONS:
   Automattic-Tracks-iOS:
     :git: https://github.com/Automattic/Automattic-Tracks-iOS.git
     :tag: 0.2.3
-<<<<<<< HEAD
   WordPressKit:
     :commit: 8be359344e85a79d431d280a2a6caaff6c17a827
     :git: https://github.com/pinar1234/WordPressKit-iOS.git
   WordPressUI:
     :commit: 7a5b1a3fb44f62416fbc2e5f0de623b87b613aae
     :git: https://github.com/wordpress-mobile/WordPressUI-iOS.git
-=======
->>>>>>> 4dd4b0cf
 
 SPEC CHECKSUMS:
   1PasswordExtension: 0e95bdea64ec8ff2f4f693be5467a09fac42a83d
@@ -291,10 +275,6 @@
   wpxmlrpc: bfc572f62ce7ee897f6f38b098d2ba08732ecef4
   ZendeskSDK: e2d9245bc42fb4782eff959219ce4d6bdae13b64
 
-<<<<<<< HEAD
 PODFILE CHECKSUM: 79b76c60c9deda97f62e122b01d0a1e90a9b0819
-=======
-PODFILE CHECKSUM: 1e67f2cf82d7bbc6438dc2fa313615afa620e7cc
->>>>>>> 4dd4b0cf
 
 COCOAPODS: 1.5.3