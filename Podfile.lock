--- conflicted
+++ resolved
@@ -170,17 +170,10 @@
   - Starscream (3.0.6)
   - SVProgressHUD (2.2.5)
   - UIDeviceIdentifier (0.5.0)
-<<<<<<< HEAD
   - WordPress-Aztec-iOS (1.3.4)
   - WordPress-Editor-iOS (1.3.4):
     - WordPress-Aztec-iOS (= 1.3.4)
-  - WordPressAuthenticator (1.1.6):
-=======
-  - WordPress-Aztec-iOS (1.3.3)
-  - WordPress-Editor-iOS (1.3.3):
-    - WordPress-Aztec-iOS (= 1.3.3)
   - WordPressAuthenticator (1.1.7-beta.1):
->>>>>>> 1225eb06
     - 1PasswordExtension (= 1.8.5)
     - Alamofire (= 4.7.3)
     - CocoaLumberjack (= 3.4.2)
@@ -250,15 +243,9 @@
   - Starscream (= 3.0.6)
   - SVProgressHUD (= 2.2.5)
   - UIDeviceIdentifier (~> 0.4)
-<<<<<<< HEAD
   - WordPress-Editor-iOS (= 1.3.4)
-  - WordPressAuthenticator (~> 1.1.6)
-  - WordPressKit (~> 1.5.1)
-=======
-  - WordPress-Editor-iOS (= 1.3.3)
   - WordPressAuthenticator (~> 1.1.7-beta.1)
   - WordPressKit (~> 1.5.2-beta.1)
->>>>>>> 1225eb06
   - WordPressShared (~> 1.6.0)
   - WordPressUI (~> 1.1)
   - WPMediaPicker (= 1.3.1)
@@ -379,17 +366,10 @@
   Starscream: ef3ece99d765eeccb67de105bfa143f929026cf5
   SVProgressHUD: 1428aafac632c1f86f62aa4243ec12008d7a51d6
   UIDeviceIdentifier: a959a6d4f51036b4180dd31fb26483a820f1cc46
-<<<<<<< HEAD
   WordPress-Aztec-iOS: 48c15103410fe68df6b0c0602c5d3f49ea7709df
   WordPress-Editor-iOS: 08e558df1e5f0108a9cb07fa1f4fda1e320aec49
-  WordPressAuthenticator: 83f495cce863d3f65bb440f6dea57161af401729
-  WordPressKit: b0d9838a874a2ea126da17965d939f0422d94581
-=======
-  WordPress-Aztec-iOS: c3da701f78587453a532e3cf0c6ba8489ebdd576
-  WordPress-Editor-iOS: 836b77ff08c18483fbce6a1f96a9a71fb19dc038
   WordPressAuthenticator: ef9169f1d8c7ee06c731c39c6acc9c015228b0bf
   WordPressKit: 0c205c556e30a375f40d4c21be59c566da28d558
->>>>>>> 1225eb06
   WordPressShared: a2fc2db66c210a05d317ae9678b5823dd6a4d708
   WordPressUI: 3c69543f0170e011226e48910b8c3071e5d400af
   WPMediaPicker: ea92f84950843c7baf6a7325caed72ad7852418d
@@ -397,10 +377,6 @@
   yoga: f37b1edbd68be803f1dc4d57d40d8a5b277d8e2c
   ZendeskSDK: 44ee00338dd718495f0364369420ae11b389c878
 
-<<<<<<< HEAD
-PODFILE CHECKSUM: 627eed89d3cd8db646d95c3238aeaebc92ddf9c4
-=======
-PODFILE CHECKSUM: e97ad36f3f9007d4a98067cf0fcad612e42a9f45
->>>>>>> 1225eb06
+PODFILE CHECKSUM: b0cbd440b2a0c3442d05e8861c42d81826fc589b
 
 COCOAPODS: 1.5.3