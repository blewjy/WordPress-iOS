--- conflicted
+++ resolved
@@ -170,11 +170,7 @@
   - WordPressKit (= 1.2.1)
   - WordPressShared (= 1.0.9)
   - WordPressUI (from `https://github.com/wordpress-mobile/WordPressUI-iOS.git`, commit `7a5b1a3fb44f62416fbc2e5f0de623b87b613aae`)
-<<<<<<< HEAD
-  - WPMediaPicker (from `https://github.com/wordpress-mobile/MediaPicker-iOS.git`, commit `bceb4f096db7ff03d2e1cd2e0ccf55855b186afe`)
-=======
   - WPMediaPicker (= 1.2)
->>>>>>> 1241880c
   - wpxmlrpc (= 0.8.3)
   - ZendeskSDK (= 1.11.2.1)
 
@@ -221,12 +217,6 @@
   WordPressUI:
     :commit: 7a5b1a3fb44f62416fbc2e5f0de623b87b613aae
     :git: https://github.com/wordpress-mobile/WordPressUI-iOS.git
-<<<<<<< HEAD
-  WPMediaPicker:
-    :commit: bceb4f096db7ff03d2e1cd2e0ccf55855b186afe
-    :git: https://github.com/wordpress-mobile/MediaPicker-iOS.git
-=======
->>>>>>> 1241880c
 
 CHECKOUT OPTIONS:
   Automattic-Tracks-iOS:
@@ -235,12 +225,6 @@
   WordPressUI:
     :commit: 7a5b1a3fb44f62416fbc2e5f0de623b87b613aae
     :git: https://github.com/wordpress-mobile/WordPressUI-iOS.git
-<<<<<<< HEAD
-  WPMediaPicker:
-    :commit: bceb4f096db7ff03d2e1cd2e0ccf55855b186afe
-    :git: https://github.com/wordpress-mobile/MediaPicker-iOS.git
-=======
->>>>>>> 1241880c
 
 SPEC CHECKSUMS:
   1PasswordExtension: 0e95bdea64ec8ff2f4f693be5467a09fac42a83d
@@ -279,10 +263,6 @@
   wpxmlrpc: bfc572f62ce7ee897f6f38b098d2ba08732ecef4
   ZendeskSDK: 2cda4db2ba6b10ba89aeb8dddaa94e97c85946a0
 
-<<<<<<< HEAD
-PODFILE CHECKSUM: 9fe13760f098075188abebae10db45228c31a836
-=======
 PODFILE CHECKSUM: b65e80ecbf582c8ebefe0796834d7056448c9bd7
->>>>>>> 1241880c
 
 COCOAPODS: 1.5.3