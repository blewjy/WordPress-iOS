PODS:
  - AFNetworking (2.3.1):
    - AFNetworking/NSURLConnection
    - AFNetworking/NSURLSession
    - AFNetworking/Reachability
    - AFNetworking/Security
    - AFNetworking/Serialization
    - AFNetworking/UIKit
  - AFNetworking/NSURLConnection (2.3.1):
    - AFNetworking/Reachability
    - AFNetworking/Security
    - AFNetworking/Serialization
  - AFNetworking/NSURLSession (2.3.1):
    - AFNetworking/Reachability
    - AFNetworking/Security
    - AFNetworking/Serialization
  - AFNetworking/Reachability (2.3.1)
  - AFNetworking/Security (2.3.1)
  - AFNetworking/Serialization (2.3.1)
  - AFNetworking/UIKit (2.3.1):
    - AFNetworking/NSURLConnection
    - AFNetworking/NSURLSession
  - CocoaLumberjack (1.9.2):
    - CocoaLumberjack/Extensions
  - CocoaLumberjack/Core (1.9.2)
  - CocoaLumberjack/Extensions (1.9.2):
    - CocoaLumberjack/Core
  - CrashlyticsLumberjack (1.0.2):
    - CocoaLumberjack/Core (~> 1.9)
  - CTAssetsPickerController (2.7.0)
  - DTCoreText (1.6.13):
    - DTFoundation/Core (~> 1.7.1)
    - DTFoundation/DTAnimatedGIF (~> 1.7.1)
    - DTFoundation/DTHTMLParser (~> 1.7.1)
    - DTFoundation/UIKit (~> 1.7.1)
  - DTFoundation/Core (1.7.3)
  - DTFoundation/DTAnimatedGIF (1.7.3)
  - DTFoundation/DTHTMLParser (1.7.3):
    - DTFoundation/Core
  - DTFoundation/UIKit (1.7.3):
    - DTFoundation/Core
  - EmailChecker (0.1)
  - Google-Diff-Match-Patch (0.0.1)
  - google-plus-ios-sdk (1.7.1)
  - Helpshift (4.8.0)
  - HockeySDK (3.5.7)
  - JRSwizzle (1.0)
  - KIF (3.0.8):
    - KIF/XCTest
  - KIF/XCTest (3.0.8)
  - Lookback (0.6.5)
  - MGImageUtilities (0.0.1)
  - Mixpanel (2.5.4)
  - NSLogger (1.5)
  - NSLogger-CocoaLumberjack-connector (1.3):
    - CocoaLumberjack
    - NSLogger
  - NSObject-SafeExpectations (0.0.2)
  - NSURL+IDN (0.3)
  - OCMock (3.1.1)
  - OHHTTPStubs (1.1.1)
  - Reachability (3.1.1)
  - Simperium (0.7.2):
    - Google-Diff-Match-Patch
    - JRSwizzle
    - Simperium/no-arc
    - SocketRocket
  - Simperium/no-arc (0.7.2):
    - Google-Diff-Match-Patch
    - JRSwizzle
    - SocketRocket
  - SocketRocket (0.3.1-beta2)
  - SVProgressHUD (1.0)
  - UIAlertView+Blocks (0.8.1)
  - UIDeviceIdentifier (0.4.3)
  - WordPress-AppbotX (1.0.6)
  - WordPress-iOS-Editor (0.2.2):
    - CocoaLumberjack (~> 1.9)
    - UIAlertView+Blocks
    - WordPress-iOS-Shared (~> 0.1.4)
    - WordPressCom-Analytics-iOS (~> 0.0.4)
  - WordPress-iOS-Shared (0.1.4):
    - AFNetworking (~> 2.3.1)
    - CocoaLumberjack (~> 1.9)
    - DTCoreText (= 1.6.13)
  - WordPressApi (0.2.0):
    - AFNetworking (~> 2.3.1)
    - wpxmlrpc (~> 0.5)
<<<<<<< HEAD
  - WordPressCom-Analytics-iOS (0.0.12)
=======
>>>>>>> 9dd98f64
  - WordPressCom-Analytics-iOS (0.0.13)
  - WordPressCom-Stats-iOS (0.1.6):
    - AFNetworking (~> 2.3.1)
    - CocoaLumberjack (~> 1.9)
    - NSObject-SafeExpectations (= 0.0.2)
    - WordPress-iOS-Shared (~> 0.1.0)
    - WordPressCom-Analytics-iOS
  - wpxmlrpc (0.5)

DEPENDENCIES:
  - AFNetworking (~> 2.3.1)
  - CocoaLumberjack (~> 1.9)
  - CrashlyticsLumberjack (~> 1.0.0)
  - CTAssetsPickerController (~> 2.7.0)
  - DTCoreText (= 1.6.13)
  - EmailChecker (from `https://raw.github.com/wordpress-mobile/EmailChecker/master/ios/EmailChecker.podspec`)
  - google-plus-ios-sdk (~> 1.5)
  - Helpshift (~> 4.8.0)
  - HockeySDK (~> 3.5.0)
  - KIF (from `https://github.com/SergioEstevao/KIF.git`, branch `issue/470-AccessibilityIdentifier`)
  - Lookback (= 0.6.5)
  - MGImageUtilities (from `git://github.com/wordpress-mobile/MGImageUtilities.git`, branch `gifsupport`)
  - Mixpanel (= 2.5.4)
  - NSLogger-CocoaLumberjack-connector (~> 1.3)
  - NSObject-SafeExpectations (= 0.0.2)
  - NSURL+IDN (= 0.3)
  - OCMock
  - OHHTTPStubs (= 1.1.1)
  - Reachability (= 3.1.1)
  - Simperium (= 0.7.2)
  - SocketRocket (from `https://github.com/jleandroperez/SocketRocket.git`, branch `master`)
  - SVProgressHUD (~> 1.0)
  - UIDeviceIdentifier (~> 0.1)
  - WordPress-AppbotX (from `https://github.com/wordpress-mobile/appbotx.git`, commit `a0273598d22aac982bec5807e638050b0032a9c9`)
  - WordPress-iOS-Editor (from `git://github.com/wordpress-mobile/WordPress-iOS-Editor`, commit `ddc98a8cc03cc224e064a530356a8e548b442987`)
  - WordPress-iOS-Shared (= 0.1.4)
  - WordPressApi (from `https://github.com/wordpress-mobile/WordPressApi.git`, tag `0.2.0`)
  - WordPressCom-Analytics-iOS (= 0.0.13)
  - WordPressCom-Stats-iOS (= 0.1.6)
  - wpxmlrpc (~> 0.5)

EXTERNAL SOURCES:
  EmailChecker:
    :podspec: https://raw.github.com/wordpress-mobile/EmailChecker/master/ios/EmailChecker.podspec
  KIF:
    :branch: issue/470-AccessibilityIdentifier
    :git: https://github.com/SergioEstevao/KIF.git
  MGImageUtilities:
    :branch: gifsupport
    :git: git://github.com/wordpress-mobile/MGImageUtilities.git
  SocketRocket:
    :branch: master
    :git: https://github.com/jleandroperez/SocketRocket.git
  WordPress-AppbotX:
    :commit: a0273598d22aac982bec5807e638050b0032a9c9
    :git: https://github.com/wordpress-mobile/appbotx.git
  WordPress-iOS-Editor:
    :commit: ddc98a8cc03cc224e064a530356a8e548b442987
    :git: git://github.com/wordpress-mobile/WordPress-iOS-Editor
  WordPressApi:
    :git: https://github.com/wordpress-mobile/WordPressApi.git
    :tag: 0.2.0

SPEC CHECKSUMS:
  AFNetworking: 6d7b76aa5d04c8c37daad3eef4b7e3f2a7620da3
  CocoaLumberjack: 205769c032b5fef85b92472046bcc8b7e7c8a817
  CrashlyticsLumberjack: 192a08e07648e4e09d44052356b53ab839cc8a1b
  CTAssetsPickerController: 319a91106b7b323446b39ab944a3f14db0a1ca46
  DTCoreText: 84eb8ba2e70448fdd9d837540e371f9f587b65ba
  DTFoundation: 360bc65ab44f588611f47324b8cfb0f18e04b263
  EmailChecker: e909e6d113fac7ad5e3c304fabce30fc4a79c80e
  Google-Diff-Match-Patch: 1f9c0b972c351d9c0a4fee137eb96896460477cd
  google-plus-ios-sdk: bb7b918c2ee0d5f5e389c4fddc06d71995481f67
  Helpshift: cb3f909e33f53a1b4f617a743ed24fdbfdb507f3
  HockeySDK: f0e874d1c6833163ee0c4e423606faf33ad04071
  JRSwizzle: 30da7a2c539a4ebf954b16d15f6dd8221c9f6fa5
  KIF: ca6fee58d795e2ca432b852369641b5f6e7b08c7
  Lookback: 59f217e51c1f2bcdf23d00522ef14b66be8557d1
  MGImageUtilities: ce03a910781d7e189814d668af340bc1c0238363
  Mixpanel: 87167a0b0a74f11f0ee3787f291357494730617c
  NSLogger: 84ed0bf00985df483153ce344d8171c9ec83be2b
  NSLogger-CocoaLumberjack-connector: 8f659ea51386f0a0e8c2643bf9273010a83a15f5
  NSObject-SafeExpectations: c31276ef7209016849fc4e5c8ed5ae5453e1e208
  NSURL+IDN: acf82a7fa47a8e2c8b644778e3efe7a56bd66aa8
  OCMock: f6cb8c162ab9d5620dddf411282c7b2c0ee78854
  OHHTTPStubs: d6ace2645e4744a0ad6c5a72940999a5632037fb
  Reachability: 8e9635e3cb4f98e7f825e51147f677ecc694d0e7
  Simperium: 475f3b186cda90c8f868248ff9fec94358029edf
  SocketRocket: b809068861cb66d871eb93a428696b1eb5451318
  SVProgressHUD: 5034c6e22b8c2ca3e09402e48d41ed0340aa1c50
  UIAlertView+Blocks: 0b749f1f7bd5131ff2233b30a406c1585a7171b2
  UIDeviceIdentifier: a313d8f8d5a0ad34898f332e65dbecfa2d9b2af3
  WordPress-AppbotX: 8bb0ad23af141e85db282ce09b58e5b3604cf54c
  WordPress-iOS-Editor: 8352cfe6be7601d9a7933a4d126e29f8ce5ccf67
  WordPress-iOS-Shared: cb00b5b2530e5b581d34926ac6966b7ec476a93a
  WordPressApi: 6d28e1f6e6bf6cea2aa52d99d2cc795ff398e479
  WordPressCom-Analytics-iOS: 05bdd495e26a378a27083034fa63b543e0b3aee9
  WordPressCom-Stats-iOS: e737c05039d52cdd2cb2af8eceae7f31e498d0c1
  wpxmlrpc: cf73cf957505e71e90f6f98a25615291ecee411c

COCOAPODS: 0.34.4<|MERGE_RESOLUTION|>--- conflicted
+++ resolved
@@ -86,11 +86,8 @@
   - WordPressApi (0.2.0):
     - AFNetworking (~> 2.3.1)
     - wpxmlrpc (~> 0.5)
-<<<<<<< HEAD
-  - WordPressCom-Analytics-iOS (0.0.12)
-=======
->>>>>>> 9dd98f64
   - WordPressCom-Analytics-iOS (0.0.13)
+  - WordPressCom-Analytics-iOS (0.0.14)
   - WordPressCom-Stats-iOS (0.1.6):
     - AFNetworking (~> 2.3.1)
     - CocoaLumberjack (~> 1.9)
