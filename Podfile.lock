PODS:
  - 1PasswordExtension (1.1.2)
  - AFNetworking (2.5.1):
    - AFNetworking/NSURLConnection (= 2.5.1)
    - AFNetworking/NSURLSession (= 2.5.1)
    - AFNetworking/Reachability (= 2.5.1)
    - AFNetworking/Security (= 2.5.1)
    - AFNetworking/Serialization (= 2.5.1)
    - AFNetworking/UIKit (= 2.5.1)
  - AFNetworking/NSURLConnection (2.5.1):
    - AFNetworking/Reachability
    - AFNetworking/Security
    - AFNetworking/Serialization
  - AFNetworking/NSURLSession (2.5.1):
    - AFNetworking/Reachability
    - AFNetworking/Security
    - AFNetworking/Serialization
  - AFNetworking/Reachability (2.5.1)
  - AFNetworking/Security (2.5.1)
  - AFNetworking/Serialization (2.5.1)
  - AFNetworking/UIKit (2.5.1):
    - AFNetworking/NSURLConnection
    - AFNetworking/NSURLSession
  - AMPopTip (0.7)
  - CocoaLumberjack (1.9.2):
    - CocoaLumberjack/Extensions (= 1.9.2)
  - CocoaLumberjack/Core (1.9.2)
  - CocoaLumberjack/Extensions (1.9.2):
    - CocoaLumberjack/Core
  - CrashlyticsLumberjack (1.0.2):
    - CocoaLumberjack/Core (~> 1.9)
  - CTAssetsPickerController (2.7.0)
  - DTCoreText (1.6.13):
    - DTFoundation/Core (~> 1.7.1)
    - DTFoundation/DTAnimatedGIF (~> 1.7.1)
    - DTFoundation/DTHTMLParser (~> 1.7.1)
    - DTFoundation/UIKit (~> 1.7.1)
  - DTFoundation/Core (1.7.5)
  - DTFoundation/DTAnimatedGIF (1.7.5)
  - DTFoundation/DTHTMLParser (1.7.5):
    - DTFoundation/Core
  - DTFoundation/UIKit (1.7.5):
    - DTFoundation/Core
  - EmailChecker (0.1)
  - Google-Diff-Match-Patch (0.0.1)
  - google-plus-ios-sdk (1.7.1)
  - Helpshift (4.8.0)
  - HockeySDK (3.6.2)
  - JRSwizzle (1.0)
  - KIF/IdentifierTests (3.1.2):
    - KIF/XCTest
  - KIF/XCTest (3.1.2)
  - Lookback (0.9.2)
  - MGImageUtilities (0.0.1)
  - Mixpanel (2.5.4)
  - MRProgress (0.7.0):
    - MRProgress/ActivityIndicator (= 0.7.0)
    - MRProgress/Blur (= 0.7.0)
    - MRProgress/Circular (= 0.7.0)
    - MRProgress/Icons (= 0.7.0)
    - MRProgress/NavigationBarProgress (= 0.7.0)
    - MRProgress/Overlay (= 0.7.0)
  - MRProgress/ActivityIndicator (0.7.0):
    - MRProgress/Stopable
  - MRProgress/Blur (0.7.0):
    - MRProgress/Helper
  - MRProgress/Circular (0.7.0):
    - MRProgress/Helper
    - MRProgress/ProgressBaseClass
    - MRProgress/Stopable
  - MRProgress/Helper (0.7.0)
  - MRProgress/Icons (0.7.0)
  - MRProgress/NavigationBarProgress (0.7.0):
    - MRProgress/ProgressBaseClass
  - MRProgress/Overlay (0.7.0):
    - MRProgress/ActivityIndicator
    - MRProgress/Blur
    - MRProgress/Circular
    - MRProgress/Helper
    - MRProgress/Icons
  - MRProgress/ProgressBaseClass (0.7.0)
  - MRProgress/Stopable (0.7.0):
    - MRProgress/Helper
  - NSLogger (1.5.1):
    - NSLogger/Standard (= 1.5.1)
  - NSLogger-CocoaLumberjack-connector (1.3):
    - CocoaLumberjack
    - NSLogger
  - NSLogger/Standard (1.5.1)
  - NSObject-SafeExpectations (0.0.2)
  - NSURL+IDN (0.3)
  - OCMock (3.1.2)
  - OHHTTPStubs (1.1.1)
  - Reachability (3.1.1)
  - Simperium (0.7.8):
    - Google-Diff-Match-Patch
    - JRSwizzle
    - SocketRocket
  - SocketRocket (0.3.1-beta2)
  - SVProgressHUD (1.1.1)
  - UIAlertView+Blocks (0.8.1)
  - UIDeviceIdentifier (0.4.4)
  - WordPress-AppbotX (1.0.6)
  - WordPress-iOS-Editor (0.4):
    - CocoaLumberjack (~> 1.9)
    - NSObject-SafeExpectations (~> 0.0.2)
    - UIAlertView+Blocks
    - WordPress-iOS-Shared (~> 0.2.0)
    - WordPressCom-Analytics-iOS (~> 0.0.4)
  - WordPress-iOS-Shared (0.2.2):
    - AFNetworking (~> 2.5.1)
    - CocoaLumberjack (~> 1.9)
<<<<<<< HEAD
  - WordPressApi (0.3.4):
    - AFNetworking (~> 2.5.1)
    - wpxmlrpc (~> 0.7)
  - WordPressCom-Analytics-iOS (0.0.26)
=======
  - WordPressApi (0.3.1):
    - AFNetworking (~> 2.5.1)
    - wpxmlrpc (~> 0.7)
  - WordPressCom-Analytics-iOS (0.0.27)
>>>>>>> ef84efc9
  - WordPressCom-Stats-iOS (0.2.0):
    - AFNetworking (~> 2.5.1)
    - CocoaLumberjack (~> 1.9)
    - NSObject-SafeExpectations (= 0.0.2)
    - WordPress-iOS-Shared (~> 0.2.0)
    - WordPressCom-Analytics-iOS
  - wpxmlrpc (0.7)

DEPENDENCIES:
  - 1PasswordExtension
  - AFNetworking (~> 2.5.1)
  - AMPopTip (~> 0.7)
  - CocoaLumberjack (~> 1.9)
  - CrashlyticsLumberjack (~> 1.0.0)
  - CTAssetsPickerController (~> 2.7.0)
  - DTCoreText (= 1.6.13)
  - EmailChecker (from `https://raw.github.com/wordpress-mobile/EmailChecker/master/ios/EmailChecker.podspec`)
  - google-plus-ios-sdk (~> 1.5)
  - Helpshift (~> 4.8.0)
  - HockeySDK (~> 3.6.0)
  - KIF/IdentifierTests (~> 3.1)
  - Lookback (= 0.9.2)
  - MGImageUtilities (from `git://github.com/wordpress-mobile/MGImageUtilities.git`, branch `gifsupport`)
  - Mixpanel (= 2.5.4)
  - MRProgress (~> 0.7.0)
  - NSLogger-CocoaLumberjack-connector (~> 1.3)
  - NSObject-SafeExpectations (= 0.0.2)
  - NSURL+IDN (= 0.3)
  - OCMock
  - OHHTTPStubs (= 1.1.1)
  - Reachability (= 3.1.1)
  - Simperium (= 0.7.8)
  - SocketRocket (from `https://github.com/jleandroperez/SocketRocket.git`, commit `3ff6038ad95fb94fd9bd4021f5ecf07fc53a6927`)
  - SVProgressHUD (from `https://github.com/TransitApp/SVProgressHUD.git`, commit `2ac46ae2f2dd37db153ce1daea73b1273ac2bba3`)
  - UIDeviceIdentifier (~> 0.1)
  - WordPress-AppbotX (from `https://github.com/wordpress-mobile/appbotx.git`, commit `303b8068530389ea87afde38b77466d685fe3210`)
<<<<<<< HEAD
  - WordPress-iOS-Editor (from `git://github.com/wordpress-mobile/WordPress-Editor-iOS`, commit `1051403661ca8dbbdbc691b2bac8f30f1906cf15`)
  - WordPress-iOS-Shared (= 0.2.2)
  - WordPressApi (~> 0.3.4)
  - WordPressCom-Analytics-iOS (= 0.0.26)
  - WordPressCom-Stats-iOS (from `git://github.com/wordpress-mobile/WordPressCom-Stats-iOS`, commit `3d9cc7988d0b8df44a76c817415d4b36b4201e49`)
=======
  - WordPress-iOS-Editor (from `git://github.com/wordpress-mobile/WordPress-Editor-iOS`, commit `27089b8d74efc07e2743de924edd47989a4456d9`)
  - WordPress-iOS-Shared (= 0.2.2)
  - WordPressApi (= 0.3.1)
  - WordPressCom-Analytics-iOS (= 0.0.27)
  - WordPressCom-Stats-iOS (= 0.2.0)
>>>>>>> ef84efc9
  - wpxmlrpc (~> 0.7)

EXTERNAL SOURCES:
  EmailChecker:
    :podspec: https://raw.github.com/wordpress-mobile/EmailChecker/master/ios/EmailChecker.podspec
  MGImageUtilities:
    :branch: gifsupport
    :git: git://github.com/wordpress-mobile/MGImageUtilities.git
  SocketRocket:
    :commit: 3ff6038ad95fb94fd9bd4021f5ecf07fc53a6927
    :git: https://github.com/jleandroperez/SocketRocket.git
  SVProgressHUD:
    :commit: 2ac46ae2f2dd37db153ce1daea73b1273ac2bba3
    :git: https://github.com/TransitApp/SVProgressHUD.git
  WordPress-AppbotX:
    :commit: 303b8068530389ea87afde38b77466d685fe3210
    :git: https://github.com/wordpress-mobile/appbotx.git
  WordPress-iOS-Editor:
<<<<<<< HEAD
    :commit: 1051403661ca8dbbdbc691b2bac8f30f1906cf15
    :git: git://github.com/wordpress-mobile/WordPress-Editor-iOS
  WordPressCom-Stats-iOS:
    :commit: 3d9cc7988d0b8df44a76c817415d4b36b4201e49
    :git: git://github.com/wordpress-mobile/WordPressCom-Stats-iOS
=======
    :commit: 27089b8d74efc07e2743de924edd47989a4456d9
    :git: git://github.com/wordpress-mobile/WordPress-Editor-iOS
>>>>>>> ef84efc9

CHECKOUT OPTIONS:
  MGImageUtilities:
    :commit: e946cf3d97eb95372f4fc4478bf2e0099e73f4b0
    :git: git://github.com/wordpress-mobile/MGImageUtilities.git
  SocketRocket:
    :commit: 3ff6038ad95fb94fd9bd4021f5ecf07fc53a6927
    :git: https://github.com/jleandroperez/SocketRocket.git
  SVProgressHUD:
    :commit: 2ac46ae2f2dd37db153ce1daea73b1273ac2bba3
    :git: https://github.com/TransitApp/SVProgressHUD.git
  WordPress-AppbotX:
    :commit: 303b8068530389ea87afde38b77466d685fe3210
    :git: https://github.com/wordpress-mobile/appbotx.git
  WordPress-iOS-Editor:
<<<<<<< HEAD
    :commit: 1051403661ca8dbbdbc691b2bac8f30f1906cf15
    :git: git://github.com/wordpress-mobile/WordPress-Editor-iOS
  WordPressCom-Stats-iOS:
    :commit: 3d9cc7988d0b8df44a76c817415d4b36b4201e49
    :git: git://github.com/wordpress-mobile/WordPressCom-Stats-iOS
=======
    :commit: 27089b8d74efc07e2743de924edd47989a4456d9
    :git: git://github.com/wordpress-mobile/WordPress-Editor-iOS
>>>>>>> ef84efc9

SPEC CHECKSUMS:
  1PasswordExtension: 38b5be7dd6dbe786c98f15d51d50ad21150db60a
  AFNetworking: 8bee59492a6ff15d69130efa4d0dc67e0094a52a
  AMPopTip: dc5bdb3a88bc2ed0a7ac9799e0a5d47c5211721f
  CocoaLumberjack: 205769c032b5fef85b92472046bcc8b7e7c8a817
  CrashlyticsLumberjack: 192a08e07648e4e09d44052356b53ab839cc8a1b
  CTAssetsPickerController: 319a91106b7b323446b39ab944a3f14db0a1ca46
  DTCoreText: 84eb8ba2e70448fdd9d837540e371f9f587b65ba
  DTFoundation: bea4e07459f0f88a5aa3b8258fab1576bbe2e58c
  EmailChecker: e909e6d113fac7ad5e3c304fabce30fc4a79c80e
  Google-Diff-Match-Patch: 1f9c0b972c351d9c0a4fee137eb96896460477cd
  google-plus-ios-sdk: bb7b918c2ee0d5f5e389c4fddc06d71995481f67
  Helpshift: cb3f909e33f53a1b4f617a743ed24fdbfdb507f3
  HockeySDK: bfd1f5ac75938b07499c4ac12932244b72a2e70b
  JRSwizzle: 30da7a2c539a4ebf954b16d15f6dd8221c9f6fa5
  KIF: 068074b24dd455025e7f2a488ba4fb07b9ce047b
  Lookback: 1c2f89df8d08440460c93ad180f47c8608ad4cea
  MGImageUtilities: ce03a910781d7e189814d668af340bc1c0238363
  Mixpanel: 87167a0b0a74f11f0ee3787f291357494730617c
  MRProgress: 5abb19ba97ad22c321c37f3d299e32391109b1d6
  NSLogger: 7421a0a60df62fb8ff548cd0388c302d3329a322
  NSLogger-CocoaLumberjack-connector: 8f659ea51386f0a0e8c2643bf9273010a83a15f5
  NSObject-SafeExpectations: c31276ef7209016849fc4e5c8ed5ae5453e1e208
  NSURL+IDN: acf82a7fa47a8e2c8b644778e3efe7a56bd66aa8
  OCMock: ecdd510b73ef397f2f97274785c1e87fd147c49f
  OHHTTPStubs: d6ace2645e4744a0ad6c5a72940999a5632037fb
  Reachability: 8e9635e3cb4f98e7f825e51147f677ecc694d0e7
  Simperium: ecb2b7db9f065a12d65ac6d2e348952a0008f261
  SocketRocket: b809068861cb66d871eb93a428696b1eb5451318
  SVProgressHUD: 74db8326b5973869594a6e8b139f486e3500a488
  UIAlertView+Blocks: 0b749f1f7bd5131ff2233b30a406c1585a7171b2
  UIDeviceIdentifier: 4733d3b2480ff5c7f8da887f74c0d6f1e9208d4f
  WordPress-AppbotX: 8bb0ad23af141e85db282ce09b58e5b3604cf54c
  WordPress-iOS-Editor: 0e53faba113a3b81439226acd4265835fe985bf6
  WordPress-iOS-Shared: f66cc48dae11681d24c9abf36724a6ec28014409
<<<<<<< HEAD
  WordPressApi: 099a644955625cbae926c668fc6f009a7f5972d8
  WordPressCom-Analytics-iOS: 3616aae427dbe1bdec6169ed3e1ac190af63f09e
  WordPressCom-Stats-iOS: 1aeb8c7279bd5ef5a4b6528696360d1315352637
=======
  WordPressApi: 95a1b20372c3a5052f4d3bc4d333f72009c3d986
  WordPressCom-Analytics-iOS: e7cfc141f0a112291f09dd5eefe51d68cce417ad
  WordPressCom-Stats-iOS: bb023fc4c623cb77c9baa43db228df3a0394a558
>>>>>>> ef84efc9
  wpxmlrpc: 75ad2e4663c3a65948f5ae0799d948a8445bb0cf

COCOAPODS: 0.35.0<|MERGE_RESOLUTION|>--- conflicted
+++ resolved
@@ -21,7 +21,7 @@
   - AFNetworking/UIKit (2.5.1):
     - AFNetworking/NSURLConnection
     - AFNetworking/NSURLSession
-  - AMPopTip (0.7)
+  - AMPopTip (0.7.1)
   - CocoaLumberjack (1.9.2):
     - CocoaLumberjack/Extensions (= 1.9.2)
   - CocoaLumberjack/Core (1.9.2)
@@ -110,17 +110,10 @@
   - WordPress-iOS-Shared (0.2.2):
     - AFNetworking (~> 2.5.1)
     - CocoaLumberjack (~> 1.9)
-<<<<<<< HEAD
   - WordPressApi (0.3.4):
     - AFNetworking (~> 2.5.1)
     - wpxmlrpc (~> 0.7)
-  - WordPressCom-Analytics-iOS (0.0.26)
-=======
-  - WordPressApi (0.3.1):
-    - AFNetworking (~> 2.5.1)
-    - wpxmlrpc (~> 0.7)
   - WordPressCom-Analytics-iOS (0.0.27)
->>>>>>> ef84efc9
   - WordPressCom-Stats-iOS (0.2.0):
     - AFNetworking (~> 2.5.1)
     - CocoaLumberjack (~> 1.9)
@@ -157,19 +150,11 @@
   - SVProgressHUD (from `https://github.com/TransitApp/SVProgressHUD.git`, commit `2ac46ae2f2dd37db153ce1daea73b1273ac2bba3`)
   - UIDeviceIdentifier (~> 0.1)
   - WordPress-AppbotX (from `https://github.com/wordpress-mobile/appbotx.git`, commit `303b8068530389ea87afde38b77466d685fe3210`)
-<<<<<<< HEAD
-  - WordPress-iOS-Editor (from `git://github.com/wordpress-mobile/WordPress-Editor-iOS`, commit `1051403661ca8dbbdbc691b2bac8f30f1906cf15`)
+  - WordPress-iOS-Editor (from `git://github.com/wordpress-mobile/WordPress-Editor-iOS`, commit `27089b8d74efc07e2743de924edd47989a4456d9`)
   - WordPress-iOS-Shared (= 0.2.2)
   - WordPressApi (~> 0.3.4)
-  - WordPressCom-Analytics-iOS (= 0.0.26)
-  - WordPressCom-Stats-iOS (from `git://github.com/wordpress-mobile/WordPressCom-Stats-iOS`, commit `3d9cc7988d0b8df44a76c817415d4b36b4201e49`)
-=======
-  - WordPress-iOS-Editor (from `git://github.com/wordpress-mobile/WordPress-Editor-iOS`, commit `27089b8d74efc07e2743de924edd47989a4456d9`)
-  - WordPress-iOS-Shared (= 0.2.2)
-  - WordPressApi (= 0.3.1)
   - WordPressCom-Analytics-iOS (= 0.0.27)
   - WordPressCom-Stats-iOS (= 0.2.0)
->>>>>>> ef84efc9
   - wpxmlrpc (~> 0.7)
 
 EXTERNAL SOURCES:
@@ -188,16 +173,8 @@
     :commit: 303b8068530389ea87afde38b77466d685fe3210
     :git: https://github.com/wordpress-mobile/appbotx.git
   WordPress-iOS-Editor:
-<<<<<<< HEAD
-    :commit: 1051403661ca8dbbdbc691b2bac8f30f1906cf15
-    :git: git://github.com/wordpress-mobile/WordPress-Editor-iOS
-  WordPressCom-Stats-iOS:
-    :commit: 3d9cc7988d0b8df44a76c817415d4b36b4201e49
-    :git: git://github.com/wordpress-mobile/WordPressCom-Stats-iOS
-=======
     :commit: 27089b8d74efc07e2743de924edd47989a4456d9
     :git: git://github.com/wordpress-mobile/WordPress-Editor-iOS
->>>>>>> ef84efc9
 
 CHECKOUT OPTIONS:
   MGImageUtilities:
@@ -213,21 +190,13 @@
     :commit: 303b8068530389ea87afde38b77466d685fe3210
     :git: https://github.com/wordpress-mobile/appbotx.git
   WordPress-iOS-Editor:
-<<<<<<< HEAD
-    :commit: 1051403661ca8dbbdbc691b2bac8f30f1906cf15
-    :git: git://github.com/wordpress-mobile/WordPress-Editor-iOS
-  WordPressCom-Stats-iOS:
-    :commit: 3d9cc7988d0b8df44a76c817415d4b36b4201e49
-    :git: git://github.com/wordpress-mobile/WordPressCom-Stats-iOS
-=======
     :commit: 27089b8d74efc07e2743de924edd47989a4456d9
     :git: git://github.com/wordpress-mobile/WordPress-Editor-iOS
->>>>>>> ef84efc9
 
 SPEC CHECKSUMS:
   1PasswordExtension: 38b5be7dd6dbe786c98f15d51d50ad21150db60a
   AFNetworking: 8bee59492a6ff15d69130efa4d0dc67e0094a52a
-  AMPopTip: dc5bdb3a88bc2ed0a7ac9799e0a5d47c5211721f
+  AMPopTip: 2c103e376d068f9c8eeb1ddbddd27a23e89db0bc
   CocoaLumberjack: 205769c032b5fef85b92472046bcc8b7e7c8a817
   CrashlyticsLumberjack: 192a08e07648e4e09d44052356b53ab839cc8a1b
   CTAssetsPickerController: 319a91106b7b323446b39ab944a3f14db0a1ca46
@@ -259,15 +228,9 @@
   WordPress-AppbotX: 8bb0ad23af141e85db282ce09b58e5b3604cf54c
   WordPress-iOS-Editor: 0e53faba113a3b81439226acd4265835fe985bf6
   WordPress-iOS-Shared: f66cc48dae11681d24c9abf36724a6ec28014409
-<<<<<<< HEAD
   WordPressApi: 099a644955625cbae926c668fc6f009a7f5972d8
-  WordPressCom-Analytics-iOS: 3616aae427dbe1bdec6169ed3e1ac190af63f09e
-  WordPressCom-Stats-iOS: 1aeb8c7279bd5ef5a4b6528696360d1315352637
-=======
-  WordPressApi: 95a1b20372c3a5052f4d3bc4d333f72009c3d986
   WordPressCom-Analytics-iOS: e7cfc141f0a112291f09dd5eefe51d68cce417ad
   WordPressCom-Stats-iOS: bb023fc4c623cb77c9baa43db228df3a0394a558
->>>>>>> ef84efc9
   wpxmlrpc: 75ad2e4663c3a65948f5ae0799d948a8445bb0cf
 
 COCOAPODS: 0.35.0