PODS:
  - AFNetworking (2.3.1):
    - AFNetworking/NSURLConnection
    - AFNetworking/NSURLSession
    - AFNetworking/Reachability
    - AFNetworking/Security
    - AFNetworking/Serialization
    - AFNetworking/UIKit
  - AFNetworking/NSURLConnection (2.3.1):
    - AFNetworking/Reachability
    - AFNetworking/Security
    - AFNetworking/Serialization
  - AFNetworking/NSURLSession (2.3.1):
    - AFNetworking/Reachability
    - AFNetworking/Security
    - AFNetworking/Serialization
  - AFNetworking/Reachability (2.3.1)
  - AFNetworking/Security (2.3.1)
  - AFNetworking/Serialization (2.3.1)
  - AFNetworking/UIKit (2.3.1):
    - AFNetworking/NSURLConnection
    - AFNetworking/NSURLSession
<<<<<<< HEAD
=======
  - AppbotX (1.0.6)
>>>>>>> 6e8f0878
  - CocoaLumberjack (1.9.2):
    - CocoaLumberjack/Extensions
  - CocoaLumberjack/Core (1.9.2)
  - CocoaLumberjack/Extensions (1.9.2):
    - CocoaLumberjack/Core
  - CrashlyticsLumberjack (1.0.2):
    - CocoaLumberjack/Core (~> 1.9)
  - CTAssetsPickerController (2.7.0)
  - DTCoreText (1.6.13):
    - DTFoundation/Core (~> 1.7.1)
    - DTFoundation/DTAnimatedGIF (~> 1.7.1)
    - DTFoundation/DTHTMLParser (~> 1.7.1)
    - DTFoundation/UIKit (~> 1.7.1)
  - DTFoundation/Core (1.7.3)
  - DTFoundation/DTAnimatedGIF (1.7.3)
  - DTFoundation/DTHTMLParser (1.7.3):
    - DTFoundation/Core
  - DTFoundation/UIKit (1.7.3):
    - DTFoundation/Core
  - EmailChecker (0.1)
  - Google-Diff-Match-Patch (0.0.1)
  - google-plus-ios-sdk (1.7.1)
  - Helpshift (4.8.0)
  - HockeySDK (3.5.7)
  - JRSwizzle (1.0)
  - KIF (3.0.8):
    - KIF/XCTest
  - KIF/XCTest (3.0.8)
  - Lookback (0.6.5)
  - MGImageUtilities (0.0.1)
  - Mixpanel (2.5.4)
  - NSLogger (1.5)
  - NSLogger-CocoaLumberjack-connector (1.3):
    - CocoaLumberjack
    - NSLogger
  - NSObject-SafeExpectations (0.0.2)
  - NSURL+IDN (0.3)
  - OCMock (3.1.1)
  - OHHTTPStubs (1.1.1)
  - Reachability (3.1.1)
  - Simperium (0.7.2):
    - Google-Diff-Match-Patch
    - JRSwizzle
    - Simperium/no-arc
    - SocketRocket
  - Simperium/no-arc (0.7.2):
    - Google-Diff-Match-Patch
    - JRSwizzle
    - SocketRocket
  - SocketRocket (0.3.1-beta2)
  - SVProgressHUD (1.0)
  - UIAlertView+Blocks (0.8.1)
  - UIDeviceIdentifier (0.4.3)
  - WordPress-iOS-Editor (0.2.2):
    - CocoaLumberjack (~> 1.9)
    - UIAlertView+Blocks
    - WordPress-iOS-Shared (~> 0.1.4)
    - WordPressCom-Analytics-iOS (~> 0.0.4)
  - WordPress-iOS-Shared (0.1.4):
    - AFNetworking (~> 2.3.1)
    - CocoaLumberjack (~> 1.9)
    - DTCoreText (= 1.6.13)
  - WordPressApi (0.2.0):
    - AFNetworking (~> 2.3.1)
    - wpxmlrpc (~> 0.5)
  - WordPressCom-Analytics-iOS (0.0.12)
  - WordPressCom-Stats-iOS (0.1.6):
    - AFNetworking (~> 2.3.1)
    - CocoaLumberjack (~> 1.9)
    - NSObject-SafeExpectations (= 0.0.2)
    - WordPress-iOS-Shared (~> 0.1.0)
    - WordPressCom-Analytics-iOS
  - wpxmlrpc (0.5)

DEPENDENCIES:
  - AFNetworking (~> 2.3.1)
<<<<<<< HEAD
=======
  - AppbotX (from `https://github.com/wordpress-mobile/appbotx.git`, commit `4bb1b53814a4301c1ecac025c90fe158a43dbc99`)
>>>>>>> 6e8f0878
  - CocoaLumberjack (~> 1.9)
  - CrashlyticsLumberjack (~> 1.0.0)
  - CTAssetsPickerController (~> 2.7.0)
  - DTCoreText (= 1.6.13)
  - EmailChecker (from `https://raw.github.com/wordpress-mobile/EmailChecker/master/ios/EmailChecker.podspec`)
  - google-plus-ios-sdk (~> 1.5)
  - Helpshift (~> 4.8.0)
  - HockeySDK (~> 3.5.0)
  - KIF (from `https://github.com/SergioEstevao/KIF.git`, branch `issue/470-AccessibilityIdentifier`)
  - Lookback (= 0.6.5)
  - MGImageUtilities (from `git://github.com/wordpress-mobile/MGImageUtilities.git`, branch `gifsupport`)
  - Mixpanel (= 2.5.4)
  - NSLogger-CocoaLumberjack-connector (~> 1.3)
  - NSObject-SafeExpectations (= 0.0.2)
  - NSURL+IDN (= 0.3)
  - OCMock
  - OHHTTPStubs (= 1.1.1)
  - Reachability (= 3.1.1)
  - Simperium (= 0.7.2)
  - SocketRocket (from `https://github.com/jleandroperez/SocketRocket.git`, branch `master`)
  - SVProgressHUD (~> 1.0)
  - UIDeviceIdentifier (~> 0.1)
  - WordPress-iOS-Editor (from `git://github.com/wordpress-mobile/WordPress-iOS-Editor`, commit `ec94a87363eaa4b86b13d867c0af7dbf55fa4676`)
  - WordPress-iOS-Shared (= 0.1.4)
  - WordPressApi (from `https://github.com/wordpress-mobile/WordPressApi.git`, tag `0.2.0`)
  - WordPressCom-Analytics-iOS (= 0.0.12)
  - WordPressCom-Stats-iOS (= 0.1.6)
  - wpxmlrpc (~> 0.5)

EXTERNAL SOURCES:
  AppbotX:
    :commit: 4bb1b53814a4301c1ecac025c90fe158a43dbc99
    :git: https://github.com/wordpress-mobile/appbotx.git
  EmailChecker:
    :podspec: https://raw.github.com/wordpress-mobile/EmailChecker/master/ios/EmailChecker.podspec
  KIF:
    :branch: issue/470-AccessibilityIdentifier
    :git: https://github.com/SergioEstevao/KIF.git
  MGImageUtilities:
    :branch: gifsupport
    :git: git://github.com/wordpress-mobile/MGImageUtilities.git
  SocketRocket:
    :branch: master
    :git: https://github.com/jleandroperez/SocketRocket.git
  WordPress-iOS-Editor:
    :commit: ec94a87363eaa4b86b13d867c0af7dbf55fa4676
    :git: git://github.com/wordpress-mobile/WordPress-iOS-Editor
  WordPressApi:
    :git: https://github.com/wordpress-mobile/WordPressApi.git
    :tag: 0.2.0

SPEC CHECKSUMS:
  AFNetworking: 6d7b76aa5d04c8c37daad3eef4b7e3f2a7620da3
<<<<<<< HEAD
=======
  AppbotX: 99d1880580409842b7647b842ea59996852aca50
>>>>>>> 6e8f0878
  CocoaLumberjack: 205769c032b5fef85b92472046bcc8b7e7c8a817
  CrashlyticsLumberjack: 192a08e07648e4e09d44052356b53ab839cc8a1b
  CTAssetsPickerController: 319a91106b7b323446b39ab944a3f14db0a1ca46
  DTCoreText: 84eb8ba2e70448fdd9d837540e371f9f587b65ba
  DTFoundation: 360bc65ab44f588611f47324b8cfb0f18e04b263
  EmailChecker: e909e6d113fac7ad5e3c304fabce30fc4a79c80e
  Google-Diff-Match-Patch: 1f9c0b972c351d9c0a4fee137eb96896460477cd
  google-plus-ios-sdk: bb7b918c2ee0d5f5e389c4fddc06d71995481f67
  Helpshift: cb3f909e33f53a1b4f617a743ed24fdbfdb507f3
  HockeySDK: f0e874d1c6833163ee0c4e423606faf33ad04071
  JRSwizzle: 30da7a2c539a4ebf954b16d15f6dd8221c9f6fa5
  KIF: ca6fee58d795e2ca432b852369641b5f6e7b08c7
  Lookback: 59f217e51c1f2bcdf23d00522ef14b66be8557d1
  MGImageUtilities: ce03a910781d7e189814d668af340bc1c0238363
  Mixpanel: 87167a0b0a74f11f0ee3787f291357494730617c
  NSLogger: 84ed0bf00985df483153ce344d8171c9ec83be2b
  NSLogger-CocoaLumberjack-connector: 8f659ea51386f0a0e8c2643bf9273010a83a15f5
  NSObject-SafeExpectations: c31276ef7209016849fc4e5c8ed5ae5453e1e208
  NSURL+IDN: acf82a7fa47a8e2c8b644778e3efe7a56bd66aa8
  OCMock: f6cb8c162ab9d5620dddf411282c7b2c0ee78854
  OHHTTPStubs: d6ace2645e4744a0ad6c5a72940999a5632037fb
  Reachability: 8e9635e3cb4f98e7f825e51147f677ecc694d0e7
  Simperium: 475f3b186cda90c8f868248ff9fec94358029edf
  SocketRocket: b809068861cb66d871eb93a428696b1eb5451318
  SVProgressHUD: 5034c6e22b8c2ca3e09402e48d41ed0340aa1c50
  UIAlertView+Blocks: 0b749f1f7bd5131ff2233b30a406c1585a7171b2
  UIDeviceIdentifier: a313d8f8d5a0ad34898f332e65dbecfa2d9b2af3
  WordPress-iOS-Editor: 8352cfe6be7601d9a7933a4d126e29f8ce5ccf67
  WordPress-iOS-Shared: cb00b5b2530e5b581d34926ac6966b7ec476a93a
  WordPressApi: 6d28e1f6e6bf6cea2aa52d99d2cc795ff398e479
  WordPressCom-Analytics-iOS: d62898a09b4ce8005206c8ae7f4d59b24a7690d1
  WordPressCom-Stats-iOS: e737c05039d52cdd2cb2af8eceae7f31e498d0c1
  wpxmlrpc: cf73cf957505e71e90f6f98a25615291ecee411c

COCOAPODS: 0.34.4<|MERGE_RESOLUTION|>--- conflicted
+++ resolved
@@ -20,10 +20,7 @@
   - AFNetworking/UIKit (2.3.1):
     - AFNetworking/NSURLConnection
     - AFNetworking/NSURLSession
-<<<<<<< HEAD
-=======
   - AppbotX (1.0.6)
->>>>>>> 6e8f0878
   - CocoaLumberjack (1.9.2):
     - CocoaLumberjack/Extensions
   - CocoaLumberjack/Core (1.9.2)
@@ -100,10 +97,7 @@
 
 DEPENDENCIES:
   - AFNetworking (~> 2.3.1)
-<<<<<<< HEAD
-=======
   - AppbotX (from `https://github.com/wordpress-mobile/appbotx.git`, commit `4bb1b53814a4301c1ecac025c90fe158a43dbc99`)
->>>>>>> 6e8f0878
   - CocoaLumberjack (~> 1.9)
   - CrashlyticsLumberjack (~> 1.0.0)
   - CTAssetsPickerController (~> 2.7.0)
@@ -157,10 +151,7 @@
 
 SPEC CHECKSUMS:
   AFNetworking: 6d7b76aa5d04c8c37daad3eef4b7e3f2a7620da3
-<<<<<<< HEAD
-=======
   AppbotX: 99d1880580409842b7647b842ea59996852aca50
->>>>>>> 6e8f0878
   CocoaLumberjack: 205769c032b5fef85b92472046bcc8b7e7c8a817
   CrashlyticsLumberjack: 192a08e07648e4e09d44052356b53ab839cc8a1b
   CTAssetsPickerController: 319a91106b7b323446b39ab944a3f14db0a1ca46
