PODS:
  - 1PasswordExtension (1.6.4)
  - AFNetworking (2.6.3):
    - AFNetworking/NSURLConnection (= 2.6.3)
    - AFNetworking/NSURLSession (= 2.6.3)
    - AFNetworking/Reachability (= 2.6.3)
    - AFNetworking/Security (= 2.6.3)
    - AFNetworking/Serialization (= 2.6.3)
    - AFNetworking/UIKit (= 2.6.3)
  - AFNetworking/NSURLConnection (2.6.3):
    - AFNetworking/Reachability
    - AFNetworking/Security
    - AFNetworking/Serialization
  - AFNetworking/NSURLSession (2.6.3):
    - AFNetworking/Reachability
    - AFNetworking/Security
    - AFNetworking/Serialization
  - AFNetworking/Reachability (2.6.3)
  - AFNetworking/Security (2.6.3)
  - AFNetworking/Serialization (2.6.3)
  - AFNetworking/UIKit (2.6.3):
    - AFNetworking/NSURLConnection
    - AFNetworking/NSURLSession
  - AMPopTip (0.10.2)
  - Automattic-Tracks-iOS (0.0.13):
    - CocoaLumberjack (~> 2.2.0)
    - Reachability (~> 3.1)
    - UIDeviceIdentifier (~> 0.4)
  - CocoaLumberjack (2.2.0):
    - CocoaLumberjack/Default (= 2.2.0)
    - CocoaLumberjack/Extensions (= 2.2.0)
  - CocoaLumberjack/Core (2.2.0)
  - CocoaLumberjack/Default (2.2.0):
    - CocoaLumberjack/Core
  - CocoaLumberjack/Extensions (2.2.0):
    - CocoaLumberjack/Default
  - Crashlytics (3.7.0):
    - Fabric (~> 1.6.3)
  - DTCoreText (1.6.16):
    - DTFoundation/Core (~> 1.7.5)
    - DTFoundation/DTAnimatedGIF (~> 1.7.5)
    - DTFoundation/DTHTMLParser (~> 1.7.5)
    - DTFoundation/UIKit (~> 1.7.5)
  - DTFoundation/Core (1.7.9)
  - DTFoundation/DTAnimatedGIF (1.7.9)
  - DTFoundation/DTHTMLParser (1.7.9):
    - DTFoundation/Core
  - DTFoundation/UIKit (1.7.9):
    - DTFoundation/Core
  - EmailChecker (0.1)
  - Expecta (0.3.2)
  - Fabric (1.6.6)
  - FormatterKit (1.8.0):
    - FormatterKit/AddressFormatter (= 1.8.0)
    - FormatterKit/ArrayFormatter (= 1.8.0)
    - FormatterKit/ColorFormatter (= 1.8.0)
    - FormatterKit/LocationFormatter (= 1.8.0)
    - FormatterKit/NameFormatter (= 1.8.0)
    - FormatterKit/OrdinalNumberFormatter (= 1.8.0)
    - FormatterKit/TimeIntervalFormatter (= 1.8.0)
    - FormatterKit/UnitOfInformationFormatter (= 1.8.0)
    - FormatterKit/URLRequestFormatter (= 1.8.0)
  - FormatterKit/AddressFormatter (1.8.0)
  - FormatterKit/ArrayFormatter (1.8.0)
  - FormatterKit/ColorFormatter (1.8.0)
  - FormatterKit/LocationFormatter (1.8.0)
  - FormatterKit/NameFormatter (1.8.0)
  - FormatterKit/OrdinalNumberFormatter (1.8.0)
  - FormatterKit/TimeIntervalFormatter (1.8.0)
  - FormatterKit/UnitOfInformationFormatter (1.8.0)
  - FormatterKit/URLRequestFormatter (1.8.0)
  - Helpshift (4.15.0)
  - HockeySDK (3.8.5):
    - HockeySDK/AllFeaturesLib (= 3.8.5)
  - HockeySDK/AllFeaturesLib (3.8.5)
  - KIF/Core (3.4.1)
  - KIF/IdentifierTests (3.4.1):
    - KIF/Core
  - Lookback (1.1.4):
    - PDKTZipArchive
  - MGImageUtilities (0.0.1)
  - Mixpanel (2.8.2):
    - Mixpanel/Mixpanel (= 2.8.2)
  - Mixpanel/Mixpanel (2.8.2)
  - MRProgress (0.7.0):
    - MRProgress/ActivityIndicator (= 0.7.0)
    - MRProgress/Blur (= 0.7.0)
    - MRProgress/Circular (= 0.7.0)
    - MRProgress/Icons (= 0.7.0)
    - MRProgress/NavigationBarProgress (= 0.7.0)
    - MRProgress/Overlay (= 0.7.0)
  - MRProgress/ActivityIndicator (0.7.0):
    - MRProgress/Stopable
  - MRProgress/Blur (0.7.0):
    - MRProgress/Helper
  - MRProgress/Circular (0.7.0):
    - MRProgress/Helper
    - MRProgress/ProgressBaseClass
    - MRProgress/Stopable
  - MRProgress/Helper (0.7.0)
  - MRProgress/Icons (0.7.0)
  - MRProgress/NavigationBarProgress (0.7.0):
    - MRProgress/ProgressBaseClass
  - MRProgress/Overlay (0.7.0):
    - MRProgress/ActivityIndicator
    - MRProgress/Blur
    - MRProgress/Circular
    - MRProgress/Helper
    - MRProgress/Icons
  - MRProgress/ProgressBaseClass (0.7.0)
  - MRProgress/Stopable (0.7.0):
    - MRProgress/Helper
  - Nimble (3.0.0)
  - NSObject-SafeExpectations (0.0.2)
  - NSURL+IDN (0.3)
  - OCMock (3.1.2)
  - OHHTTPStubs (4.6.0):
    - OHHTTPStubs/Default (= 4.6.0)
  - OHHTTPStubs/Core (4.6.0)
  - OHHTTPStubs/Default (4.6.0):
    - OHHTTPStubs/Core
    - OHHTTPStubs/JSON
    - OHHTTPStubs/NSURLSession
    - OHHTTPStubs/OHPathHelpers
  - OHHTTPStubs/JSON (4.6.0):
    - OHHTTPStubs/Core
  - OHHTTPStubs/NSURLSession (4.6.0):
    - OHHTTPStubs/Core
  - OHHTTPStubs/OHPathHelpers (4.6.0)
  - OHHTTPStubs/Swift (4.6.0):
    - OHHTTPStubs/Core
  - PDKTZipArchive (0.3.5)
  - Reachability (3.2)
  - ReactiveCocoa (2.4.7):
    - ReactiveCocoa/UI (= 2.4.7)
  - ReactiveCocoa/Core (2.4.7):
    - ReactiveCocoa/no-arc
  - ReactiveCocoa/no-arc (2.4.7)
  - ReactiveCocoa/UI (2.4.7):
    - ReactiveCocoa/Core
  - RxCocoa (2.1.0):
    - RxSwift (~> 2.0)
  - RxSwift (2.1.0)
  - RxTests (2.1.0):
    - RxSwift (~> 2.0)
  - Simperium (0.8.12):
    - Simperium/DiffMatchPach (= 0.8.12)
    - Simperium/JRSwizzle (= 0.8.12)
    - Simperium/SocketRocket (= 0.8.12)
    - Simperium/SPReachability (= 0.8.12)
    - Simperium/SSKeychain (= 0.8.12)
  - Simperium/DiffMatchPach (0.8.12)
  - Simperium/JRSwizzle (0.8.12)
  - Simperium/SocketRocket (0.8.12)
  - Simperium/SPReachability (0.8.12)
  - Simperium/SSKeychain (0.8.12)
  - Specta (1.0.5)
  - SVProgressHUD (1.1.3)
  - UIDeviceIdentifier (0.5.0)
  - WordPress-AppbotX (1.0.6)
<<<<<<< HEAD
  - WordPress-iOS-Editor (1.1.3):
=======
  - WordPress-iOS-Editor (1.1.5):
>>>>>>> 75068c30
    - CocoaLumberjack (~> 2.2.0)
    - NSObject-SafeExpectations (~> 0.0.2)
    - WordPress-iOS-Shared (~> 0.5.3)
    - WordPressCom-Analytics-iOS (~> 0.1.0)
  - WordPress-iOS-Shared (0.5.3):
    - AFNetworking (~> 2.5)
    - CocoaLumberjack (~> 2.2.0)
  - WordPressApi (0.3.6):
    - AFNetworking (~> 2.6.0)
    - wpxmlrpc (~> 0.7)
  - WordPressCom-Analytics-iOS (0.1.4)
<<<<<<< HEAD
  - WordPressCom-Stats-iOS/Services (0.6.2):
=======
  - WordPressCom-Stats-iOS/Services (0.6.3):
>>>>>>> 75068c30
    - AFNetworking (~> 2.6.0)
    - CocoaLumberjack (~> 2.2.0)
    - NSObject-SafeExpectations (= 0.0.2)
    - WordPress-iOS-Shared (~> 0.5.3)
    - WordPressCom-Analytics-iOS (~> 0.1.0)
  - WordPressCom-Stats-iOS/UI (0.6.3):
    - AFNetworking (~> 2.6.0)
    - CocoaLumberjack (~> 2.2.0)
    - NSObject-SafeExpectations (= 0.0.2)
    - WordPress-iOS-Shared (~> 0.5.3)
    - WordPressCom-Analytics-iOS (~> 0.1.0)
    - WordPressCom-Stats-iOS/Services
  - WPMediaPicker (0.9.0)
  - wpxmlrpc (0.8.1)

DEPENDENCIES:
  - 1PasswordExtension (= 1.6.4)
  - AFNetworking (= 2.6.3)
  - AMPopTip (~> 0.7)
  - Automattic-Tracks-iOS (from `https://github.com/Automattic/Automattic-Tracks-iOS.git`,
    tag `0.0.13`)
  - CocoaLumberjack (~> 2.2.0)
  - Crashlytics
  - DTCoreText (= 1.6.16)
  - EmailChecker (from `https://raw.github.com/wordpress-mobile/EmailChecker/develop/ios/EmailChecker.podspec`)
  - Expecta (= 0.3.2)
  - FormatterKit (~> 1.8.0)
  - Helpshift (~> 4.15.0)
  - HockeySDK (~> 3.8.0)
  - KIF/IdentifierTests (~> 3.1)
  - Lookback (= 1.1.4)
  - MGImageUtilities (from `git://github.com/wordpress-mobile/MGImageUtilities.git`,
    branch `gifsupport`)
  - Mixpanel (= 2.8.2)
  - MRProgress (~> 0.7.0)
  - Nimble (~> 3.0.0)
  - NSObject-SafeExpectations (= 0.0.2)
  - NSURL+IDN (= 0.3)
  - OCMock (= 3.1.2)
  - OHHTTPStubs (~> 4.6.0)
  - OHHTTPStubs/Swift (~> 4.6.0)
  - Reachability (= 3.2)
  - ReactiveCocoa (~> 2.4.7)
  - RxCocoa (~> 2.1.0)
  - RxSwift (~> 2.1.0)
  - RxTests (~> 2.1.0)
  - Simperium (= 0.8.12)
  - Specta (= 1.0.5)
  - SVProgressHUD (~> 1.1.3)
  - UIDeviceIdentifier (~> 0.1)
  - WordPress-AppbotX (from `https://github.com/wordpress-mobile/appbotx.git`, commit
    `87bae8c770cfc4e053119f2d00f76b2f653b26ce`)
<<<<<<< HEAD
  - WordPress-iOS-Editor (= 1.1.3)
  - WordPress-iOS-Shared (= 0.5.1)
  - WordPressApi (from `https://github.com/wordpress-mobile/WordPress-API-iOS.git`)
  - WordPressCom-Analytics-iOS (= 0.1.4)
  - WordPressCom-Stats-iOS/Services (= 0.6.2)
  - WordPressCom-Stats-iOS/UI (= 0.6.2)
=======
  - WordPress-iOS-Editor (= 1.1.5)
  - WordPress-iOS-Shared (= 0.5.3)
  - WordPressApi (from `https://github.com/wordpress-mobile/WordPress-API-iOS.git`)
  - WordPressCom-Analytics-iOS (= 0.1.4)
  - WordPressCom-Stats-iOS/Services (= 0.6.3)
  - WordPressCom-Stats-iOS/UI (= 0.6.3)
>>>>>>> 75068c30
  - WPMediaPicker (~> 0.9.0)
  - wpxmlrpc (~> 0.8)

EXTERNAL SOURCES:
  Automattic-Tracks-iOS:
    :git: https://github.com/Automattic/Automattic-Tracks-iOS.git
    :tag: 0.0.13
  EmailChecker:
    :podspec: https://raw.github.com/wordpress-mobile/EmailChecker/develop/ios/EmailChecker.podspec
  MGImageUtilities:
    :branch: gifsupport
    :git: git://github.com/wordpress-mobile/MGImageUtilities.git
  WordPress-AppbotX:
    :commit: 87bae8c770cfc4e053119f2d00f76b2f653b26ce
    :git: https://github.com/wordpress-mobile/appbotx.git
  WordPressApi:
    :git: https://github.com/wordpress-mobile/WordPress-API-iOS.git

CHECKOUT OPTIONS:
  Automattic-Tracks-iOS:
    :git: https://github.com/Automattic/Automattic-Tracks-iOS.git
    :tag: 0.0.13
  MGImageUtilities:
    :commit: e946cf3d97eb95372f4fc4478bf2e0099e73f4b0
    :git: git://github.com/wordpress-mobile/MGImageUtilities.git
  WordPress-AppbotX:
    :commit: 87bae8c770cfc4e053119f2d00f76b2f653b26ce
    :git: https://github.com/wordpress-mobile/appbotx.git
  WordPressApi:
    :commit: e89ef2bf8820d785c3fe9713ebeeb83f8a3f0429
    :git: https://github.com/wordpress-mobile/WordPress-API-iOS.git

SPEC CHECKSUMS:
  1PasswordExtension: 9f471645d378283cb88c6d4bf502e4381a42c0ad
  AFNetworking: cb8d14a848e831097108418f5d49217339d4eb60
  AMPopTip: 0788a9452806049e3aa0d6d09324606fc41ea646
  Automattic-Tracks-iOS: ba47c35576a07376facc7a91740fb78867831e1c
  CocoaLumberjack: 17fe8581f84914d5d7e6360f7c70022b173c3ae0
  Crashlytics: c3a2333dea9e2733d2777f730910321fc9e25c0d
  DTCoreText: 934a16fe9ffdd169c96261721b39dc312b75713d
  DTFoundation: 70a0765e3596f82dd421832e95c65e2166eb3102
  EmailChecker: 78dd8dfa9d004826c8b5889be6c380b72b837d44
  Expecta: 8c507baf13211207b1e9d0a741480600e6b4ed15
  Fabric: 1abc1e59f11fa39ede6f690ef7309d8563e3ec59
  FormatterKit: bddde83e054edf9d9ee14f9de3b3a5103db256f4
  Helpshift: 8bbba1dad877dd7fb7f18915949e5816f6471e3b
  HockeySDK: dd11a2b9da3372fd025643bee5bc10c8c613d169
  KIF: 2275c6d59c77e5e56f660f006b99d73780130540
  Lookback: 9ab9027ff246d2dc5ce34be483f70e4a6718280b
  MGImageUtilities: b54a815970e231903c495fff33699467158f61a0
  Mixpanel: f4d71ac2a306e7cda6ad03d4a2be249a0fd7a967
  MRProgress: 1cb0051b678be4a2ef4881414cd316768fc70028
  Nimble: 4c353d43735b38b545cbb4cb91504588eb5de926
  NSObject-SafeExpectations: 7d7f48df90df4e11da7cfe86b64f45eff7a7f521
  NSURL+IDN: 82355a0afd532fe1de08f6417c134b49b1a1c4b3
  OCMock: a10ea9f0a6e921651f96f78b6faee95ebc813b92
  OHHTTPStubs: cb1aefbbeb4de4e741644455d4b945538e5248a2
  PDKTZipArchive: 81c4824eb5587131e422fc58b92c043c4aa96466
  Reachability: 33e18b67625424e47b6cde6d202dce689ad7af96
  ReactiveCocoa: eb38dee0a0e698f73a9b25e5c1faea2bb4c79240
  RxCocoa: 79b5feb8378545336e756a0a33fcf5e95050b71c
  RxSwift: 110fb07f81c17c2c3b3254d168363057b1880d18
  RxTests: 94c67ffc37c36bd8c7aec90a84601a3db142be94
  Simperium: 6622a66f72cb56632547f55215e884702f9b6339
  Specta: ac94d110b865115fe60ff2c6d7281053c6f8e8a2
  SVProgressHUD: 748080e4f36e603f6c02aec292664239df5279c1
  UIDeviceIdentifier: a959a6d4f51036b4180dd31fb26483a820f1cc46
  WordPress-AppbotX: d0ebf5bb2d70bee56272796e1e7a97787b5bfb14
<<<<<<< HEAD
  WordPress-iOS-Editor: f5fdd6abd715a0933bac1eb5ae6c44d4f0bfabfc
  WordPress-iOS-Shared: ced218039d88c91572f3205882832f7a05c61f97
  WordPressApi: 39ca2b950a95fd0bf7ae5c86c92a272fb350187b
  WordPressCom-Analytics-iOS: 1d4cf0426fdc91393ea1ba65daf19133e440ff6a
  WordPressCom-Stats-iOS: f1e9e7c3f214cdf347db3e6a239f77004c08f8be
=======
  WordPress-iOS-Editor: 81649efb004edc8286d3af98225d8ec2a24452ae
  WordPress-iOS-Shared: 43f55f24f0685e431167084071b7914d7c7134a8
  WordPressApi: 78e75bd45467f8bb0f7dad41cd7c3b0a1a9d3d4c
  WordPressCom-Analytics-iOS: 1d4cf0426fdc91393ea1ba65daf19133e440ff6a
  WordPressCom-Stats-iOS: 75dbdf4765c09b90a8fe00375dc96a93e64feffa
>>>>>>> 75068c30
  WPMediaPicker: 2c399b1cbd4d8a7fcd312eb93107a349d26fb23f
  wpxmlrpc: bd391dab54e9bdceb5d1de23d161ecf1ba80f0e0

COCOAPODS: 0.39.0<|MERGE_RESOLUTION|>--- conflicted
+++ resolved
@@ -158,11 +158,7 @@
   - SVProgressHUD (1.1.3)
   - UIDeviceIdentifier (0.5.0)
   - WordPress-AppbotX (1.0.6)
-<<<<<<< HEAD
-  - WordPress-iOS-Editor (1.1.3):
-=======
   - WordPress-iOS-Editor (1.1.5):
->>>>>>> 75068c30
     - CocoaLumberjack (~> 2.2.0)
     - NSObject-SafeExpectations (~> 0.0.2)
     - WordPress-iOS-Shared (~> 0.5.3)
@@ -174,11 +170,7 @@
     - AFNetworking (~> 2.6.0)
     - wpxmlrpc (~> 0.7)
   - WordPressCom-Analytics-iOS (0.1.4)
-<<<<<<< HEAD
-  - WordPressCom-Stats-iOS/Services (0.6.2):
-=======
   - WordPressCom-Stats-iOS/Services (0.6.3):
->>>>>>> 75068c30
     - AFNetworking (~> 2.6.0)
     - CocoaLumberjack (~> 2.2.0)
     - NSObject-SafeExpectations (= 0.0.2)
@@ -231,21 +223,12 @@
   - UIDeviceIdentifier (~> 0.1)
   - WordPress-AppbotX (from `https://github.com/wordpress-mobile/appbotx.git`, commit
     `87bae8c770cfc4e053119f2d00f76b2f653b26ce`)
-<<<<<<< HEAD
-  - WordPress-iOS-Editor (= 1.1.3)
-  - WordPress-iOS-Shared (= 0.5.1)
-  - WordPressApi (from `https://github.com/wordpress-mobile/WordPress-API-iOS.git`)
-  - WordPressCom-Analytics-iOS (= 0.1.4)
-  - WordPressCom-Stats-iOS/Services (= 0.6.2)
-  - WordPressCom-Stats-iOS/UI (= 0.6.2)
-=======
   - WordPress-iOS-Editor (= 1.1.5)
   - WordPress-iOS-Shared (= 0.5.3)
   - WordPressApi (from `https://github.com/wordpress-mobile/WordPress-API-iOS.git`)
   - WordPressCom-Analytics-iOS (= 0.1.4)
   - WordPressCom-Stats-iOS/Services (= 0.6.3)
   - WordPressCom-Stats-iOS/UI (= 0.6.3)
->>>>>>> 75068c30
   - WPMediaPicker (~> 0.9.0)
   - wpxmlrpc (~> 0.8)
 
@@ -314,19 +297,11 @@
   SVProgressHUD: 748080e4f36e603f6c02aec292664239df5279c1
   UIDeviceIdentifier: a959a6d4f51036b4180dd31fb26483a820f1cc46
   WordPress-AppbotX: d0ebf5bb2d70bee56272796e1e7a97787b5bfb14
-<<<<<<< HEAD
-  WordPress-iOS-Editor: f5fdd6abd715a0933bac1eb5ae6c44d4f0bfabfc
-  WordPress-iOS-Shared: ced218039d88c91572f3205882832f7a05c61f97
-  WordPressApi: 39ca2b950a95fd0bf7ae5c86c92a272fb350187b
-  WordPressCom-Analytics-iOS: 1d4cf0426fdc91393ea1ba65daf19133e440ff6a
-  WordPressCom-Stats-iOS: f1e9e7c3f214cdf347db3e6a239f77004c08f8be
-=======
   WordPress-iOS-Editor: 81649efb004edc8286d3af98225d8ec2a24452ae
   WordPress-iOS-Shared: 43f55f24f0685e431167084071b7914d7c7134a8
   WordPressApi: 78e75bd45467f8bb0f7dad41cd7c3b0a1a9d3d4c
   WordPressCom-Analytics-iOS: 1d4cf0426fdc91393ea1ba65daf19133e440ff6a
   WordPressCom-Stats-iOS: 75dbdf4765c09b90a8fe00375dc96a93e64feffa
->>>>>>> 75068c30
   WPMediaPicker: 2c399b1cbd4d8a7fcd312eb93107a349d26fb23f
   wpxmlrpc: bd391dab54e9bdceb5d1de23d161ecf1ba80f0e0
 
