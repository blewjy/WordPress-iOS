PODS:
  - 1PasswordExtension (1.6.4)
  - AFNetworking (2.6.3):
    - AFNetworking/NSURLConnection (= 2.6.3)
    - AFNetworking/NSURLSession (= 2.6.3)
    - AFNetworking/Reachability (= 2.6.3)
    - AFNetworking/Security (= 2.6.3)
    - AFNetworking/Serialization (= 2.6.3)
    - AFNetworking/UIKit (= 2.6.3)
  - AFNetworking/NSURLConnection (2.6.3):
    - AFNetworking/Reachability
    - AFNetworking/Security
    - AFNetworking/Serialization
  - AFNetworking/NSURLSession (2.6.3):
    - AFNetworking/Reachability
    - AFNetworking/Security
    - AFNetworking/Serialization
  - AFNetworking/Reachability (2.6.3)
  - AFNetworking/Security (2.6.3)
  - AFNetworking/Serialization (2.6.3)
  - AFNetworking/UIKit (2.6.3):
    - AFNetworking/NSURLConnection
    - AFNetworking/NSURLSession
  - AMPopTip (0.10.1)
  - Automattic-Tracks-iOS (0.0.13):
    - CocoaLumberjack (~> 2.2.0)
    - Reachability (~> 3.1)
    - UIDeviceIdentifier (~> 0.4)
  - CocoaLumberjack (2.2.0):
    - CocoaLumberjack/Default (= 2.2.0)
    - CocoaLumberjack/Extensions (= 2.2.0)
  - CocoaLumberjack/Core (2.2.0)
  - CocoaLumberjack/Default (2.2.0):
    - CocoaLumberjack/Core
  - CocoaLumberjack/Extensions (2.2.0):
    - CocoaLumberjack/Default
  - DTCoreText (1.6.16):
    - DTFoundation/Core (~> 1.7.5)
    - DTFoundation/DTAnimatedGIF (~> 1.7.5)
    - DTFoundation/DTHTMLParser (~> 1.7.5)
    - DTFoundation/UIKit (~> 1.7.5)
  - DTFoundation/Core (1.7.8)
  - DTFoundation/DTAnimatedGIF (1.7.8)
  - DTFoundation/DTHTMLParser (1.7.8):
    - DTFoundation/Core
  - DTFoundation/UIKit (1.7.8):
    - DTFoundation/Core
  - EmailChecker (0.1)
  - Expecta (0.3.2)
  - FormatterKit (1.8.0):
    - FormatterKit/AddressFormatter (= 1.8.0)
    - FormatterKit/ArrayFormatter (= 1.8.0)
    - FormatterKit/ColorFormatter (= 1.8.0)
    - FormatterKit/LocationFormatter (= 1.8.0)
    - FormatterKit/NameFormatter (= 1.8.0)
    - FormatterKit/OrdinalNumberFormatter (= 1.8.0)
    - FormatterKit/TimeIntervalFormatter (= 1.8.0)
    - FormatterKit/UnitOfInformationFormatter (= 1.8.0)
    - FormatterKit/URLRequestFormatter (= 1.8.0)
  - FormatterKit/AddressFormatter (1.8.0)
  - FormatterKit/ArrayFormatter (1.8.0)
  - FormatterKit/ColorFormatter (1.8.0)
  - FormatterKit/LocationFormatter (1.8.0)
  - FormatterKit/NameFormatter (1.8.0)
  - FormatterKit/OrdinalNumberFormatter (1.8.0)
  - FormatterKit/TimeIntervalFormatter (1.8.0)
  - FormatterKit/UnitOfInformationFormatter (1.8.0)
  - FormatterKit/URLRequestFormatter (1.8.0)
  - Helpshift (4.15.0)
  - HockeySDK (3.8.5):
    - HockeySDK/AllFeaturesLib (= 3.8.5)
  - HockeySDK/AllFeaturesLib (3.8.5)
  - KIF/Core (3.3.0)
  - KIF/IdentifierTests (3.3.0):
    - KIF/Core
  - Lookback (1.1.4):
    - PDKTZipArchive
  - MGImageUtilities (0.0.1)
  - Mixpanel (2.8.2):
    - Mixpanel/Mixpanel (= 2.8.2)
  - Mixpanel/Mixpanel (2.8.2)
  - MRProgress (0.7.0):
    - MRProgress/ActivityIndicator (= 0.7.0)
    - MRProgress/Blur (= 0.7.0)
    - MRProgress/Circular (= 0.7.0)
    - MRProgress/Icons (= 0.7.0)
    - MRProgress/NavigationBarProgress (= 0.7.0)
    - MRProgress/Overlay (= 0.7.0)
  - MRProgress/ActivityIndicator (0.7.0):
    - MRProgress/Stopable
  - MRProgress/Blur (0.7.0):
    - MRProgress/Helper
  - MRProgress/Circular (0.7.0):
    - MRProgress/Helper
    - MRProgress/ProgressBaseClass
    - MRProgress/Stopable
  - MRProgress/Helper (0.7.0)
  - MRProgress/Icons (0.7.0)
  - MRProgress/NavigationBarProgress (0.7.0):
    - MRProgress/ProgressBaseClass
  - MRProgress/Overlay (0.7.0):
    - MRProgress/ActivityIndicator
    - MRProgress/Blur
    - MRProgress/Circular
    - MRProgress/Helper
    - MRProgress/Icons
  - MRProgress/ProgressBaseClass (0.7.0)
  - MRProgress/Stopable (0.7.0):
    - MRProgress/Helper
  - Nimble (3.0.0)
  - NSObject-SafeExpectations (0.0.2)
  - NSURL+IDN (0.3)
  - OCMock (3.1.2)
  - OHHTTPStubs (4.6.0):
    - OHHTTPStubs/Default (= 4.6.0)
  - OHHTTPStubs/Core (4.6.0)
  - OHHTTPStubs/Default (4.6.0):
    - OHHTTPStubs/Core
    - OHHTTPStubs/JSON
    - OHHTTPStubs/NSURLSession
    - OHHTTPStubs/OHPathHelpers
  - OHHTTPStubs/JSON (4.6.0):
    - OHHTTPStubs/Core
  - OHHTTPStubs/NSURLSession (4.6.0):
    - OHHTTPStubs/Core
  - OHHTTPStubs/OHPathHelpers (4.6.0)
  - OHHTTPStubs/Swift (4.6.0):
    - OHHTTPStubs/Core
  - PDKTZipArchive (0.3.5)
  - Reachability (3.2)
  - ReactiveCocoa (2.4.7):
    - ReactiveCocoa/UI (= 2.4.7)
  - ReactiveCocoa/Core (2.4.7):
    - ReactiveCocoa/no-arc
  - ReactiveCocoa/no-arc (2.4.7)
  - ReactiveCocoa/UI (2.4.7):
    - ReactiveCocoa/Core
  - RxCocoa (2.1.0):
    - RxSwift (~> 2.0)
  - RxSwift (2.1.0)
  - Simperium (0.8.10):
    - Simperium/DiffMatchPach (= 0.8.10)
    - Simperium/JRSwizzle (= 0.8.10)
    - Simperium/SocketRocket (= 0.8.10)
    - Simperium/SPReachability (= 0.8.10)
    - Simperium/SSKeychain (= 0.8.10)
  - Simperium/DiffMatchPach (0.8.10)
  - Simperium/JRSwizzle (0.8.10)
  - Simperium/SocketRocket (0.8.10)
  - Simperium/SPReachability (0.8.10)
  - Simperium/SSKeychain (0.8.10)
  - Specta (1.0.5)
  - SVProgressHUD (1.1.3)
  - UIDeviceIdentifier (0.5.0)
  - WordPress-AppbotX (1.0.6)
  - WordPress-iOS-Editor (1.1.2):
    - CocoaLumberjack (~> 2.2.0)
    - NSObject-SafeExpectations (~> 0.0.2)
    - WordPress-iOS-Shared (~> 0.5.1)
    - WordPressCom-Analytics-iOS (~> 0.1.0)
  - WordPress-iOS-Shared (0.5.1):
    - AFNetworking (~> 2.5)
    - CocoaLumberjack (~> 2.2.0)
  - WordPressApi (0.3.6):
    - AFNetworking (~> 2.6.0)
    - wpxmlrpc (~> 0.7)
  - WordPressCom-Analytics-iOS (0.1.3)
  - WordPressCom-Stats-iOS/Services (0.6.2):
    - AFNetworking (~> 2.6.0)
    - CocoaLumberjack (~> 2.2.0)
    - NSObject-SafeExpectations (= 0.0.2)
    - WordPress-iOS-Shared (~> 0.5.1)
    - WordPressCom-Analytics-iOS (~> 0.1.0)
  - WordPressCom-Stats-iOS/UI (0.6.2):
    - AFNetworking (~> 2.6.0)
    - CocoaLumberjack (~> 2.2.0)
    - NSObject-SafeExpectations (= 0.0.2)
    - WordPress-iOS-Shared (~> 0.5.1)
    - WordPressCom-Analytics-iOS (~> 0.1.0)
    - WordPressCom-Stats-iOS/Services
  - WPMediaPicker (0.8.1)
  - wpxmlrpc (0.8.1)

DEPENDENCIES:
  - 1PasswordExtension (= 1.6.4)
  - AFNetworking (= 2.6.3)
  - AMPopTip (~> 0.7)
  - Automattic-Tracks-iOS (from `https://github.com/Automattic/Automattic-Tracks-iOS.git`,
    tag `0.0.13`)
  - CocoaLumberjack (~> 2.2.0)
  - DTCoreText (= 1.6.16)
  - EmailChecker (from `https://raw.github.com/wordpress-mobile/EmailChecker/develop/ios/EmailChecker.podspec`)
  - Expecta (= 0.3.2)
  - FormatterKit (~> 1.8.0)
  - Helpshift (~> 4.15.0)
  - HockeySDK (~> 3.8.0)
  - KIF/IdentifierTests (~> 3.1)
  - Lookback (= 1.1.4)
  - MGImageUtilities (from `git://github.com/wordpress-mobile/MGImageUtilities.git`,
    branch `gifsupport`)
  - Mixpanel (= 2.8.2)
  - MRProgress (~> 0.7.0)
  - Nimble (~> 3.0.0)
  - NSObject-SafeExpectations (= 0.0.2)
  - NSURL+IDN (= 0.3)
  - OCMock (= 3.1.2)
  - OHHTTPStubs (~> 4.6.0)
  - OHHTTPStubs/Swift (~> 4.6.0)
  - Reachability (= 3.2)
  - ReactiveCocoa (~> 2.4.7)
  - RxCocoa (~> 2.1.0)
  - RxSwift (~> 2.1.0)
  - Simperium (= 0.8.10)
  - Specta (= 1.0.5)
  - SVProgressHUD (~> 1.1.3)
  - UIDeviceIdentifier (~> 0.1)
  - WordPress-AppbotX (from `https://github.com/wordpress-mobile/appbotx.git`, commit
    `87bae8c770cfc4e053119f2d00f76b2f653b26ce`)
  - WordPress-iOS-Editor (= 1.1.2)
  - WordPress-iOS-Shared (= 0.5.1)
  - WordPressApi (from `https://github.com/wordpress-mobile/WordPress-API-iOS.git`)
  - WordPressCom-Analytics-iOS (= 0.1.3)
<<<<<<< HEAD
  - WordPressCom-Stats-iOS/Services (= 0.6.2)
  - WordPressCom-Stats-iOS/UI (= 0.6.2)
  - WPMediaPicker (~> 0.7.3)
=======
  - WordPressCom-Stats-iOS/Services (= 0.6.1)
  - WordPressCom-Stats-iOS/UI (= 0.6.1)
  - WPMediaPicker (~> 0.8.1)
>>>>>>> e24f4d0b
  - wpxmlrpc (~> 0.8)

EXTERNAL SOURCES:
  Automattic-Tracks-iOS:
    :git: https://github.com/Automattic/Automattic-Tracks-iOS.git
    :tag: 0.0.13
  EmailChecker:
    :podspec: https://raw.github.com/wordpress-mobile/EmailChecker/develop/ios/EmailChecker.podspec
  MGImageUtilities:
    :branch: gifsupport
    :git: git://github.com/wordpress-mobile/MGImageUtilities.git
  WordPress-AppbotX:
    :commit: 87bae8c770cfc4e053119f2d00f76b2f653b26ce
    :git: https://github.com/wordpress-mobile/appbotx.git
  WordPressApi:
    :git: https://github.com/wordpress-mobile/WordPress-API-iOS.git

CHECKOUT OPTIONS:
  Automattic-Tracks-iOS:
    :git: https://github.com/Automattic/Automattic-Tracks-iOS.git
    :tag: 0.0.13
  MGImageUtilities:
    :commit: e946cf3d97eb95372f4fc4478bf2e0099e73f4b0
    :git: git://github.com/wordpress-mobile/MGImageUtilities.git
  WordPress-AppbotX:
    :commit: 87bae8c770cfc4e053119f2d00f76b2f653b26ce
    :git: https://github.com/wordpress-mobile/appbotx.git
  WordPressApi:
    :commit: a7dc27935fb30b1978942cb1c791d4040fe65395
    :git: https://github.com/wordpress-mobile/WordPress-API-iOS.git

SPEC CHECKSUMS:
  1PasswordExtension: 9f471645d378283cb88c6d4bf502e4381a42c0ad
  AFNetworking: cb8d14a848e831097108418f5d49217339d4eb60
  AMPopTip: b0b5d009f3ed47b10f118438a18e0ab5cd03c40d
  Automattic-Tracks-iOS: ba47c35576a07376facc7a91740fb78867831e1c
  CocoaLumberjack: 17fe8581f84914d5d7e6360f7c70022b173c3ae0
  DTCoreText: 934a16fe9ffdd169c96261721b39dc312b75713d
  DTFoundation: 46e2b2fafe78d67febfd8d1f85fe9845a093f00e
  EmailChecker: 78dd8dfa9d004826c8b5889be6c380b72b837d44
  Expecta: 8c507baf13211207b1e9d0a741480600e6b4ed15
  FormatterKit: bddde83e054edf9d9ee14f9de3b3a5103db256f4
  Helpshift: 8bbba1dad877dd7fb7f18915949e5816f6471e3b
  HockeySDK: dd11a2b9da3372fd025643bee5bc10c8c613d169
  KIF: 0a82046d06f3648799cac522d2d0f7934214caac
  Lookback: 9ab9027ff246d2dc5ce34be483f70e4a6718280b
  MGImageUtilities: b54a815970e231903c495fff33699467158f61a0
  Mixpanel: f4d71ac2a306e7cda6ad03d4a2be249a0fd7a967
  MRProgress: 1cb0051b678be4a2ef4881414cd316768fc70028
  Nimble: 4c353d43735b38b545cbb4cb91504588eb5de926
  NSObject-SafeExpectations: 7d7f48df90df4e11da7cfe86b64f45eff7a7f521
  NSURL+IDN: 82355a0afd532fe1de08f6417c134b49b1a1c4b3
  OCMock: a10ea9f0a6e921651f96f78b6faee95ebc813b92
  OHHTTPStubs: cb1aefbbeb4de4e741644455d4b945538e5248a2
  PDKTZipArchive: 81c4824eb5587131e422fc58b92c043c4aa96466
  Reachability: 33e18b67625424e47b6cde6d202dce689ad7af96
  ReactiveCocoa: eb38dee0a0e698f73a9b25e5c1faea2bb4c79240
  RxCocoa: 79b5feb8378545336e756a0a33fcf5e95050b71c
  RxSwift: 110fb07f81c17c2c3b3254d168363057b1880d18
  Simperium: f507d9b400c499048a98fe728a0b2b9956fd14c1
  Specta: ac94d110b865115fe60ff2c6d7281053c6f8e8a2
  SVProgressHUD: 748080e4f36e603f6c02aec292664239df5279c1
  UIDeviceIdentifier: a959a6d4f51036b4180dd31fb26483a820f1cc46
  WordPress-AppbotX: d0ebf5bb2d70bee56272796e1e7a97787b5bfb14
  WordPress-iOS-Editor: 20b958fb699f2df8848da0e22a36ae21803b09d2
  WordPress-iOS-Shared: ced218039d88c91572f3205882832f7a05c61f97
  WordPressApi: 39ca2b950a95fd0bf7ae5c86c92a272fb350187b
  WordPressCom-Analytics-iOS: 55c52378f752ad8a8bbbd8bd75db0eb4b5a93d34
<<<<<<< HEAD
  WordPressCom-Stats-iOS: f1e9e7c3f214cdf347db3e6a239f77004c08f8be
  WPMediaPicker: 6bbce465f5a5c071267ae28bdf31d0fd6e109721
=======
  WordPressCom-Stats-iOS: 1eff7faca675ed77819d2fa49528f91bea9fdbcc
  WPMediaPicker: 49547df8644892215b357cb94fa08dae5ebde469
>>>>>>> e24f4d0b
  wpxmlrpc: bd391dab54e9bdceb5d1de23d161ecf1ba80f0e0

COCOAPODS: 0.39.0<|MERGE_RESOLUTION|>--- conflicted
+++ resolved
@@ -220,15 +220,9 @@
   - WordPress-iOS-Shared (= 0.5.1)
   - WordPressApi (from `https://github.com/wordpress-mobile/WordPress-API-iOS.git`)
   - WordPressCom-Analytics-iOS (= 0.1.3)
-<<<<<<< HEAD
   - WordPressCom-Stats-iOS/Services (= 0.6.2)
   - WordPressCom-Stats-iOS/UI (= 0.6.2)
-  - WPMediaPicker (~> 0.7.3)
-=======
-  - WordPressCom-Stats-iOS/Services (= 0.6.1)
-  - WordPressCom-Stats-iOS/UI (= 0.6.1)
   - WPMediaPicker (~> 0.8.1)
->>>>>>> e24f4d0b
   - wpxmlrpc (~> 0.8)
 
 EXTERNAL SOURCES:
@@ -297,13 +291,8 @@
   WordPress-iOS-Shared: ced218039d88c91572f3205882832f7a05c61f97
   WordPressApi: 39ca2b950a95fd0bf7ae5c86c92a272fb350187b
   WordPressCom-Analytics-iOS: 55c52378f752ad8a8bbbd8bd75db0eb4b5a93d34
-<<<<<<< HEAD
   WordPressCom-Stats-iOS: f1e9e7c3f214cdf347db3e6a239f77004c08f8be
-  WPMediaPicker: 6bbce465f5a5c071267ae28bdf31d0fd6e109721
-=======
-  WordPressCom-Stats-iOS: 1eff7faca675ed77819d2fa49528f91bea9fdbcc
   WPMediaPicker: 49547df8644892215b357cb94fa08dae5ebde469
->>>>>>> e24f4d0b
   wpxmlrpc: bd391dab54e9bdceb5d1de23d161ecf1ba80f0e0
 
 COCOAPODS: 0.39.0