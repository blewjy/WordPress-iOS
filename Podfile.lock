--- conflicted
+++ resolved
@@ -82,10 +82,6 @@
   - WordPressApi (0.0.1):
     - AFNetworking (~> 2.3.1)
     - wpxmlrpc (~> 0.1)
-<<<<<<< HEAD
-  - WordPressCom-Analytics-iOS (0.0.3)
-=======
->>>>>>> 979113f0
   - WordPressCom-Analytics-iOS (0.0.4)
   - WordPressCom-Stats-iOS (0.1.2):
     - AFNetworking (~> 2.3.1)
@@ -121,11 +117,7 @@
   - WordPress-iOS-Editor (= 0.2.0)
   - WordPress-iOS-Shared (= 0.1.0)
   - WordPressApi (from `https://github.com/wordpress-mobile/WordPressApi.git`)
-<<<<<<< HEAD
-  - WordPressCom-Analytics-iOS (= 0.0.3)
-=======
   - WordPressCom-Analytics-iOS (= 0.0.4)
->>>>>>> 979113f0
   - WordPressCom-Stats-iOS (= 0.1.2)
   - wpxmlrpc (~> 0.4.1)
 
@@ -174,11 +166,7 @@
   WordPress-iOS-Editor: 9b6c0797e5c8d455bf2dcb3a84ed60346598d2a2
   WordPress-iOS-Shared: 0cdb2cc94ec0da4aef40fa561a7b3fd5eec8749a
   WordPressApi: 2e05a82014171bc6f9d6cdab580cc16e9c5f2c6c
-<<<<<<< HEAD
-  WordPressCom-Analytics-iOS: 8a485b98564ce4ea5a16ff43b526f59909acdc34
-=======
   WordPressCom-Analytics-iOS: a15aef24435a332b3b87cc61adb9a1a12d22658b
->>>>>>> 979113f0
   WordPressCom-Stats-iOS: 3330ca827ccf9ae609ac05c3af210e6cef427f1b
   wpxmlrpc: a56b534ad0eb7db28a580eabb68a4a3d3426f6d7
 
