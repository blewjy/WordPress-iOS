--- conflicted
+++ resolved
@@ -29,7 +29,7 @@
     - CocoaLumberjack/Default
   - Crashlytics (3.10.8):
     - Fabric (~> 1.7.12)
-  - Fabric (1.7.12)
+  - Fabric (1.7.13)
   - FormatterKit/Resources (1.8.2)
   - FormatterKit/TimeIntervalFormatter (1.8.2):
     - FormatterKit/Resources
@@ -83,7 +83,7 @@
   - Nimble (7.1.3)
   - NSObject-SafeExpectations (0.0.3)
   - "NSURL+IDN (0.3)"
-  - OCMock (3.4.2)
+  - OCMock (3.4.3)
   - OHHTTPStubs (6.1.0):
     - OHHTTPStubs/Default (= 6.1.0)
   - OHHTTPStubs/Core (6.1.0)
@@ -106,11 +106,7 @@
   - WordPress-Aztec-iOS (1.1)
   - WordPress-Editor-iOS (1.1):
     - WordPress-Aztec-iOS (= 1.1)
-<<<<<<< HEAD
-  - WordPressAuthenticator (1.1.3):
-=======
   - WordPressAuthenticator (1.1.4):
->>>>>>> 8497c6a3
     - 1PasswordExtension (= 1.8.5)
     - Alamofire (= 4.7.3)
     - CocoaLumberjack (= 3.4.2)
@@ -120,19 +116,11 @@
     - "NSURL+IDN (= 0.3)"
     - SVProgressHUD (= 2.2.5)
     - UIDeviceIdentifier (~> 0.4)
-<<<<<<< HEAD
-    - WordPressKit (~> 1.4.2.1)
-    - WordPressShared (~> 1.3.0)
-    - WordPressUI (~> 1.0)
-    - wpxmlrpc (~> 0.8)
-  - WordPressKit (1.4.2.1):
-=======
     - WordPressKit (~> 1.4.3)
     - WordPressShared (~> 1.3.0)
     - WordPressUI (~> 1.0)
     - wpxmlrpc (~> 0.8)
   - WordPressKit (1.4.3):
->>>>>>> 8497c6a3
     - Alamofire (~> 4.7.3)
     - CocoaLumberjack (= 3.4.2)
     - NSObject-SafeExpectations (= 0.0.3)
@@ -182,17 +170,10 @@
   - SVProgressHUD (= 2.2.5)
   - UIDeviceIdentifier (~> 0.4)
   - WordPress-Editor-iOS (= 1.1)
-<<<<<<< HEAD
-  - WordPressAuthenticator (= 1.1.3)
-  - WordPressKit (= 1.4.2.1)
-  - WordPressShared (= 1.3.0)
-  - WordPressUI (= 1.1.0)
-=======
   - WordPressAuthenticator (= 1.1.4)
   - WordPressKit (= 1.4.3)
   - WordPressShared (= 1.3.0)
-  - WordPressUI (= 1.0.8)
->>>>>>> 8497c6a3
+  - WordPressUI (= 1.1.0)
   - WPMediaPicker (= 1.3.1)
   - wpxmlrpc (= 0.8.3)
   - ZendeskSDK (= 2.2.0)
@@ -253,7 +234,7 @@
   BuddyBuildSDK: 8ae12ee721098b356a961ea7dce70ae55f93a7d2
   CocoaLumberjack: db7cc9e464771f12054c22ff6947c5a58d43a0fd
   Crashlytics: 058dc1ba579f6c100bc60a6878703779bff383c4
-  Fabric: d7387db9a31aadff63b147a4b91d982c53afaa4f
+  Fabric: 25d0963b691fc97be566392243ff0ecef5a68338
   FormatterKit: 4b8f29acc9b872d5d12a63efb560661e8f2e1b98
   Gifu: fd1e9e3a15ac5d90bae0a510e4ed9f94b485ab03
   GiphyCoreSDK: 1fe401c5fc65f182e7aa8b7fb2c9005f2a523374
@@ -267,7 +248,7 @@
   Nimble: 2839b01d1b31f6a6a7777a221f0d91cf52e8e27b
   NSObject-SafeExpectations: b989b68a8a9b7b9f2b264a8b52ba9d7aab8f3129
   "NSURL+IDN": 82355a0afd532fe1de08f6417c134b49b1a1c4b3
-  OCMock: ebe9ee1dca7fbed0ff9193ac0b3e2d8862ea56f6
+  OCMock: 43565190abc78977ad44a61c0d20d7f0784d35ab
   OHHTTPStubs: 1e21c7d2c084b8153fc53d48400d8919d2d432d0
   Reachability: 33e18b67625424e47b6cde6d202dce689ad7af96
   Starscream: f5da93fe6984c77b694366bf7299b7dc63a76f26
@@ -275,25 +256,14 @@
   UIDeviceIdentifier: a959a6d4f51036b4180dd31fb26483a820f1cc46
   WordPress-Aztec-iOS: 5bb57849aad4583a2e714ba8634eff1db0d03ac3
   WordPress-Editor-iOS: 5a949802536d73c67ffb4d7705f922ca13a71550
-<<<<<<< HEAD
-  WordPressAuthenticator: eb24c9a7dd81b7ddfeb35580a8cd67c895127d28
-  WordPressKit: 540c440084c0a1250ce353a628306760b85ef48b
-  WordPressShared: 28b4c30f86ac042175580fcba690abddb759d67e
-  WordPressUI: d3dbd0258f12560d6607647d3240c62c83e089fe
-=======
   WordPressAuthenticator: 44fd9a0e03a1831846a2470107d1efed8d04ca52
   WordPressKit: e851c9bdb86544b39cf2a5716b3f59ef66fa6970
   WordPressShared: 28b4c30f86ac042175580fcba690abddb759d67e
-  WordPressUI: e50965adee24b4f10da398f6cdbdd3a822274158
->>>>>>> 8497c6a3
+  WordPressUI: d3dbd0258f12560d6607647d3240c62c83e089fe
   WPMediaPicker: ea92f84950843c7baf6a7325caed72ad7852418d
   wpxmlrpc: bfc572f62ce7ee897f6f38b098d2ba08732ecef4
   ZendeskSDK: 44ee00338dd718495f0364369420ae11b389c878
 
-<<<<<<< HEAD
-PODFILE CHECKSUM: eff9ab933214d2ebc17c7c5c18ea5adf55cbb924
-=======
-PODFILE CHECKSUM: 7f3f709789a4452a80fcf1a568ab74bee08967a5
->>>>>>> 8497c6a3
+PODFILE CHECKSUM: bced11fa7d9c45f4a7d37924802be567ec72f81a
 
 COCOAPODS: 1.5.3