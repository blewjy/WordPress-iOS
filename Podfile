--- conflicted
+++ resolved
@@ -33,11 +33,7 @@
     pod 'AFNetworking', '3.2.1'
     pod 'Alamofire', '4.7.3'
     pod 'wpxmlrpc', '0.8.3'
-<<<<<<< HEAD
-    pod 'WordPressKit', :git => 'https://github.com/pinar1234/WordPressKit-iOS.git', :commit => '8be359344e85a79d431d280a2a6caaff6c17a827'
-=======
-    pod 'WordPressKit', '1.4.1'
->>>>>>> 4928288d
+    pod 'WordPressKit', :path => '~/Developer/a8c/WordPressKit-iOS'
 end
 
 def shared_test_pods
@@ -177,14 +173,9 @@
     inherit! :search_paths
 
     pod 'Gridicons', '0.16'
-<<<<<<< HEAD
-    pod 'WordPressKit', :git => 'https://github.com/pinar1234/WordPressKit-iOS.git', :commit => '8be359344e85a79d431d280a2a6caaff6c17a827'
-	pod 'WordPressShared', '1.0.10'
-=======
-    pod 'WordPressKit', '1.4.1'
+    pod 'WordPressKit', :path => '~/Developer/a8c/WordPressKit-iOS'
     pod 'WordPressShared', '1.1.1-beta.4'
 
->>>>>>> 4928288d
     wordpress_ui
 end
 
