--- conflicted
+++ resolved
@@ -167,26 +167,4 @@
 
     shared_test_pods
   end
-<<<<<<< HEAD
-=======
-end
-
-
-
-## WordPress Shared
-## ================
-##
-target 'WordPressShared' do
-  project 'WordPressShared/WordPressShared.xcodeproj'
-
-  shared_with_all_pods
-
-  target 'WordPressSharedTests' do
-    inherit! :search_paths
-
-    shared_test_pods
-    pod 'Specta', '1.0.7'
-    pod 'Expecta', '1.0.6'
-  end
->>>>>>> 8a708d7f
 end