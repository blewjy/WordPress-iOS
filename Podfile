--- conflicted
+++ resolved
@@ -23,11 +23,7 @@
     pod 'AFNetworking', '3.2.1'
     pod 'Alamofire', '4.7.2'
     pod 'wpxmlrpc', '0.8.3'
-<<<<<<< HEAD
-    pod 'WordPressKit', :git => 'https://github.com/pinar1234/WordPressKit-iOS.git', :commit => 'a1befa8c6d9a09dcbb86f900f430c2340941521a'
-=======
-    pod 'WordPressKit', '1.2.1'
->>>>>>> 9464304e
+    pod 'WordPressKit', :git => 'https://github.com/pinar1234/WordPressKit-iOS.git', :commit => '8be359344e85a79d431d280a2a6caaff6c17a827'
 end
 
 def shared_test_pods
@@ -137,7 +133,7 @@
 	
 	inherit! :search_paths
 
-	pod 'WordPressKit', '1.2.1'
+    pod 'WordPressKit', :git => 'https://github.com/pinar1234/WordPressKit-iOS.git', :commit => '8be359344e85a79d431d280a2a6caaff6c17a827'
 	pod 'WordPressShared', '1.0.9'
 end
 
