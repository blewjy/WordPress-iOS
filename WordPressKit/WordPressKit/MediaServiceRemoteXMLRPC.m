--- conflicted
+++ resolved
@@ -94,11 +94,7 @@
  Adds a basic auth header to a request if a credential is stored for that specific host.
  
  The credentials will only be added if a set of credentials for the request host are stored on the shared credential storage
-<<<<<<< HEAD
- @param request the request to where the authentication information will be added.
-=======
  @param request     The request to where the authentication information will be added.
->>>>>>> c9dc8e20
  */
 - (void)addBasicAuthCredentialsIfAvailableToRequest:(NSMutableURLRequest *)request
 {
