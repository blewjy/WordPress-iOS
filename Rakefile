SWIFTLINT_VERSION="0.10.0"
XCODE_WORKSPACE="WordPress.xcworkspace"
XCODE_SCHEME="WordPress"
XCODE_CONFIGURATION="Debug"

require 'fileutils'
require 'tmpdir'
require 'rake/clean'
PROJECT_DIR = File.expand_path(File.dirname(__FILE__))

task default: %w[test]

desc "Install required dependencies"
task :dependencies => %w[dependencies:check]

namespace :dependencies do
  task :check => %w[bundler:check bundle:check pod:check lint:check]

  namespace :bundler do
    task :check do
      unless command?("bundler")
        Rake::Task["dependencies:bundler:install"].invoke
      end
    end

    task :install do
      puts "Bundler not found in PATH, installing to vendor"
      ENV['GEM_HOME'] = File.join(PROJECT_DIR, 'vendor', 'gems')
      ENV['PATH'] = File.join(PROJECT_DIR, 'vendor', 'gems', 'bin') + ":#{ENV['PATH']}"
      sh "gem install bundler" unless command?("bundler")
    end
    CLOBBER << "vendor/gems"
  end

  namespace :bundle do
    lockfile = 'Gemfile.lock'
    manifest = 'vendor/bundle/Manifest.lock'

    task :check do
<<<<<<< HEAD
      unless check_manifest(lockfile, manifest)
        dependency_failed("Bundler")
=======
      unless check_manifest(lockfile, manifest) and File.exist?('.bundle/config')
>>>>>>> 062b4787
        Rake::Task["dependencies:bundle:install"].invoke
      end
    end

    task :install do
      fold("install.bundler") do
        sh "bundle install --jobs=3 --retry=3 --path=${BUNDLE_PATH:-vendor/bundle}"
        FileUtils.cp(lockfile, manifest)
      end
    end
    CLOBBER << "vendor/bundle"
    CLOBBER << ".bundle"
  end

  namespace :pod do
    task :check do
      lockfile = 'Podfile.lock'
      manifest = 'Pods/Manifest.lock'
      unless check_manifest(lockfile, manifest)
        dependency_failed("CocoaPods")
        Rake::Task["dependencies:pod:install"].invoke
      end
    end

    task :install do
      fold("install.cocoapds") do
        pod %w[repo update --silent]
        pod %w[install]
      end
    end
    CLOBBER << "Pods"
  end

  namespace :lint do

    task :check do
      if swiftlint_needs_install
        dependency_failed("SwiftLint")
        Rake::Task["dependencies:lint:install"].invoke
      end
    end

    task :install do
      fold("install.swiftlint") do
        puts "Installing SwiftLint #{SWIFTLINT_VERSION} into #{swiftlint_path}"
        Dir.mktmpdir do |tmpdir|
          sh "git clone --quiet https://github.com/realm/SwiftLint.git #{tmpdir}"
          Dir.chdir(tmpdir) do
            sh "git checkout --quiet #{SWIFTLINT_VERSION}"
            sh "git submodule --quiet update --init --recursive"
            FileUtils.remove_entry_secure(swiftlint_path) if Dir.exist?(swiftlint_path)
            FileUtils.mkdir_p(swiftlint_path)
            sh "make prefix_install PREFIX='#{swiftlint_path}'"
          end
        end
      end
    end
    CLOBBER << "vendor/swiftlint"
  end

end

CLOBBER << "vendor"

desc "Build #{XCODE_SCHEME}"
task :build => [:dependencies] do
  xcodebuild(:build)
end

desc "Run test suite"
task :test => [:dependencies] do
  xcodebuild(:build, :test)
end

desc "Remove any temporary products"
task :clean do
  xcodebuild(:clean)
end

desc "Checks the source for style errors"
task :lint => %w[dependencies:lint:check] do
  swiftlint %w[lint --quiet]
end

namespace :lint do
  desc "Automatically corrects style errors where possible"
  task :autocorrect => %w[dependencies:lint:check] do
    swiftlint %w[autocorrect]
  end
end

namespace :git do
  hooks = %w[pre-commit post-checkout post-merge]

  desc "Install git hooks"
  task :instal_hooks do
    hooks.each do |hook|
      target = hook_target(hook)
      source = hook_source(hook)
      backup = hook_backup(hook)

      next if File.symlink?(target) and File.readlink(target) == source
      next if File.file?(target) and File.identical?(target, source)
      if File.exist?(target)
        puts "Existing hook for #{hook}. Creating backup at #{target} -> #{backup}"
        FileUtils.mv(target, backup, :force => true)
      end
      FileUtils.ln_s(source, target)
      puts "Installed #{hook} hook"
    end
  end

  desc "Uninstall git hooks"
  task :uninstall_hooks do
    hooks.each do |hook|
      target = hook_target(hook)
      source = hook_source(hook)
      backup = hook_backup(hook)

      next unless File.symlink?(target) and File.readlink(target) == source
      puts "Removing hook for #{hook}"
      File.unlink(target)
      if File.exist?(backup)
        puts "Restoring hook for #{hook} from backup"
        FileUtils.mv(backup, target)
      end
    end
  end

  def hook_target(hook)
    ".git/hooks/#{hook}"
  end

  def hook_source(hook)
    "../../Scripts/hooks/#{hook}"
  end

  def hook_backup(hook)
    "#{hook_target(hook)}.bak"
  end
end

namespace :git do
  task :pre_commit => %[dependencies:lint:check] do
    begin
      swiftlint %w[lint --quiet --strict]
    rescue
      exit $?.exitstatus
    end
  end

  task :post_merge do
    check_dependencies_hook
  end

  task :post_checkout do
    check_dependencies_hook
  end
end

desc "Open the project in Xcode"
task :xcode => [:dependencies] do
  sh "open #{XCODE_WORKSPACE}"
end

def check_manifest(file, manifest)
  return false unless File.exist?(file)
  return false unless File.exist?(manifest)
  FileUtils.identical?(file, manifest)
end

def fold(label, &block)
  puts "travis_fold:start:#{label}" if is_travis?
  yield
  puts "travis_fold:end:#{label}" if is_travis?
end

def is_travis?
  return ENV["TRAVIS"] != nil
end

def pod(args)
  args = %w[bundle exec pod] + args
  sh(*args)
end

def swiftlint_path
    "#{PROJECT_DIR}/vendor/swiftlint"
end

def swiftlint(args)
  args = [swiftlint_bin] + args
  sh(*args)
end

def swiftlint_bin
    "#{swiftlint_path}/bin/swiftlint"
end

def swiftlint_needs_install
  return true unless File.exist?(swiftlint_bin)
  installed_version = `#{swiftlint_bin} version`.chomp
  return (installed_version != SWIFTLINT_VERSION)
end

def xcodebuild(*build_cmds)
  cmd = "xcodebuild"
  cmd += " -destination 'platform=iOS Simulator,name=iPhone 6s'"
  cmd += " -sdk iphonesimulator"
  cmd += " -workspace #{XCODE_WORKSPACE}"
  cmd += " -scheme #{XCODE_SCHEME}"
  cmd += " -configuration #{xcode_configuration}"
  cmd += " "
  cmd += build_cmds.map(&:to_s).join(" ")
  cmd += " | xcpretty -f `bundle exec xcpretty-travis-formatter`" unless ENV['verbose']
  sh(cmd)
end

def xcode_configuration
  ENV['XCODE_CONFIGURATION'] || XCODE_CONFIGURATION
end

def command?(command)
  system("which #{command} > /dev/null 2>&1")
end
def dependency_failed(component)
  msg = "#{component} dependencies missing or outdated. "
  if ENV['DRY_RUN']
    msg += "Run rake dependencies to install them."
    fail msg
  else
    msg += "Installing..."
    puts msg
  end
end

def check_dependencies_hook
  ENV['DRY_RUN'] = "1"
  begin
    Rake::Task['dependencies'].invoke
  rescue Exception => e
    puts e.message
    exit 1
  end
end<|MERGE_RESOLUTION|>--- conflicted
+++ resolved
@@ -37,12 +37,8 @@
     manifest = 'vendor/bundle/Manifest.lock'
 
     task :check do
-<<<<<<< HEAD
-      unless check_manifest(lockfile, manifest)
+      unless check_manifest(lockfile, manifest) and File.exist?('.bundle/config')
         dependency_failed("Bundler")
-=======
-      unless check_manifest(lockfile, manifest) and File.exist?('.bundle/config')
->>>>>>> 062b4787
         Rake::Task["dependencies:bundle:install"].invoke
       end
     end
