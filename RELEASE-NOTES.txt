--- conflicted
+++ resolved
@@ -10,8 +10,5 @@
 * Improvements to localisations.
 * Localises the name of the Share Extension.
 * Fixes an issue where stale images may appear when navigating between notifications.
-<<<<<<< HEAD
 * Fixes an issue where Visual mode for revisions doesn't show images on private site
-=======
-* Fixes a crash caused by image uploading error handling.
->>>>>>> 97907f1b
+* Fixes a crash caused by image uploading error handling.