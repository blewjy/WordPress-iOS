--- conflicted
+++ resolved
@@ -8,11 +8,7 @@
 * When creating a new site, on the site type selection page, the 'Start with' label now wraps.
 * Fixes issue where deleted users where still appearing in the site's People lists.
 * Improvements to localisations.
-<<<<<<< HEAD
+* Localises the name of the Share Extension.
 * Fixes an issue where stale images may appear when navigating between notifications.
 * Add Change Password in Account Settings
-=======
-* Localises the name of the Share Extension.
-* Fixes an issue where stale images may appear when navigating between notifications.
-* Fixes a crash caused by image uploading error handling.
->>>>>>> 97907f1b
+* Fixes a crash caused by image uploading error handling.