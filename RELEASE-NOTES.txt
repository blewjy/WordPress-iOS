--- conflicted
+++ resolved
@@ -8,10 +8,6 @@
 * When creating a new site, on the site type selection page, the 'Start with' label now wraps.
 * Fixes issue where deleted users where still appearing in the site's People lists.
 * Improvements to localisations.
-<<<<<<< HEAD
 * Localises the name of the Share Extension.
 * Fixes an issue where stale images may appear when navigating between notifications.
-=======
-* Fixes an issue where stale images may appear when navigating between notifications.
-* Fixes a crash caused by image uploading error handling.
->>>>>>> ae26f444
+* Fixes a crash caused by image uploading error handling.