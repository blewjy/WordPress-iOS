--- conflicted
+++ resolved
@@ -140,25 +140,6 @@
     [self dismissViewControllerAnimated:YES completion:nil];
 }
 
-<<<<<<< HEAD
-- (void)maskImageView:(UIImageView *)imageView corner:(UIRectCorner)corner {
-    if (IS_IOS7) {
-        // We don't want this effect in iOS7
-        return;
-    }
-    
-    CGRect frame = CGRectMake(0.0, 0.0, 43.0, 43.0);
-    UIBezierPath *path = [UIBezierPath bezierPathWithRoundedRect:frame
-                                               byRoundingCorners:corner cornerRadii:CGSizeMake(7.0f, 7.0f)];
-    CAShapeLayer *maskLayer = [CAShapeLayer layer];
-    maskLayer.frame = frame;
-    maskLayer.path = path.CGPath;
-    imageView.layer.mask = maskLayer;
-=======
-- (BOOL)supportsNotifications {
-    return nil != [[NSUserDefaults standardUserDefaults] objectForKey:kApnsDeviceTokenPrefKey];
->>>>>>> 1692e91a
-}
 
 #pragma mark - Table view data source
 
