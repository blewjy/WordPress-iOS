--- conflicted
+++ resolved
@@ -9,11 +9,8 @@
     case googleLogin
     case jetpackDisconnect
     case jetpackCommentsOnReader
-<<<<<<< HEAD
     case asyncUploadsInMediaLibrary
-=======
     case activity
->>>>>>> bafeaf97
 
     /// Returns a boolean indicating if the feature is enabled
     var enabled: Bool {
@@ -32,11 +29,9 @@
             return BuildConfiguration.current == .localDeveloper
         case .jetpackCommentsOnReader:
             return BuildConfiguration.current ~= [.localDeveloper, .a8cBranchTest, .a8cPrereleaseTesting]
-<<<<<<< HEAD
         case .asyncUploadsInMediaLibrary:
-=======
+            return BuildConfiguration.current == .localDeveloper
         case .activity:
->>>>>>> bafeaf97
             return BuildConfiguration.current == .localDeveloper
         }
     }
