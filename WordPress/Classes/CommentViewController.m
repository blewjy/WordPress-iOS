//
//  CommentViewController.h
//  WordPress
//
//  Created by Sendhil Panchadsaram on 8/22/13.
//  Copyright (c) 2013 WordPress. All rights reserved.
//

#import "CommentViewController.h"
#import "UIImageView+Gravatar.h"
#import "NSString+XMLExtensions.h"
#import "CommentsViewController.h"
#import "Comment.h"
#import "EditCommentViewController.h"
#import "WPWebViewController.h"
#import "CommentView.h"
#import "InlineComposeView.h"
#import "ContextManager.h"

CGFloat const CommentViewDeletePromptActionSheetTag = 501;
CGFloat const CommentViewReplyToCommentViewControllerHasChangesActionSheetTag = 401;
CGFloat const CommentViewEditCommentViewControllerHasChangesActionSheetTag = 601;
CGFloat const CommentViewApproveButtonTag = 700;
CGFloat const CommentViewUnapproveButtonTag = 701;

@interface CommentViewController () <UIWebViewDelegate, UIActionSheetDelegate, MFMailComposeViewControllerDelegate, InlineComposeViewDelegate, WPContentViewDelegate> {
}

@property (nonatomic, strong) CommentView *commentView;
@property (nonatomic, strong) UIButton *trashButton;
@property (nonatomic, strong) UIButton *approveButton;
@property (nonatomic, strong) UIButton *spamButton;
@property (nonatomic, strong) UIBarButtonItem *editButton;
@property (nonatomic, strong) UIButton *replyButton;
@property (nonatomic, strong) InlineComposeView *inlineComposeView;
@property (nonatomic, strong) Comment *reply;
@property (nonatomic, strong) EditCommentViewController *editCommentViewController;
@property (nonatomic, assign) BOOL isShowingActionSheet;

@end

@implementation CommentViewController

- (void)dealloc {
<<<<<<< HEAD
=======
    DDLogMethod();
    
    [self.comment removeObserver:self forKeyPath:@"status"];
    if (_reachabilityToken) {
        [_comment.blog removeObserverWithBlockToken:_reachabilityToken];
        _reachabilityToken = nil;
    }
>>>>>>> af5c23e7
    [[NSNotificationCenter defaultCenter] removeObserver:self];

    _reply = nil;
    _inlineComposeView.delegate = nil;
    _inlineComposeView = nil;
}

- (void)viewDidLoad {
    [super viewDidLoad];
    
    self.view = [[UIScrollView alloc] initWithFrame:CGRectZero];
    self.view.backgroundColor = [UIColor whiteColor];
    self.commentView = [[CommentView alloc] initWithFrame:self.view.frame];
    self.commentView.contentProvider = self.comment;
    self.commentView.delegate = self;
    
    self.trashButton = [self.commentView addActionButtonWithImage:[UIImage imageNamed:@"icon-comments-trash"] selectedImage:[UIImage imageNamed:@"icon-comments-trash-active"]];
    [self.trashButton addTarget:self action:@selector(deleteAction:) forControlEvents:UIControlEventTouchUpInside];
    
    self.approveButton = [self.commentView addActionButtonWithImage:[UIImage imageNamed:@"icon-comments-approve"] selectedImage:[UIImage imageNamed:@"icon-comments-approve-active"]];
    [self.approveButton addTarget:self action:@selector(approveOrUnapproveAction:) forControlEvents:UIControlEventTouchUpInside];

    self.spamButton = [self.commentView addActionButtonWithImage:[UIImage imageNamed:@"icon-comments-flag"] selectedImage:[UIImage imageNamed:@"icon-comments-flag-active"]];
    [self.spamButton addTarget:self action:@selector(spamAction:) forControlEvents:UIControlEventTouchUpInside];

    self.editButton = [[UIBarButtonItem alloc] initWithBarButtonSystemItem:UIBarButtonSystemItemEdit target:self action:@selector(editAction:)];
    self.navigationItem.rightBarButtonItem = self.editButton;
    
    self.replyButton = [self.commentView addActionButtonWithImage:[UIImage imageNamed:@"reader-postaction-comment-blue"] selectedImage:[UIImage imageNamed:@"reader-postaction-comment-active"]];
    [self.replyButton addTarget:self action:@selector(replyAction:) forControlEvents:UIControlEventTouchUpInside];
    
    [self.view addSubview:self.commentView];

    self.inlineComposeView = [[InlineComposeView alloc] initWithFrame:CGRectZero];
    self.inlineComposeView.delegate = self;
    [self.view addSubview:self.inlineComposeView];

    if (self.comment) {
        [self showComment:self.comment];
        self.reply = [self.comment restoreReply];
        self.inlineComposeView.text = self.reply.content;
   }
}

- (void)viewWillAppear:(BOOL)animated {
    [super viewWillAppear:animated];
}

- (void)viewWillDisappear:(BOOL)animated {
    [super viewWillDisappear:animated];
}

- (void)viewDidLayoutSubviews {
    UIScrollView *scrollView = (UIScrollView *)self.view;
    scrollView.contentSize = self.commentView.frame.size;
}

- (void)cancelView:(id)sender {
	//there are no changes
	if (!self.editCommentViewController.hasChanges) {
		[self dismissEditViewController];

		return;
	}

	UIActionSheet *actionSheet = [[UIActionSheet alloc] initWithTitle:NSLocalizedString(@"You have unsaved changes.", @"")
															 delegate:self
                                                    cancelButtonTitle:NSLocalizedString(@"Cancel", @"")
											   destructiveButtonTitle:NSLocalizedString(@"Discard", @"")
													otherButtonTitles:nil];

    actionSheet.actionSheetStyle = UIActionSheetStyleAutomatic;

	if (self.editCommentViewController.hasChanges) {
		actionSheet.tag = CommentViewEditCommentViewControllerHasChangesActionSheetTag;
        [actionSheet showInView:self.editCommentViewController.view];
    }

<<<<<<< HEAD
	self.isShowingActionSheet = YES;

    WordPressAppDelegate *appDelegate = (WordPressAppDelegate*)[[UIApplication sharedApplication] delegate];
    [appDelegate setAlertRunning:YES];
=======
	_isShowingActionSheet = YES;
>>>>>>> af5c23e7
}


#pragma mark - Instance methods

- (void)dismissEditViewController; {
    [self dismissViewControllerAnimated:YES completion:nil];
}

- (void)updateApproveButton {
    if ([self.comment.status isEqualToString:@"approve"]) {
        [self.approveButton setImage:[UIImage imageNamed:@"icon-comments-unapprove"] forState:UIControlStateNormal];
        [self.approveButton setImage:[UIImage imageNamed:@"icon-comments-unapprove-active"] forState:UIControlStateSelected];
        self.approveButton.tag = CommentViewUnapproveButtonTag;
    } else {
        [self.approveButton setImage:[UIImage imageNamed:@"icon-comments-approve"] forState:UIControlStateNormal];
        [self.approveButton setImage:[UIImage imageNamed:@"icon-comments-approve-active"] forState:UIControlStateSelected];
        self.approveButton.tag = CommentViewApproveButtonTag;
    }
}

- (void)showComment:(Comment *)comment {
    self.comment = comment;
    [self updateApproveButton];
}

- (NSAttributedString *)postTitleString {
    NSString *postTitle;
    
    if (self.comment.postTitle != nil) {
        postTitle = [[self.comment.postTitle stringByDecodingXMLCharacters] trim];
    } else {
        postTitle = NSLocalizedString(@"(No Title)", nil);
    }
    NSString *postTitleOn = NSLocalizedString(@"on ", @"(Comment) on (Post Title)");
    NSString *combinedString = [postTitleOn stringByAppendingString:postTitle];
    NSRange titleRange = [combinedString rangeOfString:postTitle];
    NSMutableAttributedString *attributedString = [[NSMutableAttributedString alloc] initWithString:combinedString];
    [attributedString addAttribute:NSForegroundColorAttributeName value:[WPStyleGuide newKidOnTheBlockBlue] range:titleRange];
    
    return attributedString;
}

- (void)discard {
	[self dismissEditViewController];
}


#pragma mark - Comment moderation

- (void)deleteComment {
    WPFLogMethod();
    [WPMobileStats trackEventForWPCom:StatsEventCommentDetailDelete];
    [self.comment remove];
    
    // Note: the parent class of CommentsViewController will pop this as a result of NSFetchedResultsChangeDelete
}

- (void)showEditCommentViewWithAnimation:(BOOL)animate {
	self.editCommentViewController = [[EditCommentViewController alloc]
                                  initWithNibName:@"EditCommentViewController"
                                  bundle:nil];
	self.editCommentViewController.commentViewController = self;
	self.editCommentViewController.comment = self.comment;
	self.editCommentViewController.title = NSLocalizedString(@"Edit Comment", @"");
    
    UINavigationController *navController = [[UINavigationController alloc] initWithRootViewController:self.editCommentViewController];
    navController.modalPresentationStyle = UIModalPresentationFormSheet;
    navController.modalTransitionStyle = UIModalTransitionStyleCoverVertical;
    navController.navigationBar.translucent = NO;
    [self presentViewController:navController animated:animate completion:nil];
}

- (void)showSyncInProgressAlert {
	//the blog is using the network connection and cannot be stoped, show a message to the user
	UIAlertView *blogIsCurrentlyBusy = [[UIAlertView alloc] initWithTitle:NSLocalizedString(@"Info", @"Info alert title")
																  message:NSLocalizedString(@"The blog is syncing with the server. Please try later.", @"")
																 delegate:nil cancelButtonTitle:NSLocalizedString(@"OK", @"") otherButtonTitles:nil];
	[blogIsCurrentlyBusy show];
}


#pragma mark - Actions

- (void)approveOrUnapproveAction:(id)sender {
    UIBarButtonItem *barButton = sender;
    if (barButton.tag == CommentViewApproveButtonTag) {
        [WPMobileStats trackEventForWPCom:StatsEventCommentDetailApprove];
        [self.comment approve];
    } else {
        [WPMobileStats trackEventForWPCom:StatsEventCommentDetailUnapprove];
        [self.comment unapprove];
    }
    [self updateApproveButton];
}

- (void)postTitleAction:(id)sender {
    [self openInAppWebView:[NSURL URLWithString:self.comment.link]];
}

- (void)deleteAction:(id)sender {
    if (!self.isShowingActionSheet) {
        UIActionSheet *actionSheet = [[UIActionSheet alloc] initWithTitle:NSLocalizedString(@"Are you sure you want to delete this comment?", @"")
                                                                 delegate:self
                                                        cancelButtonTitle:NSLocalizedString(@"Cancel", @"")
                                                   destructiveButtonTitle:NSLocalizedString(@"Delete", @"")
                                                        otherButtonTitles:nil];
        actionSheet.tag = CommentViewDeletePromptActionSheetTag;
        actionSheet.actionSheetStyle = UIActionSheetStyleAutomatic;
        [actionSheet showFromToolbar:self.navigationController.toolbar];
        
<<<<<<< HEAD
        self.isShowingActionSheet = YES;
        
        WordPressAppDelegate *appDelegate = (WordPressAppDelegate*)[[UIApplication sharedApplication] delegate];
        [appDelegate setAlertRunning:YES];
=======
        _isShowingActionSheet = YES;
>>>>>>> af5c23e7
    }
}

- (void)spamAction:(id)sender {
    WPFLogMethodParam(NSStringFromSelector(_cmd));
    [WPMobileStats trackEventForWPCom:StatsEventCommentDetailFlagAsSpam];
    [self.comment spam];
}

- (void)editAction:(id)sender {
    WPFLogMethod();
    [WPMobileStats trackEventForWPCom:StatsEventCommentDetailEditComment];
	[self showEditCommentViewWithAnimation:YES];
}

- (void)replyAction:(id)sender {
	if (self.commentsViewController.blog.isSyncingComments) {
		[self showSyncInProgressAlert];
	} else {
        [WPMobileStats trackEventForWPCom:StatsEventCommentDetailClickedReplyToComment];
        [self.inlineComposeView displayComposer];
	}
}


#pragma mark - UIActionSheet delegate methods

- (void)actionSheet:(UIActionSheet *)actionSheet didDismissWithButtonIndex:(NSInteger)buttonIndex {
    if (actionSheet.tag == CommentViewDeletePromptActionSheetTag) {
        [self processDeletePromptActionSheet:actionSheet didDismissWithButtonIndex:buttonIndex];
    } else if (actionSheet.tag == CommentViewEditCommentViewControllerHasChangesActionSheetTag) {
        [self processEditCommentHasChangesActionSheet:actionSheet didDismissWithButtonIndex:buttonIndex];
    }
    
    self.isShowingActionSheet = NO;
}

- (void)processDeletePromptActionSheet:(UIActionSheet *)actionSheet didDismissWithButtonIndex:(NSInteger)buttonIndex {
    if (buttonIndex == 0) {
        [self deleteComment];
    }
}

- (void)processEditCommentHasChangesActionSheet:(UIActionSheet *)actionSheet didDismissWithButtonIndex:(NSInteger)buttonIndex {
    if (buttonIndex == 0) {
        self.editCommentViewController.hasChanges = NO;
        [self discard];
    }
}


#pragma mark UIWebView delegate methods

- (BOOL)webView:(UIWebView *)inWeb shouldStartLoadWithRequest:(NSURLRequest *)inRequest navigationType:(UIWebViewNavigationType)inType {
	if (inType == UIWebViewNavigationTypeLinkClicked) {
        [self openInAppWebView:[inRequest URL]];
		return NO;
	}
	return YES;
}

- (void)openInAppWebView:(NSURL*)url {
    Blog *blog = [[self comment] blog];
    
	if ([[url description] length] > 0) {
        WPWebViewController *webViewController = [[WPWebViewController alloc] init];
        webViewController.url = url;
        
        if (blog.isPrivate && [blog isWPcom]) {
            webViewController.username = blog.username;
            webViewController.password = blog.password;
        }
        
        [self.navigationController pushViewController:webViewController animated:YES];
	}
}

<<<<<<< HEAD

#pragma mark - ReplyToCommentViewControllerDelegate methods
=======
#pragma mark - Comment Moderation Methods

- (void)deleteComment {
    DDLogMethod();
    [WPMobileStats trackEventForWPCom:StatsEventCommentDetailDelete];
    [self.comment removeObserver:self forKeyPath:@"status"];
    [self moderateCommentWithSelector:@selector(remove)];
    if (IS_IPAD) {
        [self.navigationController popToRootViewControllerAnimated:YES];
    }
}

- (void)approveComment {
    DDLogMethod();
    [WPMobileStats trackEventForWPCom:StatsEventCommentDetailApprove];
    [self moderateCommentWithSelector:@selector(approve)];
}

- (void)unApproveComment {
    DDLogMethod();
    [WPMobileStats trackEventForWPCom:StatsEventCommentDetailUnapprove];
    [self moderateCommentWithSelector:@selector(unapprove)];
}

- (IBAction)spamComment {
    DDLogMethodParam(NSStringFromSelector(_cmd));
    [WPMobileStats trackEventForWPCom:StatsEventCommentDetailFlagAsSpam];
    [self.comment removeObserver:self forKeyPath:@"status"];
    [self moderateCommentWithSelector:@selector(spam)];
    if (IS_IPAD) {
        [self.navigationController popToRootViewControllerAnimated:YES];
    }
}

- (IBAction)launchEditComment {
    DDLogMethod();
    [WPMobileStats trackEventForWPCom:StatsEventCommentDetailEditComment];
	[self showEditCommentViewWithAnimation:YES];
}

- (IBAction)launchReplyToComments {
	if(self.commentsViewController.blog.isSyncingComments) {
		[self showSyncInProgressAlert];
	} else {
        [WPMobileStats trackEventForWPCom:StatsEventCommentDetailClickedReplyToComment];
        [self.inlineComposeView displayComposer];
	}
}

- (void)showEditCommentViewWithAnimation:(BOOL)animate {
	_editCommentViewController = [[EditCommentViewController alloc]
                                      initWithNibName:@"EditCommentViewController"
                                      bundle:nil];
	_editCommentViewController.commentViewController = self;
	_editCommentViewController.comment = self.comment;
	_editCommentViewController.title = NSLocalizedString(@"Edit Comment", @"");
    
    UINavigationController *navController = [[UINavigationController alloc] initWithRootViewController:_editCommentViewController];
    navController.modalPresentationStyle = UIModalPresentationFormSheet;
    navController.modalTransitionStyle = UIModalTransitionStyleCoverVertical;
    navController.navigationBar.translucent = NO;
    [self presentViewController:navController animated:animate completion:nil];
}


- (void)moderateCommentWithSelector:(SEL)selector {
#pragma clang diagnostic push
#pragma clang diagnostic ignored "-Warc-performSelector-leaks"
    [self.comment performSelector:selector];
#pragma clang diagnostic pop
    if (!IS_IPAD) {
        [self.navigationController popViewControllerAnimated:YES];
    }
}

- (void)showSyncInProgressAlert {
    [WPError showAlertWithTitle:NSLocalizedString(@"Info", @"Info alert title") message:NSLocalizedString(@"The blog is syncing with the server. Please try later.", @"") withSupportButton:NO];
	//the blog is using the network connection and cannot be stoped, show a message to the user
}

#pragma mark -
#pragma mark ReplyToCommentViewControllerDelegate Methods
>>>>>>> af5c23e7

- (void)cancelReplyToCommentViewController:(id)sender {
	[self cancelView:sender];
}

- (void)closeReplyViewAndSelectTheNewComment {
    [WPMobileStats trackEventForWPCom:StatsEventCommentDetailRepliedToComment];
	[self dismissEditViewController];
}


#pragma mark - InlineComposeViewDelegate methods

- (void)composeView:(InlineComposeView *)view didSendText:(NSString *)text {

    self.reply.content = text;
    // try to save it

    [[ContextManager sharedInstance] saveContext:self.reply.managedObjectContext];

    [self.inlineComposeView clearText];
    [self.inlineComposeView dismissComposer];

    self.reply.status = CommentStatusApproved;

    // upload with success saves the reply with the published status when successfull
    [self.reply uploadWithSuccess:^{
        // the current modal experience shows success by dismissising the editor
        // ideally we switch to an optimistic experience
    } failure:^(NSError *error) {
        // reset to draft status, AppDelegate automatically shows UIAlert when comment fails
        self.reply.status = CommentStatusDraft;

        DDLogError(@"Could not reply to comment: %@", error);
    }];
}

// when the reply changes, save it to the comment
- (void)textViewDidChange:(UITextView *)textView {
    self.reply.content = self.inlineComposeView.text;
    [[ContextManager sharedInstance] saveContext:self.reply.managedObjectContext];
}


#pragma mark - WPContentViewDelegate

- (void)contentView:(WPContentView *)contentView didReceiveAuthorLinkAction:(id)sender {
    NSURL *url = [NSURL URLWithString:self.comment.author_url];
    [self openInAppWebView:url];
}

@end<|MERGE_RESOLUTION|>--- conflicted
+++ resolved
@@ -42,16 +42,6 @@
 @implementation CommentViewController
 
 - (void)dealloc {
-<<<<<<< HEAD
-=======
-    DDLogMethod();
-    
-    [self.comment removeObserver:self forKeyPath:@"status"];
-    if (_reachabilityToken) {
-        [_comment.blog removeObserverWithBlockToken:_reachabilityToken];
-        _reachabilityToken = nil;
-    }
->>>>>>> af5c23e7
     [[NSNotificationCenter defaultCenter] removeObserver:self];
 
     _reply = nil;
@@ -130,14 +120,7 @@
         [actionSheet showInView:self.editCommentViewController.view];
     }
 
-<<<<<<< HEAD
 	self.isShowingActionSheet = YES;
-
-    WordPressAppDelegate *appDelegate = (WordPressAppDelegate*)[[UIApplication sharedApplication] delegate];
-    [appDelegate setAlertRunning:YES];
-=======
-	_isShowingActionSheet = YES;
->>>>>>> af5c23e7
 }
 
 
@@ -249,14 +232,7 @@
         actionSheet.actionSheetStyle = UIActionSheetStyleAutomatic;
         [actionSheet showFromToolbar:self.navigationController.toolbar];
         
-<<<<<<< HEAD
         self.isShowingActionSheet = YES;
-        
-        WordPressAppDelegate *appDelegate = (WordPressAppDelegate*)[[UIApplication sharedApplication] delegate];
-        [appDelegate setAlertRunning:YES];
-=======
-        _isShowingActionSheet = YES;
->>>>>>> af5c23e7
     }
 }
 
@@ -334,10 +310,7 @@
 	}
 }
 
-<<<<<<< HEAD
-
-#pragma mark - ReplyToCommentViewControllerDelegate methods
-=======
+
 #pragma mark - Comment Moderation Methods
 
 - (void)deleteComment {
@@ -418,9 +391,7 @@
 	//the blog is using the network connection and cannot be stoped, show a message to the user
 }
 
-#pragma mark -
-#pragma mark ReplyToCommentViewControllerDelegate Methods
->>>>>>> af5c23e7
+#pragma mark - ReplyToCommentViewControllerDelegate Methods
 
 - (void)cancelReplyToCommentViewController:(id)sender {
 	[self cancelView:sender];
