--- conflicted
+++ resolved
@@ -78,11 +78,6 @@
 @property (nonatomic, strong, readwrite) Simperium                      *simperium;
 @property (nonatomic, assign, readwrite) UIBackgroundTaskIdentifier     bgTask;
 @property (nonatomic, assign, readwrite) BOOL                           connectionAvailable;
-<<<<<<< HEAD
-@property (nonatomic, assign, readwrite) BOOL                           listeningForBlogChanges;
-=======
-@property (nonatomic, assign, readwrite) BOOL                           wpcomAvailable;
->>>>>>> 2a0d5a52
 @property (nonatomic, strong, readwrite) NSDate                         *applicationOpenedTime;
 
 /**
