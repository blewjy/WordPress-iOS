#import <AFNetworking/UIKit+AFNetworking.h>
#import <CoreTelephony/CTTelephonyNetworkInfo.h>
#import <CoreTelephony/CTCarrier.h>
#import <Crashlytics/Crashlytics.h>
#import <CrashlyticsLumberjack/CrashlyticsLogger.h>
#import <DDFileLogger.h>
#import <GooglePlus/GooglePlus.h>
#import <HockeySDK/HockeySDK.h>
#import <UIDeviceIdentifier/UIDeviceHardware.h>
#import <Simperium/Simperium.h>
#import <Helpshift/Helpshift.h>
#import <Lookback/Lookback.h>
#import <WordPress-iOS-Shared/WPFontManager.h>

#import "WordPressAppDelegate.h"
#import "ContextManager.h"
#import "Media.h"
#import "Notification.h"
#import "NotificationsManager.h"
#import "NSString+Helpers.h"
#import "NSString+HTML.h"
#import "PocketAPI.h"
#import "ReaderPost.h"
#import "UIDevice+WordPressIdentifier.h"
#import "WordPressComApiCredentials.h"
#import "WPAccount.h"
#import "AccountService.h"
#import "BlogService.h"
#import "WPImageOptimizer.h"
#import "ReaderPostService.h"
#import "ReaderTopicService.h"
#import "SVProgressHUD.h"
#import "TodayExtensionService.h"

#import "BlogListViewController.h"
#import "BlogDetailsViewController.h"
#import "PostsViewController.h"
#import "WPPostViewController.h"
#import "WPLegacyEditPostViewController.h"
#import "LoginViewController.h"
#import "NotificationsViewController.h"
#import "ReaderPostsViewController.h"
#import "SupportViewController.h"
#import "StatsViewController.h"
#import "Constants.h"
#import "UIImage+Util.h"

#import "WPAnalyticsTrackerMixpanel.h"
#import "WPAnalyticsTrackerWPCom.h"

#import "Reachability.h"
#import "WordPress-Swift.h"

#if DEBUG
#import "DDTTYLogger.h"
#import "DDASLLogger.h"
#endif

int ddLogLevel                                                  = LOG_LEVEL_INFO;
static NSString * const WPTabBarRestorationID                   = @"WPTabBarID";
static NSString * const WPBlogListNavigationRestorationID       = @"WPBlogListNavigationID";
static NSString * const WPReaderNavigationRestorationID         = @"WPReaderNavigationID";
static NSString * const WPNotificationsNavigationRestorationID  = @"WPNotificationsNavigationID";
static NSString * const kUsageTrackingDefaultsKey               = @"usage_tracking_enabled";

NSInteger const kReaderTabIndex                                 = 0;
NSInteger const kNotificationsTabIndex                          = 1;
NSInteger const kMeTabIndex                                     = 2;

static NSString* const kWPNewPostURLParamTitleKey = @"title";
static NSString* const kWPNewPostURLParamContentKey = @"content";
static NSString* const kWPNewPostURLParamTagsKey = @"tags";
static NSString* const kWPNewPostURLParamImageKey = @"image";

@interface WordPressAppDelegate () <UITabBarControllerDelegate, CrashlyticsDelegate, UIAlertViewDelegate, BITHockeyManagerDelegate, HelpshiftDelegate>

@property (nonatomic, strong, readwrite) UINavigationController         *navigationController;
@property (nonatomic, strong, readwrite) UITabBarController             *tabBarController;
@property (nonatomic, strong, readwrite) ReaderPostsViewController      *readerPostsViewController;
@property (nonatomic, strong, readwrite) BlogListViewController         *blogListViewController;
@property (nonatomic, strong, readwrite) NotificationsViewController    *notificationsViewController;
@property (nonatomic, strong, readwrite) Reachability                   *internetReachability;
@property (nonatomic, strong, readwrite) Reachability                   *wpcomReachability;
@property (nonatomic, strong, readwrite) DDFileLogger                   *fileLogger;
@property (nonatomic, strong, readwrite) Simperium                      *simperium;
@property (nonatomic, assign, readwrite) UIBackgroundTaskIdentifier     bgTask;
@property (nonatomic, assign, readwrite) BOOL                           connectionAvailable;
@property (nonatomic, assign, readwrite) BOOL                           wpcomAvailable;
@property (nonatomic, assign, readwrite) BOOL                           listeningForBlogChanges;
@property (nonatomic, strong, readwrite) NSDate                         *applicationOpenedTime;

@end

@implementation WordPressAppDelegate

+ (WordPressAppDelegate *)sharedWordPressApplicationDelegate
{
    return (WordPressAppDelegate *)[[UIApplication sharedApplication] delegate];
}

- (void)dealloc
{
    [[NSNotificationCenter defaultCenter] removeObserver:self];
}

#pragma mark - UIApplicationDelegate

- (BOOL)application:(UIApplication *)application willFinishLaunchingWithOptions:(NSDictionary *)launchOptions
{
    [WordPressAppDelegate fixKeychainAccess];

    // Simperium: Wire CoreData Stack
    [self configureSimperium];

    // Crash reporting, logging
    [self configureLogging];
    [self configureHockeySDK];
    [self configureCrashlytics];

    // Start Simperium
    [self loginSimperium];

    // Debugging
    [self printDebugLaunchInfoWithLaunchOptions:launchOptions];
    [self toggleExtraDebuggingIfNeeded];
    [self removeCredentialsForDebug];

    // Stats and feedback
<<<<<<< HEAD
#ifndef DEBUG
    [Taplytics startTaplyticsAPIKey:[WordPressComApiCredentials taplyticsAPIKey]];
#endif
=======
>>>>>>> 473f124d
    [SupportViewController checkIfFeedbackShouldBeEnabled];

    [Helpshift installForApiKey:[WordPressComApiCredentials helpshiftAPIKey] domainName:[WordPressComApiCredentials helpshiftDomainName] appID:[WordPressComApiCredentials helpshiftAppId]];
    [[Helpshift sharedInstance] setDelegate:self];

    NSNumber *usage_tracking = [[NSUserDefaults standardUserDefaults] valueForKey:kUsageTrackingDefaultsKey];
    if (usage_tracking == nil) {
        // check if usage_tracking bool is set
        // default to YES

        [[NSUserDefaults standardUserDefaults] setBool:YES forKey:kUsageTrackingDefaultsKey];
        [NSUserDefaults resetStandardUserDefaults];
    }

    [WPAnalytics registerTracker:[[WPAnalyticsTrackerMixpanel alloc] init]];
    [WPAnalytics registerTracker:[[WPAnalyticsTrackerWPCom alloc] init]];

    if ([[NSUserDefaults standardUserDefaults] boolForKey:kUsageTrackingDefaultsKey]) {
        DDLogInfo(@"WPAnalytics session started");

        [WPAnalytics beginSession];
    }

    [[GPPSignIn sharedInstance] setClientID:[WordPressComApiCredentials googlePlusClientId]];

    // Networking setup
    [[AFNetworkActivityIndicatorManager sharedManager] setEnabled:YES];
    [self setupReachability];
    [self setupUserAgent];
    [self setupSingleSignOn];

    [self customizeAppearance];
    [self trackLowMemory];
    
    // Push notifications
    [NotificationsManager registerForPushNotifications];

    // Deferred tasks to speed up app launch
    dispatch_async(dispatch_get_global_queue(DISPATCH_QUEUE_PRIORITY_BACKGROUND, 0), ^{
        [self changeCurrentDirectory];
        [[PocketAPI sharedAPI] setConsumerKey:[WordPressComApiCredentials pocketConsumerKey]];
        [self cleanUnusedMediaFileFromTmpDir];
    });
    
    // Configure Today Widget
    [self determineIfTodayWidgetIsConfiguredAndShowAppropriately];

    CGRect bounds = [[UIScreen mainScreen] bounds];
    [self.window setFrame:bounds];
    [self.window setBounds:bounds]; // for good measure.
    self.window.rootViewController = self.tabBarController;

    return YES;
}

- (BOOL)application:(UIApplication *)application didFinishLaunchingWithOptions:(NSDictionary *)launchOptions
{
    DDLogVerbose(@"didFinishLaunchingWithOptions state: %d", application.applicationState);

    // Launched by tapping a notification
    if (application.applicationState == UIApplicationStateActive) {
        [NotificationsManager handleNotificationForApplicationLaunch:launchOptions];
    }

    [self.window makeKeyAndVisible];
    [self showWelcomeScreenIfNeededAnimated:NO];
    [self setupLookback];

    return YES;
}

- (void)setupLookback
{
#ifdef LOOKBACK_ENABLED
    // Kick this off on a background thread so as to not slow down the app initialization
    dispatch_async(dispatch_get_global_queue(DISPATCH_QUEUE_PRIORITY_BACKGROUND, 0), ^{
        if ([WordPressComApiCredentials lookbackToken].length > 0) {
            [Lookback setupWithAppToken:[WordPressComApiCredentials lookbackToken]];
            [[NSUserDefaults standardUserDefaults] registerDefaults:@{WPInternalBetaShakeToPullUpFeedbackKey: @YES}];
            [Lookback lookback].shakeToRecord = [[NSUserDefaults standardUserDefaults] boolForKey:WPInternalBetaShakeToPullUpFeedbackKey];
            
            // Setup Lookback to fire when the user holds down with three fingers for around 3 seconds
            dispatch_async(dispatch_get_main_queue(), ^{
                UILongPressGestureRecognizer *recognizer = [[UILongPressGestureRecognizer alloc] initWithTarget:self action:@selector(lookbackGestureRecognized:)];
                recognizer.minimumPressDuration = 3;
                recognizer.cancelsTouchesInView = NO;
#if TARGET_IPHONE_SIMULATOR
                recognizer.numberOfTouchesRequired = 2;
#else
                recognizer.numberOfTouchesRequired = 3;
#endif
                [[UIApplication sharedApplication].keyWindow addGestureRecognizer:recognizer];
            });
            
            NSManagedObjectContext *context = [[ContextManager sharedInstance] mainContext];
            AccountService *accountService = [[AccountService alloc] initWithManagedObjectContext:context];
            WPAccount *account = [accountService defaultWordPressComAccount];
            [Lookback lookback].userIdentifier = account.username;
        }
    });
#endif
}

- (void)lookbackGestureRecognized:(UILongPressGestureRecognizer *)sender
{
    if (sender.state == UIGestureRecognizerStateBegan) {
        [LookbackRecordingViewController presentOntoScreenAnimated:YES];
    }
}

- (BOOL)application:(UIApplication *)application openURL:(NSURL *)url sourceApplication:(NSString *)sourceApplication annotation:(id)annotation
{
    BOOL returnValue = NO;

    if ([[BITHockeyManager sharedHockeyManager].authenticator handleOpenURL:url
                                                          sourceApplication:sourceApplication
                                                                 annotation:annotation]) {
        returnValue = YES;
    }

    if ([[GPPShare sharedInstance] handleURL:url sourceApplication:sourceApplication annotation:annotation]) {
        returnValue = YES;
    }

    if ([[PocketAPI sharedAPI] handleOpenURL:url]) {
        returnValue = YES;
    }

    if ([WordPressApi handleOpenURL:url]) {
        returnValue = YES;
    }

    if ([url isKindOfClass:[NSURL class]] && [[url absoluteString] hasPrefix:@"wordpress://"]) {
        NSString *URLString = [url absoluteString];
        DDLogInfo(@"Application launched with URL: %@", URLString);

        if ([URLString rangeOfString:@"newpost"].length) {
            returnValue = [self handleNewPostRequestWithURL:url];
        } else if ([URLString rangeOfString:@"viewpost"].length) {
            // View the post specified by the shared blog ID and post ID
            NSDictionary *params = [[url query] dictionaryFromQueryString];
            
            if (params.count) {
                NSNumber *blogId = [params numberForKey:@"blogId"];
                NSNumber *postId = [params numberForKey:@"postId"];
                
                [self.readerPostsViewController.navigationController popToRootViewControllerAnimated:NO];
                NSInteger readerTabIndex = [[self.tabBarController viewControllers] indexOfObject:self.readerPostsViewController.navigationController];
                [self.tabBarController setSelectedIndex:readerTabIndex];
                [self.readerPostsViewController openPost:postId onBlog:blogId];
                
                returnValue = YES;
            }
        } else if ([URLString rangeOfString:@"viewstats"].length) {
            // View the post specified by the shared blog ID and post ID
            NSDictionary *params = [[url query] dictionaryFromQueryString];
            
            if (params.count) {
                NSNumber *siteId = [params numberForKey:@"siteId"];
                
                BlogService *blogService = [[BlogService alloc] initWithManagedObjectContext:[[ContextManager sharedInstance] mainContext]];
                Blog *blog = [blogService blogByBlogId:siteId];
                
                if (blog) {
                    returnValue = YES;
                    
                    StatsViewController *statsViewController = [[StatsViewController alloc] init];
                    statsViewController.blog = blog;
                    statsViewController.dismissBlock = ^{
                        [self.tabBarController dismissViewControllerAnimated:YES completion:nil];
                    };
                    
                    UINavigationController *navController = [[UINavigationController alloc] initWithRootViewController:statsViewController];
                    navController.modalPresentationStyle = UIModalPresentationCurrentContext;
                    navController.navigationBar.translucent = NO;
                    [self.tabBarController presentViewController:navController animated:YES completion:nil];
                }
                
            }
        } else if ([URLString rangeOfString:@"debugging"].length) {
            NSDictionary *params = [[url query] dictionaryFromQueryString];

            if (params.count > 0) {
                NSString *debugType = [params stringForKey:@"type"];
                NSString *debugKey = [params stringForKey:@"key"];

                if ([[WordPressComApiCredentials debuggingKey] isEqualToString:@""] || [debugKey isEqualToString:@""]) {
                    return NO;
                }

                if ([debugKey isEqualToString:[WordPressComApiCredentials debuggingKey]]) {
                    if ([debugType isEqualToString:@"crashlytics_crash"]) {
                        [[Crashlytics sharedInstance] crash];
                    }
                }
            }
		} else if ([[url host] isEqualToString:@"editor"]) {
			NSDictionary* params = [[url query] dictionaryFromQueryString];
			
			if (params.count > 0) {
				BOOL available = [[params objectForKey:kWPEditorConfigURLParamAvailable] boolValue];
				BOOL enabled = [[params objectForKey:kWPEditorConfigURLParamEnabled] boolValue];
				
				[WPPostViewController setNewEditorAvailable:available];
				[WPPostViewController setNewEditorEnabled:enabled];
                
                if (available) {
                    [WPAnalytics track:WPAnalyticsStatEditorEnabledNewVersion];
                }
				
				[self showVisualEditorAvailableInSettingsAnimation:available];
			}
        }
    }

    return returnValue;
}

- (void)applicationWillTerminate:(UIApplication *)application
{
    DDLogInfo(@"%@ %@", self, NSStringFromSelector(_cmd));
}

- (void)applicationDidEnterBackground:(UIApplication *)application
{
    DDLogInfo(@"%@ %@", self, NSStringFromSelector(_cmd));
    
    [self trackApplicationClosed];

    // Let the app finish any uploads that are in progress
    UIApplication *app = [UIApplication sharedApplication];
    if (_bgTask != UIBackgroundTaskInvalid) {
        [app endBackgroundTask:_bgTask];
        _bgTask = UIBackgroundTaskInvalid;
    }

    _bgTask = [app beginBackgroundTaskWithExpirationHandler:^{
        // Synchronize the cleanup call on the main thread in case
        // the task actually finishes at around the same time.
        dispatch_async(dispatch_get_main_queue(), ^{
            if (_bgTask != UIBackgroundTaskInvalid) {
                [app endBackgroundTask:_bgTask];
                _bgTask = UIBackgroundTaskInvalid;
            }
        });
    }];
}

- (NSString *)currentlySelectedScreen
{
    // Check if the post editor or login view is up
    UIViewController *rootViewController = self.window.rootViewController;
    if ([rootViewController.presentedViewController isKindOfClass:[UINavigationController class]]) {
        UINavigationController *navController = (UINavigationController *)rootViewController.presentedViewController;
        UIViewController *firstViewController = [navController.viewControllers firstObject];
        if ([firstViewController isKindOfClass:[WPPostViewController class]]) {
            return @"Post Editor";
        } else if ([firstViewController isKindOfClass:[LoginViewController class]]) {
            return @"Login View";
        }
    }

    // Check which tab is currently selected
    NSString *currentlySelectedScreen = @"";
    switch (self.tabBarController.selectedIndex) {
        case kReaderTabIndex:
            currentlySelectedScreen = @"Reader";
            break;
        case kNotificationsTabIndex:
            currentlySelectedScreen = @"Notifications";
            break;
        case kMeTabIndex:
            currentlySelectedScreen = @"Blog List";
            break;
        default:
            break;
    }

    return currentlySelectedScreen;
}

- (void)applicationWillEnterForeground:(UIApplication *)application
{
    DDLogInfo(@"%@ %@", self, NSStringFromSelector(_cmd));
}

- (void)applicationWillResignActive:(UIApplication *)application
{
    DDLogInfo(@"%@ %@", self, NSStringFromSelector(_cmd));
}

- (void)applicationDidBecomeActive:(UIApplication *)application
{
    DDLogInfo(@"%@ %@", self, NSStringFromSelector(_cmd));
    [self trackApplicationOpened];
}

- (BOOL)application:(UIApplication *)application shouldSaveApplicationState:(NSCoder *)coder
{
    return YES;
}

- (BOOL)application:(UIApplication *)application shouldRestoreApplicationState:(NSCoder *)coder
{
    return YES;
}

#pragma mark - Push Notification delegate

- (void)application:(UIApplication *)application didRegisterForRemoteNotificationsWithDeviceToken:(NSData *)deviceToken
{
    [NotificationsManager registerDeviceToken:deviceToken];
}

- (void)application:(UIApplication *)application didFailToRegisterForRemoteNotificationsWithError:(NSError *)error
{
    [NotificationsManager registrationDidFail:error];
}

- (void)application:(UIApplication *)application didReceiveRemoteNotification:(NSDictionary *)userInfo
{
    DDLogMethod();

    [NotificationsManager handleNotification:userInfo forState:application.applicationState completionHandler:nil];
}

- (void)application:(UIApplication *)application didReceiveRemoteNotification:(NSDictionary *)userInfo fetchCompletionHandler:(void (^)(UIBackgroundFetchResult))completionHandler
{
    DDLogMethod();

    [NotificationsManager handleNotification:userInfo forState:[UIApplication sharedApplication].applicationState completionHandler:completionHandler];
}

- (void)application:(UIApplication *)application handleActionWithIdentifier:(NSString *)identifier
                                        forRemoteNotification:(NSDictionary *)remoteNotification
                                            completionHandler:(void (^)())completionHandler
{
    [NotificationsManager handleActionWithIdentifier:identifier forRemoteNotification:remoteNotification];
    
    completionHandler();
}

#pragma mark - OpenURL helpers

/**
 *  @brief      Handle the a new post request by URL.
 *  
 *  @param      url     The URL with the request info.  Cannot be nil.
 *
 *  @return     YES if the request was handled, NO otherwise.
 */
- (BOOL)handleNewPostRequestWithURL:(NSURL*)url
{
    NSParameterAssert([url isKindOfClass:[NSURL class]]);
    
    BOOL handled = NO;
    
    // Create a new post from data shared by a third party application.
    NSDictionary *params = [[url query] dictionaryFromQueryString];
    DDLogInfo(@"App launched for new post with params: %@", params);
    
    params = [self sanitizeNewPostParameters:params];
    
    if ([params count]) {
        [self showPostTabWithOptions:params];
        handled = YES;
    }
	
    return handled;
}

/**
 *	@brief		Sanitizes a 'new post' parameters dictionary.
 *	@details	Prevent HTML injections like the one in:
 *				https://github.com/wordpress-mobile/WordPress-iOS-Editor/issues/211
 *
 *	@param		parameters		The new post parameters to sanitize.  Cannot be nil.
 *
 *  @returns    The sanitized dictionary.
 */
- (NSDictionary*)sanitizeNewPostParameters:(NSDictionary*)parameters
{
    NSParameterAssert([parameters isKindOfClass:[NSDictionary class]]);
	
    NSUInteger parametersCount = [parameters count];
    
    NSMutableDictionary* sanitizedDictionary = [[NSMutableDictionary alloc] initWithCapacity:parametersCount];
    
    for (NSString* key in [parameters allKeys])
    {
        NSString* value = [parameters objectForKey:key];
        
        if ([key isEqualToString:kWPNewPostURLParamContentKey]) {
            value = [value stringByStrippingHTML];
        } else if ([key isEqualToString:kWPNewPostURLParamTagsKey]) {
            value = [value stringByStrippingHTML];
        }
        
        [sanitizedDictionary setObject:value forKey:key];
    }
    
    return [NSDictionary dictionaryWithDictionary:sanitizedDictionary];
}

#pragma mark - Custom methods

- (void)showWelcomeScreenIfNeededAnimated:(BOOL)animated
{
    if ([self noBlogsAndNoWordPressDotComAccount]) {
        UIViewController *presenter = self.window.rootViewController;
        if (presenter.presentedViewController) {
            [presenter dismissViewControllerAnimated:animated completion:^{
                [self showWelcomeScreenAnimated:animated thenEditor:NO];
            }];
        } else {
            [self showWelcomeScreenAnimated:animated thenEditor:NO];
        }
    }
}

- (void)showWelcomeScreenAnimated:(BOOL)animated thenEditor:(BOOL)thenEditor
{
    LoginViewController *loginViewController = [[LoginViewController alloc] init];
    if (thenEditor) {
        loginViewController.dismissBlock = ^{
            [self.window.rootViewController dismissViewControllerAnimated:YES completion:nil];
        };
        loginViewController.showEditorAfterAddingSites = YES;
    }

    UINavigationController *navigationController = [[UINavigationController alloc] initWithRootViewController:loginViewController];
    navigationController.navigationBar.translucent = NO;

    [self.window.rootViewController presentViewController:navigationController animated:animated completion:nil];
}

- (BOOL)noBlogsAndNoWordPressDotComAccount
{
    NSManagedObjectContext *context = [[ContextManager sharedInstance] mainContext];
    AccountService *accountService = [[AccountService alloc] initWithManagedObjectContext:context];
    BlogService *blogService = [[BlogService alloc] initWithManagedObjectContext:context];
    WPAccount *defaultAccount = [accountService defaultWordPressComAccount];

    NSInteger blogCount = [blogService blogCountSelfHosted];
    return blogCount == 0 && !defaultAccount;
}

- (void)customizeAppearance
{
    UIColor *defaultTintColor = self.window.tintColor;
    self.window.backgroundColor = [WPStyleGuide itsEverywhereGrey];
    self.window.tintColor = [WPStyleGuide wordPressBlue];

    [[UINavigationBar appearance] setBarTintColor:[WPStyleGuide wordPressBlue]];
    [[UINavigationBar appearance] setTintColor:[UIColor whiteColor]];

    [[UINavigationBar appearanceWhenContainedIn:[MFMailComposeViewController class], nil] setBarTintColor:[UIColor whiteColor]];
    [[UINavigationBar appearanceWhenContainedIn:[MFMailComposeViewController class], nil] setTintColor:defaultTintColor];

    [[UITabBar appearance] setShadowImage:[UIImage imageWithColor:[UIColor colorWithRed:210.0/255.0 green:222.0/255.0 blue:230.0/255.0 alpha:1.0]]];
    [[UITabBar appearance] setTintColor:[WPStyleGuide newKidOnTheBlockBlue]];

    [[UINavigationBar appearance] setTitleTextAttributes:@{NSForegroundColorAttributeName: [UIColor whiteColor], NSFontAttributeName: [WPFontManager openSansBoldFontOfSize:16.0]} ];

    [[UINavigationBar appearance] setBackgroundImage:[UIImage imageWithColor:[WPStyleGuide wordPressBlue]] forBarMetrics:UIBarMetricsDefault];
    [[UINavigationBar appearance] setShadowImage:[UIImage imageWithColor:[UIColor colorWithHexString:@"007eb1"]]];

    [[UIBarButtonItem appearance] setTitleTextAttributes:@{NSFontAttributeName: [WPStyleGuide regularTextFont], NSForegroundColorAttributeName: [UIColor whiteColor]} forState:UIControlStateNormal];
    [[UIBarButtonItem appearance] setTitleTextAttributes:@{NSFontAttributeName: [WPStyleGuide regularTextFont], NSForegroundColorAttributeName: [UIColor colorWithWhite:1.0 alpha:0.25]} forState:UIControlStateDisabled];
    
    [[UIToolbar appearance] setBarTintColor:[WPStyleGuide wordPressBlue]];
    [[UISwitch appearance] setOnTintColor:[WPStyleGuide wordPressBlue]];
    [[UIApplication sharedApplication] setStatusBarStyle:UIStatusBarStyleLightContent];
    [[UITabBarItem appearance] setTitleTextAttributes:@{NSFontAttributeName: [WPFontManager openSansRegularFontOfSize:10.0]} forState:UIControlStateNormal];

    [[UINavigationBar appearanceWhenContainedIn:[UIReferenceLibraryViewController class], nil] setBackgroundImage:nil forBarMetrics:UIBarMetricsDefault];
    [[UINavigationBar appearanceWhenContainedIn:[UIReferenceLibraryViewController class], nil] setBarTintColor:[WPStyleGuide wordPressBlue]];
    [[UIToolbar appearanceWhenContainedIn:[UIReferenceLibraryViewController class], nil] setBarTintColor:[UIColor darkGrayColor]];
    
    [[UIToolbar appearanceWhenContainedIn:[WPEditorViewController class], nil] setBarTintColor:[UIColor whiteColor]];

    [[UITextField appearanceWhenContainedIn:[UISearchBar class], nil] setDefaultTextAttributes:[WPStyleGuide defaultSearchBarTextAttributes:[WPStyleGuide littleEddieGrey]]];
}

#pragma mark - Tracking methods

- (void)trackApplicationClosed
{
    NSMutableDictionary *analyticsProperties = [NSMutableDictionary new];
    analyticsProperties[@"last_visible_screen"] = [self currentlySelectedScreen];
    if (self.applicationOpenedTime != nil) {
        NSDate *applicationClosedTime = [NSDate date];
        NSTimeInterval timeInApp = round([applicationClosedTime timeIntervalSinceDate:self.applicationOpenedTime]);
        analyticsProperties[@"time_in_app"] = @(timeInApp);
        self.applicationOpenedTime = nil;
    }
    
    [WPAnalytics track:WPAnalyticsStatApplicationClosed withProperties:analyticsProperties];
    [WPAnalytics endSession];
}

- (void)trackApplicationOpened
{
    self.applicationOpenedTime = [NSDate date];
    [WPAnalytics track:WPAnalyticsStatApplicationOpened];
}

- (void)trackLowMemory
{
    [[NSNotificationCenter defaultCenter] addObserver:self selector:@selector(lowMemoryWarning:) name:UIApplicationDidReceiveMemoryWarningNotification object:nil];
}

- (void)lowMemoryWarning:(NSNotification *)notification
{
    [WPAnalytics track:WPAnalyticsStatLowMemoryWarning];
}

#pragma mark - Tab bar methods

- (UITabBarController *)tabBarController
{
    if (_tabBarController) {
        return _tabBarController;
    }

    UIOffset tabBarTitleOffset = UIOffsetMake(0, 0);
    if ( IS_IPHONE ) {
        tabBarTitleOffset = UIOffsetMake(0, -2);
    }
    _tabBarController = [[UITabBarController alloc] init];
    _tabBarController.delegate = self;
    _tabBarController.restorationIdentifier = WPTabBarRestorationID;
    [_tabBarController.tabBar setTranslucent:NO];
    _tabBarController.tabBar.accessibilityIdentifier = @"Main Navigation";
    // Create a background
    // (not strictly needed when white, but left here for possible customization)
    _tabBarController.tabBar.backgroundImage = [UIImage imageWithColor:[UIColor whiteColor]];

    self.readerPostsViewController = [[ReaderPostsViewController alloc] init];
    UINavigationController *readerNavigationController = [[UINavigationController alloc] initWithRootViewController:self.readerPostsViewController];
    readerNavigationController.navigationBar.translucent = NO;
    readerNavigationController.tabBarItem.image = [UIImage imageNamed:@"icon-tab-reader"];
    readerNavigationController.tabBarItem.selectedImage = [UIImage imageNamed:@"icon-tab-reader-filled"];
    readerNavigationController.restorationIdentifier = WPReaderNavigationRestorationID;
    self.readerPostsViewController.title = NSLocalizedString(@"Reader", nil);
    [readerNavigationController.tabBarItem setTitlePositionAdjustment:tabBarTitleOffset];
    
    UIStoryboard *notificationsStoryboard = [UIStoryboard storyboardWithName:@"Notifications" bundle:nil];
    self.notificationsViewController = [notificationsStoryboard instantiateInitialViewController];
    UINavigationController *notificationsNavigationController = [[UINavigationController alloc] initWithRootViewController:self.notificationsViewController];
    notificationsNavigationController.navigationBar.translucent = NO;
    notificationsNavigationController.tabBarItem.image = [UIImage imageNamed:@"icon-tab-notifications"];
    notificationsNavigationController.tabBarItem.selectedImage = [UIImage imageNamed:@"icon-tab-notifications-filled"];
    notificationsNavigationController.restorationIdentifier = WPNotificationsNavigationRestorationID;
    self.notificationsViewController.title = NSLocalizedString(@"Notifications", @"");
    [notificationsNavigationController.tabBarItem setTitlePositionAdjustment:tabBarTitleOffset];

    self.blogListViewController = [[BlogListViewController alloc] init];
    UINavigationController *blogListNavigationController = [[UINavigationController alloc] initWithRootViewController:self.blogListViewController];
    blogListNavigationController.navigationBar.translucent = NO;
    blogListNavigationController.tabBarItem.image = [UIImage imageNamed:@"icon-tab-blogs"];
    blogListNavigationController.tabBarItem.selectedImage = [UIImage imageNamed:@"icon-tab-blogs-filled"];
    blogListNavigationController.restorationIdentifier = WPBlogListNavigationRestorationID;
    self.blogListViewController.title = NSLocalizedString(@"Me", @"");
    [blogListNavigationController.tabBarItem setTitlePositionAdjustment:tabBarTitleOffset];
    blogListNavigationController.tabBarItem.accessibilityIdentifier = @"Me";
    
    
    UIImage *image = [UIImage imageNamed:@"icon-tab-newpost"];
    image = [image imageWithRenderingMode:UIImageRenderingModeAlwaysOriginal];
    UIViewController *postsViewController = [[UIViewController alloc] init];
    postsViewController.tabBarItem.image = image;
    postsViewController.tabBarItem.imageInsets = UIEdgeInsetsMake(5.0, 0, -5, 0);
    if (IS_IPAD) {
        postsViewController.tabBarItem.imageInsets = UIEdgeInsetsMake(7.0, 0, -7, 0);
    }

    /*
     If title is used, the title will be visible. See #1158
     If accessibilityLabel/Value are used, the "New Post" text is not read by VoiceOver

     The only apparent solution is to have an actual title, and then move it out of view
     non-VoiceOver users.
     */
    postsViewController.title = NSLocalizedString(@"New Post", @"The accessibility value of the post tab.");
    postsViewController.tabBarItem.titlePositionAdjustment = UIOffsetMake(0, 20.0);

    _tabBarController.viewControllers = @[readerNavigationController, notificationsNavigationController, blogListNavigationController, postsViewController];

    [_tabBarController setSelectedViewController:readerNavigationController];

    return _tabBarController;
}

- (void)showTabForIndex:(NSInteger)tabIndex
{
    [self.tabBarController setSelectedIndex:tabIndex];
}

- (void)showPostTab
{
    [self showPostTabWithOptions:nil];
}

- (void)showPostTabWithOptions:(NSDictionary *)options
{
    UIViewController *presenter = self.window.rootViewController;
    if (presenter.presentedViewController) {
        [presenter dismissViewControllerAnimated:NO completion:nil];
    }

    UINavigationController *navController;
    if ([WPPostViewController isNewEditorEnabled]) {
        WPPostViewController *editPostViewController;
        if (!options) {
            [WPAnalytics track:WPAnalyticsStatEditorCreatedPost withProperties:@{ @"tap_source": @"tab_bar" }];
            editPostViewController = [[WPPostViewController alloc] initWithDraftForLastUsedBlog];
        } else {
            editPostViewController = [[WPPostViewController alloc] initWithTitle:[options stringForKey:kWPNewPostURLParamTitleKey]
                                                                      andContent:[options stringForKey:kWPNewPostURLParamContentKey]
                                                                         andTags:[options stringForKey:kWPNewPostURLParamTagsKey]
                                                                        andImage:[options stringForKey:kWPNewPostURLParamImageKey]];
        }
        navController = [[UINavigationController alloc] initWithRootViewController:editPostViewController];
        navController.restorationIdentifier = WPEditorNavigationRestorationID;
        navController.restorationClass = [WPPostViewController class];
    } else {
        WPLegacyEditPostViewController *editPostLegacyViewController;
        if (!options) {
            [WPAnalytics track:WPAnalyticsStatEditorCreatedPost withProperties:@{ @"tap_source": @"tab_bar" }];
            editPostLegacyViewController = [[WPLegacyEditPostViewController alloc] initWithDraftForLastUsedBlog];
        } else {
            editPostLegacyViewController = [[WPLegacyEditPostViewController alloc] initWithTitle:[options stringForKey:kWPNewPostURLParamTitleKey]
                                                                      andContent:[options stringForKey:kWPNewPostURLParamContentKey]
                                                                         andTags:[options stringForKey:kWPNewPostURLParamTagsKey]
                                                                        andImage:[options stringForKey:kWPNewPostURLParamImageKey]];
        }
        navController = [[UINavigationController alloc] initWithRootViewController:editPostLegacyViewController];
        navController.restorationIdentifier = WPLegacyEditorNavigationRestorationID;
        navController.restorationClass = [WPLegacyEditPostViewController class];
    }
        
    navController.modalPresentationStyle = UIModalPresentationFullScreen;
    navController.navigationBar.translucent = NO;
    [navController setToolbarHidden:NO]; // Make the toolbar visible here to avoid a weird left/right transition when the VC appears.
    [self.window.rootViewController presentViewController:navController animated:YES completion:nil];
}

- (void)switchTabToPostsListForPost:(AbstractPost *)post
{
    // Make sure the desired tab is selected.
    [self showTabForIndex:kMeTabIndex];

    // Check which VC is showing.
    UINavigationController *blogListNavController = [self.tabBarController.viewControllers objectAtIndex:kMeTabIndex];
    UIViewController *topVC = blogListNavController.topViewController;
    if ([topVC isKindOfClass:[PostsViewController class]]) {
        Blog *blog = ((PostsViewController *)topVC).blog;
        if ([post.blog.objectID isEqual:blog.objectID]) {
            // The desired post view controller is already the top viewController for the tab.
            // Nothing to see here.  Move along.
            return;
        }
    }

    // Build and set the navigation heirarchy for the Me tab.
    BlogListViewController *blogListViewController = [blogListNavController.viewControllers objectAtIndex:0];

    BlogDetailsViewController *blogDetailsViewController = [[BlogDetailsViewController alloc] init];
    blogDetailsViewController.blog = post.blog;

    PostsViewController *postsViewController = [[PostsViewController alloc] init];
    [postsViewController setBlog:post.blog];

    [blogListNavController setViewControllers:@[blogListViewController, blogDetailsViewController, postsViewController]];
}

- (void)switchMeTabToStatsViewForBlog:(Blog *)blog
{
    // Make sure the desired tab is selected.
    [self showTabForIndex:kMeTabIndex];
    
    // Build and set the navigation heirarchy for the Me tab.
    UINavigationController *blogListNavController = [self.tabBarController.viewControllers objectAtIndex:kMeTabIndex];
    BlogListViewController *blogListViewController = [blogListNavController.viewControllers objectAtIndex:0];

    BlogDetailsViewController *blogDetailsViewController = [BlogDetailsViewController new];
    blogDetailsViewController.blog = blog;
    
    StatsViewController *statsViewController = [StatsViewController new];
    statsViewController.blog = blog;
    
    [blogListNavController setViewControllers:@[blogListViewController, blogDetailsViewController, statsViewController]];
}

- (BOOL)isNavigatingMeTab
{
    return (self.tabBarController.selectedIndex == kMeTabIndex && [self.blogListViewController.navigationController.viewControllers count] > 1);
}

#pragma mark - UITabBarControllerDelegate methods.

- (BOOL)tabBarController:(UITabBarController *)tabBarController shouldSelectViewController:(UIViewController *)viewController
{
    if ([tabBarController.viewControllers indexOfObject:viewController] == 3) {
        NSManagedObjectContext *context = [[ContextManager sharedInstance] mainContext];
        BlogService *blogService = [[BlogService alloc] initWithManagedObjectContext:context];

        // Ignore taps on the post tab and instead show the modal.
        if ([blogService blogCountVisibleForAllAccounts] == 0) {
            [self showWelcomeScreenAnimated:YES thenEditor:YES];
        } else {
            [self showPostTab];
        }
        return NO;
    } else if ([tabBarController.viewControllers indexOfObject:viewController] == 2) {
        // If the user has one blog then we don't want to present them with the main "me"
        // screen where they can see all their blogs. In the case of only one blog just show
        // the main blog details screen

        // Don't kick of this auto selecting behavior if the user taps the the active tab as it
        // would break from standard iOS UX
        if (tabBarController.selectedIndex != 2) {
            UINavigationController *navController = (UINavigationController *)viewController;
            BlogListViewController *blogListViewController = (BlogListViewController *)navController.viewControllers[0];
            if ([blogListViewController shouldBypassBlogListViewControllerWhenSelectedFromTabBar]) {
                if ([navController.visibleViewController isKindOfClass:[blogListViewController class]]) {
                    [blogListViewController bypassBlogListViewController];
                }
            }
        }
    }

    // If the current view controller is selected already and it's at its root then scroll to the top
    if (tabBarController.selectedViewController == viewController) {
        if ([viewController isKindOfClass:[UINavigationController class]]) {
            UINavigationController *navController = (UINavigationController *)viewController;
            if (navController.topViewController == navController.viewControllers.firstObject &&
                [navController.topViewController.view isKindOfClass:[UITableView class]]) {
                
                UITableView *tableView = (UITableView *)[[navController topViewController] view];
                CGPoint topOffset = CGPointMake(0.0f, -tableView.contentInset.top);
                [tableView setContentOffset:topOffset animated:YES];
            }
        }
    }

    return YES;
}

#pragma mark - Application directories

- (void)changeCurrentDirectory
{
    // Set current directory for WordPress app
    NSFileManager *fileManager = [NSFileManager defaultManager];
    NSArray *paths = NSSearchPathForDirectoriesInDomains(NSDocumentDirectory, NSUserDomainMask, YES);
    NSString *currentDirectoryPath = [[paths objectAtIndex:0] stringByAppendingPathComponent:@"wordpress"];

    BOOL isDir;
    if (![fileManager fileExistsAtPath:currentDirectoryPath isDirectory:&isDir] || !isDir) {
        [fileManager createDirectoryAtPath:currentDirectoryPath withIntermediateDirectories:YES attributes:nil error:nil];
    }
    [fileManager changeCurrentDirectoryPath:currentDirectoryPath];
}

#pragma mark - Notifications

- (void)defaultAccountDidChange:(NSNotification *)notification
{
    NSManagedObjectContext *context = [[ContextManager sharedInstance] mainContext];
    AccountService *accountService = [[AccountService alloc] initWithManagedObjectContext:context];
    WPAccount *defaultAccount = [accountService defaultWordPressComAccount];

    [Crashlytics setUserName:[defaultAccount username]];
    [self setCommonCrashlyticsParameters];
}

#pragma mark - Crash reporting

- (void)configureCrashlytics
{
#if DEBUG
    return;
#endif
#ifdef INTERNAL_BUILD
    return;
#endif

    if ([[WordPressComApiCredentials crashlyticsApiKey] length] == 0) {
        return;
    }

    [Crashlytics startWithAPIKey:[WordPressComApiCredentials crashlyticsApiKey]];
    [[Crashlytics sharedInstance] setDelegate:self];

    NSManagedObjectContext *context = [[ContextManager sharedInstance] mainContext];
    AccountService *accountService = [[AccountService alloc] initWithManagedObjectContext:context];
    WPAccount *defaultAccount = [accountService defaultWordPressComAccount];

    BOOL hasCredentials = (defaultAccount != nil);
    [self setCommonCrashlyticsParameters];

    if (hasCredentials && [defaultAccount username] != nil) {
        [Crashlytics setUserName:[defaultAccount username]];
    }

    [[NSNotificationCenter defaultCenter] addObserver:self selector:@selector(defaultAccountDidChange:) name:WPAccountDefaultWordPressComAccountChangedNotification object:nil];
}

- (void)crashlytics:(Crashlytics *)crashlytics didDetectCrashDuringPreviousExecution:(id<CLSCrashReport>)crash
{
    DDLogMethod();
    NSUserDefaults *defaults = [NSUserDefaults standardUserDefaults];
    NSInteger crashCount = [defaults integerForKey:@"crashCount"];
    crashCount += 1;
    [defaults setInteger:crashCount forKey:@"crashCount"];
    [defaults synchronize];
}

- (void)setCommonCrashlyticsParameters
{
    NSManagedObjectContext *context = [[ContextManager sharedInstance] mainContext];
    AccountService *accountService = [[AccountService alloc] initWithManagedObjectContext:context];
    BlogService *blogService = [[BlogService alloc] initWithManagedObjectContext:context];
    WPAccount *defaultAccount = [accountService defaultWordPressComAccount];

    BOOL loggedIn = defaultAccount != nil;
    [Crashlytics setObjectValue:@(loggedIn) forKey:@"logged_in"];
    [Crashlytics setObjectValue:@(loggedIn) forKey:@"connected_to_dotcom"];
    [Crashlytics setObjectValue:@([blogService blogCountForAllAccounts]) forKey:@"number_of_blogs"];
}

- (void)configureHockeySDK
{
#ifndef INTERNAL_BUILD
    return;
#endif
    [[BITHockeyManager sharedHockeyManager] configureWithIdentifier:[WordPressComApiCredentials hockeyappAppId]
                                                           delegate:self];
    [[BITHockeyManager sharedHockeyManager].authenticator setIdentificationType:BITAuthenticatorIdentificationTypeDevice];
    [[BITHockeyManager sharedHockeyManager] startManager];
    [[BITHockeyManager sharedHockeyManager].authenticator authenticateInstallation];
}

#pragma mark - BITCrashManagerDelegate

- (NSString *)applicationLogForCrashManager:(BITCrashManager *)crashManager
{
    NSString *description = [self getLogFilesContentWithMaxSize:5000]; // 5000 bytes should be enough!
    if ([description length] == 0) {
        return nil;
    }

    return description;
}

#pragma mark - Media cleanup

- (void)cleanUnusedMediaFileFromTmpDir
{
    DDLogInfo(@"%@ %@", self, NSStringFromSelector(_cmd));
    
    NSManagedObjectContext *context = [[ContextManager sharedInstance] newDerivedContext];
    [context performBlock:^{

        // Fetch Media URL's and return them as Dictionary Results:
        // This way we'll avoid any CoreData Faulting Exception due to deletions performed on another context
        NSString *localUrlProperty      = NSStringFromSelector(@selector(localURL));

        NSFetchRequest *fetchRequest    = [[NSFetchRequest alloc] init];
        fetchRequest.entity             = [NSEntityDescription entityForName:NSStringFromClass([Media class]) inManagedObjectContext:context];
        fetchRequest.predicate          = [NSPredicate predicateWithFormat:@"ANY posts.blog != NULL AND remoteStatusNumber <> %@", @(MediaRemoteStatusSync)];

        fetchRequest.propertiesToFetch  = @[ localUrlProperty ];
        fetchRequest.resultType         = NSDictionaryResultType;

        NSError *error = nil;
        NSArray *mediaObjectsToKeep     = [context executeFetchRequest:fetchRequest error:&error];

        if (error) {
            DDLogError(@"Error cleaning up tmp files: %@", error.localizedDescription);
            return;
        }

        // Get a references to media files linked in a post
        DDLogInfo(@"%i media items to check for cleanup", mediaObjectsToKeep.count);

        NSMutableSet *pathsToKeep       = [NSMutableSet set];
        for (NSDictionary *mediaDict in mediaObjectsToKeep) {
            NSString *path = mediaDict[localUrlProperty];
            if (path) {
                [pathsToKeep addObject:path];
            }
        }

        // Search for [JPG || JPEG || PNG || GIF] files within the Documents Folder
        NSString *documentsDirectory    = [NSSearchPathForDirectoriesInDomains(NSDocumentDirectory, NSUserDomainMask, YES) firstObject];
        NSArray *contentsOfDir          = [[NSFileManager defaultManager] contentsOfDirectoryAtPath:documentsDirectory error:nil];

        NSSet *mediaExtensions          = [NSSet setWithObjects:@"jpg", @"jpeg", @"png", @"gif", nil];

        for (NSString *currentPath in contentsOfDir) {
            NSString *extension = currentPath.pathExtension.lowercaseString;
            if (![mediaExtensions containsObject:extension]) {
                continue;
            }

            // If the file is not referenced in any post we can delete it
            NSString *filepath = [documentsDirectory stringByAppendingPathComponent:currentPath];

            if (![pathsToKeep containsObject:filepath]) {
                NSError *nukeError = nil;
                if ([[NSFileManager defaultManager] removeItemAtPath:filepath error:&nukeError] == NO) {
                    DDLogError(@"Error [%@] while nuking Unused Media at path [%@]", nukeError.localizedDescription, filepath);
                }
            }
        }
    }];
}

#pragma mark - Networking setup, User agents

- (void)setupUserAgent
{
    // Keep a copy of the original userAgent for use with certain webviews in the app.
    UIWebView *webView = [[UIWebView alloc] init];
    NSString *defaultUA = [webView stringByEvaluatingJavaScriptFromString:@"navigator.userAgent"];

    NSString *appVersion = [[[NSBundle mainBundle] infoDictionary] objectForKey:@"CFBundleVersion"];
    [[NSUserDefaults standardUserDefaults] setObject:appVersion forKey:@"version_preference"];
    NSString *appUA = [NSString stringWithFormat:@"wp-iphone/%@ (%@ %@, %@) Mobile",
                       appVersion,
                       [[UIDevice currentDevice] systemName],
                       [[UIDevice currentDevice] systemVersion],
                       [[UIDevice currentDevice] model]
                       ];
    NSDictionary *dictionary = [[NSDictionary alloc] initWithObjectsAndKeys: appUA, @"UserAgent", defaultUA, @"DefaultUserAgent", appUA, @"AppUserAgent", nil];
    [[NSUserDefaults standardUserDefaults] registerDefaults:dictionary];
}

- (void)useDefaultUserAgent
{
    NSString *ua = [[NSUserDefaults standardUserDefaults] stringForKey:@"DefaultUserAgent"];
    NSDictionary *dictionary = [[NSDictionary alloc] initWithObjectsAndKeys:ua, @"UserAgent", nil];
    // We have to call registerDefaults else the change isn't picked up by UIWebViews.
    [[NSUserDefaults standardUserDefaults] registerDefaults:dictionary];
    DDLogVerbose(@"User-Agent set to: %@", ua);
}

- (void)useAppUserAgent
{
    NSString *ua = [[NSUserDefaults standardUserDefaults] stringForKey:@"AppUserAgent"];
    NSDictionary *dictionary = [[NSDictionary alloc] initWithObjectsAndKeys:ua, @"UserAgent", nil];
    // We have to call registerDefaults else the change isn't picked up by UIWebViews.
    [[NSUserDefaults standardUserDefaults] registerDefaults:dictionary];

    DDLogVerbose(@"User-Agent set to: %@", ua);
}

- (NSString *)applicationUserAgent
{
    return [[NSUserDefaults standardUserDefaults] objectForKey:@"UserAgent"];
}

- (void)setupSingleSignOn
{
    NSManagedObjectContext *context = [[ContextManager sharedInstance] mainContext];
    AccountService *accountService = [[AccountService alloc] initWithManagedObjectContext:context];
    WPAccount *defaultAccount = [accountService defaultWordPressComAccount];

    if ([defaultAccount username]) {
        [[WPComOAuthController sharedController] setWordPressComUsername:[defaultAccount username]];
        [[WPComOAuthController sharedController] setWordPressComPassword:[defaultAccount password]];
    }
}

- (void)setupReachability
{
#pragma clang diagnostic push
#pragma clang diagnostic ignored "-Warc-retain-cycles"
    // Set the wpcom availability to YES to avoid issues with lazy reachibility notifier
    self.wpcomAvailable = YES;
    // Same for general internet connection
    self.connectionAvailable = YES;

    // allocate the internet reachability object
    self.internetReachability = [Reachability reachabilityForInternetConnection];

    // set the blocks
    void (^internetReachabilityBlock)(Reachability *) = ^(Reachability *reach) {
        NSString *wifi = reach.isReachableViaWiFi ? @"Y" : @"N";
        NSString *wwan = reach.isReachableViaWWAN ? @"Y" : @"N";

        DDLogInfo(@"Reachability - Internet - WiFi: %@  WWAN: %@", wifi, wwan);
        self.connectionAvailable = reach.isReachable;
    };
    self.internetReachability.reachableBlock = internetReachabilityBlock;
    self.internetReachability.unreachableBlock = internetReachabilityBlock;

    // start the notifier which will cause the reachability object to retain itself!
    [self.internetReachability startNotifier];
    self.connectionAvailable = [self.internetReachability isReachable];

    // allocate the WP.com reachability object
    self.wpcomReachability = [Reachability reachabilityWithHostname:@"wordpress.com"];

    // set the blocks
    void (^wpcomReachabilityBlock)(Reachability *) = ^(Reachability *reach) {
        NSString *wifi = reach.isReachableViaWiFi ? @"Y" : @"N";
        NSString *wwan = reach.isReachableViaWWAN ? @"Y" : @"N";
        CTTelephonyNetworkInfo *netInfo = [CTTelephonyNetworkInfo new];
        CTCarrier *carrier = [netInfo subscriberCellularProvider];
        NSString *type = nil;
        if ([netInfo respondsToSelector:@selector(currentRadioAccessTechnology)]) {
            type = [netInfo currentRadioAccessTechnology];
        }
        NSString *carrierName = nil;
        if (carrier) {
            carrierName = [NSString stringWithFormat:@"%@ [%@/%@/%@]", carrier.carrierName, [carrier.isoCountryCode uppercaseString], carrier.mobileCountryCode, carrier.mobileNetworkCode];
        }

        DDLogInfo(@"Reachability - WordPress.com - WiFi: %@  WWAN: %@  Carrier: %@  Type: %@", wifi, wwan, carrierName, type);
        self.wpcomAvailable = reach.isReachable;
    };
    self.wpcomReachability.reachableBlock = wpcomReachabilityBlock;
    self.wpcomReachability.unreachableBlock = wpcomReachabilityBlock;

    // start the notifier which will cause the reachability object to retain itself!
    [self.wpcomReachability startNotifier];
#pragma clang diagnostic pop
}

#pragma mark - Simperium

- (void)configureSimperium
{
	ContextManager* manager         = [ContextManager sharedInstance];
    NSDictionary *bucketOverrides   = @{ NSStringFromClass([Notification class]) : @"note20" };
    
    self.simperium = [[Simperium alloc] initWithModel:manager.managedObjectModel
											  context:manager.mainContext
										  coordinator:manager.persistentStoreCoordinator
                                                label:[NSString string]
                                      bucketOverrides:bucketOverrides];

    // Note: Nuke Simperium's metadata in case of a faulty Core Data migration
    if (manager.didMigrationFail) {
        [self.simperium resetMetadata];
    }
    
#ifdef DEBUG
	self.simperium.verboseLoggingEnabled = false;
#endif
}

- (void)loginSimperium
{
    NSManagedObjectContext *context = [[ContextManager sharedInstance] mainContext];
    AccountService *accountService  = [[AccountService alloc] initWithManagedObjectContext:context];
    WPAccount *account              = [accountService defaultWordPressComAccount];
    NSString *apiKey                = [WordPressComApiCredentials simperiumAPIKey];

    if (!account.authToken.length || !apiKey.length) {
        return;
    }

    NSString *simperiumToken = [NSString stringWithFormat:@"WPCC/%@/%@", apiKey, account.authToken];
    NSString *simperiumAppID = [WordPressComApiCredentials simperiumAppId];
    [self.simperium authenticateWithAppID:simperiumAppID token:simperiumToken];
}

- (void)logoutSimperiumAndResetNotifications
{
    [self.simperium signOutAndRemoveLocalData:YES completion:nil];
}

#pragma mark - Keychain

+ (void)fixKeychainAccess
{
    NSDictionary *query = @{
                            (__bridge id)kSecClass: (__bridge id)kSecClassGenericPassword,
                            (__bridge id)kSecAttrAccessible: (__bridge id)kSecAttrAccessibleWhenUnlocked,
                            (__bridge id)kSecReturnAttributes: @YES,
                            (__bridge id)kSecMatchLimit: (__bridge id)kSecMatchLimitAll
                            };

    CFTypeRef result = NULL;
    OSStatus status = SecItemCopyMatching((__bridge CFDictionaryRef)query, &result);
    if (status != errSecSuccess) {
        return;
    }
    DDLogVerbose(@"Fixing keychain items with wrong access requirements");
    for (NSDictionary *item in (__bridge_transfer NSArray *)result) {
        NSDictionary *itemQuery = @{
                                    (__bridge id)kSecClass: (__bridge id)kSecClassGenericPassword,
                                    (__bridge id)kSecAttrAccessible: (__bridge id)kSecAttrAccessibleWhenUnlocked,
                                    (__bridge id)kSecAttrService: item[(__bridge id)kSecAttrService],
                                    (__bridge id)kSecAttrAccount: item[(__bridge id)kSecAttrAccount],
                                    (__bridge id)kSecReturnAttributes: @YES,
                                    (__bridge id)kSecReturnData: @YES,
                                    };

        CFTypeRef itemResult = NULL;
        status = SecItemCopyMatching((__bridge CFDictionaryRef)itemQuery, &itemResult);
        if (status == errSecSuccess) {
            NSDictionary *itemDictionary = (__bridge NSDictionary *)itemResult;
            NSDictionary *updateQuery = @{
                                          (__bridge id)kSecClass: (__bridge id)kSecClassGenericPassword,
                                          (__bridge id)kSecAttrAccessible: (__bridge id)kSecAttrAccessibleWhenUnlocked,
                                          (__bridge id)kSecAttrService: item[(__bridge id)kSecAttrService],
                                          (__bridge id)kSecAttrAccount: item[(__bridge id)kSecAttrAccount],
                                          };
            NSDictionary *updatedAttributes = @{
                                                (__bridge id)kSecValueData: itemDictionary[(__bridge id)kSecValueData],
                                                (__bridge id)kSecAttrAccessible: (__bridge id)kSecAttrAccessibleAfterFirstUnlock,
                                                };
            status = SecItemUpdate((__bridge CFDictionaryRef)updateQuery, (__bridge CFDictionaryRef)updatedAttributes);
            if (status == errSecSuccess) {
                DDLogInfo(@"Migrated keychain item %@", item);
            } else {
                DDLogError(@"Error migrating keychain item: %d", status);
            }
        } else {
            DDLogError(@"Error migrating keychain item: %d", status);
        }
    }
    DDLogVerbose(@"End keychain fixing");
}

#pragma mark - Debugging and logging

- (void)printDebugLaunchInfoWithLaunchOptions:(NSDictionary *)launchOptions
{
    UIDevice *device = [UIDevice currentDevice];
    NSInteger crashCount = [[NSUserDefaults standardUserDefaults] integerForKey:@"crashCount"];
    NSArray *languages = [[NSUserDefaults standardUserDefaults] objectForKey:@"AppleLanguages"];
    NSString *currentLanguage = [languages objectAtIndex:0];
    BOOL extraDebug = [[NSUserDefaults standardUserDefaults] boolForKey:@"extra_debug"];
    BlogService *blogService = [[BlogService alloc] initWithManagedObjectContext:[[ContextManager sharedInstance] mainContext]];
    NSArray *blogs = [blogService blogsForAllAccounts];

    DDLogInfo(@"===========================================================================");
    DDLogInfo(@"Launching WordPress for iOS %@...", [[NSBundle mainBundle] objectForInfoDictionaryKey:@"CFBundleVersion"]);
    DDLogInfo(@"Crash count:       %d", crashCount);
#ifdef DEBUG
    DDLogInfo(@"Debug mode:  Debug");
#else
    DDLogInfo(@"Debug mode:  Production");
#endif
    DDLogInfo(@"Extra debug: %@", extraDebug ? @"YES" : @"NO");
    DDLogInfo(@"Device model: %@ (%@)", [UIDeviceHardware platformString], [UIDeviceHardware platform]);
    DDLogInfo(@"OS:        %@ %@", [device systemName], [device systemVersion]);
    DDLogInfo(@"Language:  %@", currentLanguage);
    DDLogInfo(@"UDID:      %@", [device wordpressIdentifier]);
    DDLogInfo(@"APN token: %@", [[NSUserDefaults standardUserDefaults] objectForKey:NotificationsDeviceToken]);
    DDLogInfo(@"Launch options: %@", launchOptions);

    if (blogs.count > 0) {
        DDLogInfo(@"All blogs on device:");
        for (Blog *blog in blogs) {
            DDLogInfo(@"Name: %@ URL: %@ XML-RPC: %@ isWpCom: %@ blogId: %@ jetpackAccount: %@", blog.blogName, blog.url, blog.xmlrpc, blog.account.isWpcom ? @"YES" : @"NO", blog.blogID, !!blog.jetpackAccount ? @"PRESENT" : @"NONE");
        }
    } else {
        DDLogInfo(@"No blogs configured on device.");
    }

    DDLogInfo(@"===========================================================================");
}

- (void)removeCredentialsForDebug
{
#if DEBUG
    /*
     A dictionary containing the credentials for all available protection spaces.
     The dictionary has keys corresponding to the NSURLProtectionSpace objects.
     The values for the NSURLProtectionSpace keys consist of dictionaries where the keys are user name strings, and the value is the corresponding NSURLCredential object.
     */
    [[[NSURLCredentialStorage sharedCredentialStorage] allCredentials] enumerateKeysAndObjectsUsingBlock:^(NSURLProtectionSpace *ps, NSDictionary *dict, BOOL *stop) {
        [dict enumerateKeysAndObjectsUsingBlock:^(id key, NSURLCredential *credential, BOOL *stop) {
            DDLogVerbose(@"Removing credential %@ for %@", [credential user], [ps host]);
            [[NSURLCredentialStorage sharedCredentialStorage] removeCredential:credential forProtectionSpace:ps];
        }];
    }];
#endif
}

- (void)configureLogging
{
    // Remove the old Documents/wordpress.log if it exists
    NSArray *paths = NSSearchPathForDirectoriesInDomains(NSDocumentDirectory, NSUserDomainMask, YES);
    NSString *documentsDirectory = [paths objectAtIndex:0];
    NSString *filePath = [documentsDirectory stringByAppendingPathComponent:@"wordpress.log"];
    NSFileManager *fileManager = [NSFileManager defaultManager];

    if ([fileManager fileExistsAtPath:filePath]) {
        [fileManager removeItemAtPath:filePath error:nil];
    }

    // Sets up the CocoaLumberjack logging; debug output to console and file
#ifdef DEBUG
    [DDLog addLogger:[DDASLLogger sharedInstance]];
    [DDLog addLogger:[DDTTYLogger sharedInstance]];
#endif

#ifndef INTERNAL_BUILD
    [DDLog addLogger:[CrashlyticsLogger sharedInstance]];
#endif

    [DDLog addLogger:self.fileLogger];

    BOOL extraDebug = [[NSUserDefaults standardUserDefaults] boolForKey:@"extra_debug"];
    if (extraDebug) {
        ddLogLevel = LOG_LEVEL_VERBOSE;
    }
}

- (DDFileLogger *)fileLogger
{
    if (_fileLogger) {
        return _fileLogger;
    }
    _fileLogger = [[DDFileLogger alloc] init];
    _fileLogger.rollingFrequency = 60 * 60 * 24; // 24 hour rolling
    _fileLogger.logFileManager.maximumNumberOfLogFiles = 7;

    return _fileLogger;
}

// get the log content with a maximum byte size
- (NSString *)getLogFilesContentWithMaxSize:(NSInteger)maxSize
{
    NSMutableString *description = [NSMutableString string];

    NSArray *sortedLogFileInfos = [[self.fileLogger logFileManager] sortedLogFileInfos];
    NSInteger count = [sortedLogFileInfos count];

    // we start from the last one
    for (NSInteger index = 0; index < count; index++) {
        DDLogFileInfo *logFileInfo = [sortedLogFileInfos objectAtIndex:index];

        NSData *logData = [[NSFileManager defaultManager] contentsAtPath:[logFileInfo filePath]];
        if ([logData length] > 0) {
            NSString *result = [[NSString alloc] initWithBytes:[logData bytes]
                                                        length:[logData length]
                                                      encoding: NSUTF8StringEncoding];

            [description appendString:result];
        }
    }

    if ([description length] > maxSize) {
        description = (NSMutableString *)[description substringWithRange:NSMakeRange(0, maxSize)];
    }

    return description;
}

- (void)toggleExtraDebuggingIfNeeded
{
    if (!_listeningForBlogChanges) {
        _listeningForBlogChanges = YES;
        [[NSNotificationCenter defaultCenter] addObserver:self selector:@selector(handleDefaultAccountChangedNotification:) name:WPAccountDefaultWordPressComAccountChangedNotification object:nil];
    }

    if ([self noBlogsAndNoWordPressDotComAccount]) {
        // When there are no blogs in the app the settings screen is unavailable.
        // In this case, enable extra_debugging by default to help troubleshoot any issues.
        if ([[NSUserDefaults standardUserDefaults] objectForKey:@"orig_extra_debug"] != nil) {
            return; // Already saved. Don't save again or we could loose the original value.
        }

        NSString *origExtraDebug = [[NSUserDefaults standardUserDefaults] boolForKey:@"extra_debug"] ? @"YES" : @"NO";
        [[NSUserDefaults standardUserDefaults] setObject:origExtraDebug forKey:@"orig_extra_debug"];
        [[NSUserDefaults standardUserDefaults] setBool:YES forKey:@"extra_debug"];
        ddLogLevel = LOG_LEVEL_VERBOSE;
        [NSUserDefaults resetStandardUserDefaults];
    } else {
        NSString *origExtraDebug = [[NSUserDefaults standardUserDefaults] stringForKey:@"orig_extra_debug"];
        if (origExtraDebug == nil) {
            return;
        }

        // Restore the original setting and remove orig_extra_debug.
        [[NSUserDefaults standardUserDefaults] setBool:[origExtraDebug boolValue] forKey:@"extra_debug"];
        [[NSUserDefaults standardUserDefaults] removeObjectForKey:@"orig_extra_debug"];
        [NSUserDefaults resetStandardUserDefaults];

        if ([origExtraDebug boolValue]) {
            ddLogLevel = LOG_LEVEL_VERBOSE;
        }
    }
}

#pragma mark - Notifications

- (void)handleDefaultAccountChangedNotification:(NSNotification *)notification
{
    [self toggleExtraDebuggingIfNeeded];

    // If the notification object is not nil, then it's a login
    if (notification.object) {
        [self loginSimperium];

        NSManagedObjectContext *context     = [[ContextManager sharedInstance] newDerivedContext];
        ReaderTopicService *topicService    = [[ReaderTopicService alloc] initWithManagedObjectContext:context];
        [context performBlock:^{
            ReaderTopic *topic              = topicService.currentTopic;
            if (topic) {
                ReaderPostService *service  = [[ReaderPostService alloc] initWithManagedObjectContext:context];
                [service fetchPostsForTopic:topic success:nil failure:nil];
            }
        }];
    } else {
        // No need to check for welcome screen unless we are signing out
        [self logoutSimperiumAndResetNotifications];
        [self showWelcomeScreenIfNeededAnimated:NO];
        [self removeTodayWidgetConfiguration];
    }
}

#pragma mark - Today Extension

- (void)determineIfTodayWidgetIsConfiguredAndShowAppropriately
{
    TodayExtensionService *service = [TodayExtensionService new];
    [service hideTodayWidgetIfNotConfigured];
}

- (void)removeTodayWidgetConfiguration
{
    TodayExtensionService *service = [TodayExtensionService new];
    [service removeTodayWidgetConfiguration];
}

#pragma mark - GUI animations

- (void)showVisualEditorAvailableInSettingsAnimation:(BOOL)available
{
	UIView* notificationView = [[UIView alloc] initWithFrame:[[UIScreen mainScreen] bounds]];
	notificationView.backgroundColor = [UIColor colorWithWhite:0.0f alpha:0.5f];
	notificationView.alpha = 0.0f;
	
	[self.window addSubview:notificationView];
	
	[UIView animateWithDuration:0.2f animations:^{
		notificationView.alpha = 1.0f;
	} completion:^(BOOL finished) {
		
		NSString* statusString = nil;
		
		if (available) {
			statusString = NSLocalizedString(@"Visual Editor added to Settings", nil);
		} else {
			statusString = NSLocalizedString(@"Visual Editor removed from Settings", nil);
		}
		
		[SVProgressHUD showSuccessWithStatus:statusString];
		
		dispatch_after(dispatch_time(DISPATCH_TIME_NOW, (int64_t)(2.5 * NSEC_PER_SEC)), dispatch_get_main_queue(), ^{
			[UIView animateWithDuration:0.2f animations:^{
				notificationView.alpha = 0.0f;
			} completion:^(BOOL finished) {
				[notificationView removeFromSuperview];
			}];
		});
	}];
}

#pragma mark - Helpshift Delegate

- (void)didReceiveInAppNotificationWithMessageCount:(NSInteger)count;
{
    if (count > 0) {
        [WPAnalytics track:WPAnalyticsStatSupportReceivedResponseFromSupport];
    }
}

- (void)didReceiveNotificationCount:(NSInteger)count
{
    // Note: Empty method, just so silence compiler warning.
}

@end<|MERGE_RESOLUTION|>--- conflicted
+++ resolved
@@ -125,13 +125,7 @@
     [self toggleExtraDebuggingIfNeeded];
     [self removeCredentialsForDebug];
 
-    // Stats and feedback
-<<<<<<< HEAD
-#ifndef DEBUG
-    [Taplytics startTaplyticsAPIKey:[WordPressComApiCredentials taplyticsAPIKey]];
-#endif
-=======
->>>>>>> 473f124d
+    // Stats and feedback    
     [SupportViewController checkIfFeedbackShouldBeEnabled];
 
     [Helpshift installForApiKey:[WordPressComApiCredentials helpshiftAPIKey] domainName:[WordPressComApiCredentials helpshiftDomainName] appID:[WordPressComApiCredentials helpshiftAppId]];
