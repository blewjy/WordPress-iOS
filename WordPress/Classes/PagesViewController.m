--- conflicted
+++ resolved
@@ -49,13 +49,10 @@
     [self editPost:post];
 }
 
-<<<<<<< HEAD
 - (NSString *)tableView:(UITableView *)tableView titleForHeaderInSection:(NSInteger)section {
     return nil;
 }
 
-=======
->>>>>>> 467d7b08
 - (NSString *)statsPropertyForViewOpening
 {
     return StatsPropertyPagesOpened;
