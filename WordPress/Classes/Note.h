//
//  Note.h
//  WordPress
//
//  Created by Beau Collins on 11/18/12.
//  Copyright (c) 2012 WordPress. All rights reserved.
//

#import <Foundation/Foundation.h>
#import <CoreData/CoreData.h>
<<<<<<< HEAD

@class WPAccount;
=======
#import "WPAccount.h"
>>>>>>> 646897c6

@interface Note : NSManagedObject

@property (nonatomic, retain) NSNumber * timestamp;
@property (nonatomic, retain) NSString * type;
@property (nonatomic, retain) NSString * subject;
@property (nonatomic, retain) NSData * payload;
@property (nonatomic, retain) NSNumber *unread;
@property (nonatomic, retain) NSString * icon;
@property (nonatomic, retain) NSString * noteID;
@property (nonatomic, retain) WPAccount *account;
@property (nonatomic, strong, readonly) NSString *commentText;
@property (nonatomic, strong, readonly) NSDictionary *noteData;
@property (nonatomic, retain) WPAccount *account;

- (BOOL)isComment;
- (BOOL)isLike;
- (BOOL)isFollow;
- (BOOL)isRead;
- (BOOL)isUnread;

- (void)syncAttributes:(NSDictionary *)data;
- (void)updateAttributes:(NSDictionary *)data;
- (NSDictionary *)getNoteData;

+ (void)syncNotesWithResponse:(NSArray *)notesData;
+ (void)refreshUnreadNotesWithContext:(NSManagedObjectContext *)context;

/**
 Remove old notes from Core Data storage

 It will keep at least the 40 latest notes
 @param timestamp if not nil, it well keep all notes newer this timestamp.
 @param context The context which contains the notes to delete.
 */
+ (void)pruneOldNotesBefore:(NSNumber *)timestamp withContext:(NSManagedObjectContext *)context;
+ (void)getNewNotificationswithContext:(NSManagedObjectContext *)context success:(void (^)(BOOL hasNewNotes))success failure:(void (^)(NSError *error))failure;

@end<|MERGE_RESOLUTION|>--- conflicted
+++ resolved
@@ -8,12 +8,8 @@
 
 #import <Foundation/Foundation.h>
 #import <CoreData/CoreData.h>
-<<<<<<< HEAD
 
 @class WPAccount;
-=======
-#import "WPAccount.h"
->>>>>>> 646897c6
 
 @interface Note : NSManagedObject
 
@@ -27,7 +23,6 @@
 @property (nonatomic, retain) WPAccount *account;
 @property (nonatomic, strong, readonly) NSString *commentText;
 @property (nonatomic, strong, readonly) NSDictionary *noteData;
-@property (nonatomic, retain) WPAccount *account;
 
 - (BOOL)isComment;
 - (BOOL)isLike;
