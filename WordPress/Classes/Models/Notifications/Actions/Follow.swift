import MGSwipeTableCell

/// Encapsulates logic to follow a blog
final class Follow: DefaultNotificationActionCommand {
    static let title = NSLocalizedString("Follow", comment: "Prompt to follow a blog.")
    static let hint = NSLocalizedString("Follows the blog.", comment: "VoiceOver accessibility hint, informing the user the button can be used to follow a blog.")
    static let selectedTitle = NSLocalizedString("Following", comment: "User is following the blog.")
    static let selectedHint = NSLocalizedString("Unfollows the blog.", comment: "VoiceOver accessibility hint, informing the user the button can be used to unfollow a blog.")

    let followIcon: UIButton = {
<<<<<<< HEAD
        let title = NSLocalizedString("Follow", comment: "Prompt to follow a blog.")
        let button = MGSwipeButton(title: title, backgroundColor: WPStyleGuide.wordPressBlue())
        button.accessibilityLabel = title
        button.accessibilityTraits = UIAccessibilityTraitButton
        button.accessibilityHint = NSLocalizedString("Follows a blog.", comment: "VoiceOver accessibility hint, informing the user the button can be used to follow a blog.")
=======
        let button = MGSwipeButton(title: title, backgroundColor: WPStyleGuide.wordPressBlue())
        button.accessibilityLabel = title
        button.accessibilityTraits = UIAccessibilityTraitButton
        button.accessibilityHint = hint
>>>>>>> 3b666fcf
        return button
    }()

    override var icon: UIButton? {
        return followIcon
    }

    override func execute(context: ActionContext) {

    }
}<|MERGE_RESOLUTION|>--- conflicted
+++ resolved
@@ -8,18 +8,10 @@
     static let selectedHint = NSLocalizedString("Unfollows the blog.", comment: "VoiceOver accessibility hint, informing the user the button can be used to unfollow a blog.")
 
     let followIcon: UIButton = {
-<<<<<<< HEAD
-        let title = NSLocalizedString("Follow", comment: "Prompt to follow a blog.")
-        let button = MGSwipeButton(title: title, backgroundColor: WPStyleGuide.wordPressBlue())
-        button.accessibilityLabel = title
-        button.accessibilityTraits = UIAccessibilityTraitButton
-        button.accessibilityHint = NSLocalizedString("Follows a blog.", comment: "VoiceOver accessibility hint, informing the user the button can be used to follow a blog.")
-=======
         let button = MGSwipeButton(title: title, backgroundColor: WPStyleGuide.wordPressBlue())
         button.accessibilityLabel = title
         button.accessibilityTraits = UIAccessibilityTraitButton
         button.accessibilityHint = hint
->>>>>>> 3b666fcf
         return button
     }()
 
