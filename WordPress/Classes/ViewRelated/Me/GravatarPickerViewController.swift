import Foundation
import WPMediaPicker
import WordPressComAnalytics


// Encapsulates all of the interactions required to capture a new Gravatar image, and resize it.
//
class GravatarPickerViewController : UIViewController, WPMediaPickerViewControllerDelegate
{
    // MARK: - Public Properties

    var onCompletion : (UIImage? -> Void)?


    // MARK: - View Lifecycle Methods

    override func viewDidLoad() {
        super.viewDidLoad()
        setupChildrenViewControllers()
    }


    // MARK: - WPMediaPickerViewControllerDelegate

    func mediaPickerController(picker: WPMediaPickerViewController, shouldShowAsset asset: WPMediaAsset) -> Bool {
        return asset.isKindOfClass(PHAsset)
    }

    func mediaPickerController(picker: WPMediaPickerViewController, didFinishPickingAssets assets: [AnyObject]) {
        // Export the UIImage Asset
        guard let asset = assets.first as? PHAsset else {
            onCompletion?(nil)
            return
        }

        asset.exportMaximumSizeImage { (image, info) in
            guard let rawGravatar = image else {
                self.onCompletion?(nil)
                return
            }
<<<<<<< HEAD
=======

>>>>>>> deb6554a
            // Track
            WPAppAnalytics.track(.GravatarCropped)

            // Proceed Cropping
            let imageCropViewController = self.newImageCropViewController(rawGravatar)
            picker.showAfterViewController(imageCropViewController)
        }
    }

    func mediaPickerControllerDidCancel(picker: WPMediaPickerViewController) {
        onCompletion?(nil)
    }


    // MARK: - Private Methods

    // Instantiates a new MediaPickerViewController, and sets it up as a children ViewController.
    //
    private func setupChildrenViewControllers() {
        let pickerViewController = newMediaPickerViewController()

        pickerViewController.willMoveToParentViewController(self)
        pickerViewController.view.bounds = view.bounds
        view.addSubview(pickerViewController.view)
        addChildViewController(pickerViewController)
        pickerViewController.didMoveToParentViewController(self)
    }

    // Returns a new WPMediaPickerViewController instance.
    //
    private func newMediaPickerViewController() -> WPMediaPickerViewController {
        let pickerViewController = WPMediaPickerViewController()
        pickerViewController.delegate = self
        pickerViewController.showMostRecentFirst = true
        pickerViewController.allowMultipleSelection = false
        pickerViewController.filter = .Image

        return pickerViewController
    }

    // Returns a new ImageCropViewController instance.
    //
    private func newImageCropViewController(rawGravatar: UIImage) -> ImageCropViewController {
        let imageCropViewController = ImageCropViewController(image: rawGravatar)
        imageCropViewController.onCompletion = { [weak self] image in
            self?.onCompletion?(image)
            self?.dismissViewControllerAnimated(true, completion: nil)
        }

        return imageCropViewController
    }
}<|MERGE_RESOLUTION|>--- conflicted
+++ resolved
@@ -38,10 +38,7 @@
                 self.onCompletion?(nil)
                 return
             }
-<<<<<<< HEAD
-=======
 
->>>>>>> deb6554a
             // Track
             WPAppAnalytics.track(.GravatarCropped)
 
