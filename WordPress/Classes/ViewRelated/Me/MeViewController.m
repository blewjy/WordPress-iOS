--- conflicted
+++ resolved
@@ -21,27 +21,6 @@
 #import "HelpshiftUtils.h"
 #import "WordPress-Swift.h"
 
-<<<<<<< HEAD
-NS_ENUM(NSInteger, MeGeneralRow) {
-    MeGeneralRowAccountSettings = 0,
-    MeGeneralRowNotifications,
-    MeGeneralRowHelp,
-    MeGeneralRowCount
-};
-
-NS_ENUM(NSInteger, MeWpComRow) {
-    MeWpComRowLoginLogout = 0,
-    MeWpComRowCount
-};
-
-NS_ENUM(NSInteger, MeSection) {
-    MeSectionGeneralType = 0,
-    MeSectionWpCom,
-    MeSectionCount
-};
-=======
-#import "WordPress-Swift.h"
-
 
 typedef NS_ENUM(NSInteger, MeSectionSections)
 {
@@ -53,6 +32,7 @@
 
 typedef NS_ENUM(NSInteger, MeSectionAccount) {
     MeSectionAccountSettings = 0,
+    MeSectionAccountNotifications,
     MeSectionAccountCount
 };
 
@@ -67,7 +47,6 @@
     MeSectionWpComCount
 };
 
->>>>>>> 1e0f66e5
 
 static NSString *const WPMeRestorationID = @"WPMeRestorationID";
 static NSString *const MVCCellReuseIdentifier = @"MVCCellReuseIdentifier";
@@ -226,24 +205,11 @@
 
 - (NSInteger)numberOfSectionsInTableView:(UITableView *)tableView
 {
-<<<<<<< HEAD
-    return MeSectionCount;
-=======
     return MeSectionsCount;
->>>>>>> 1e0f66e5
 }
 
 - (NSInteger)tableView:(UITableView *)tableView numberOfRowsInSection:(NSInteger)section
 {
-<<<<<<< HEAD
-    if (section == MeSectionGeneralType) {
-        return MeGeneralRowCount;
-    }
-    if (section == MeSectionWpCom) {
-        return MeWpComRowCount;
-    }
-    return 0;
-=======
     NSDictionary *rowsMap = @{
         @(MeSectionsAccount)    : @(MeSectionAccountCount),
         @(MeSectionsExtra)      : @(MeSectionExtraCount),
@@ -251,7 +217,6 @@
     };
     
     return [rowsMap[@(section)] intValue] ?: 0;
->>>>>>> 1e0f66e5
 }
 
 - (UITableViewCell *)tableView:(UITableView *)tableView cellForRowAtIndexPath:(NSIndexPath *)indexPath
@@ -261,28 +226,20 @@
 
     if (indexPath.section == MeSectionsAccount) {
         switch (indexPath.row) {
-<<<<<<< HEAD
-            case MeGeneralRowAccountSettings:
-=======
             case MeSectionAccountSettings:
->>>>>>> 1e0f66e5
                 cell.textLabel.text = NSLocalizedString(@"Account Settings", @"");
                 cell.accessibilityLabel = @"Account Settings";
                 cell.accessoryType = UITableViewCellAccessoryDisclosureIndicator;
                 break;
-<<<<<<< HEAD
-            case MeGeneralRowNotifications:
+            case MeSectionAccountNotifications:
                 cell.textLabel.text = NSLocalizedString(@"Notifications", @"");
                 cell.accessibilityLabel = @"Notifications";
                 cell.accessoryType = UITableViewCellAccessoryDisclosureIndicator;
                 break;
-            case MeGeneralRowHelp:
-=======
         }
     } else if (indexPath.section == MeSectionsExtra) {
         switch (indexPath.row) {
             case MeSectionExtraHelp:
->>>>>>> 1e0f66e5
                 cell.textLabel.text = NSLocalizedString(@"Help & Support", @"");
                 cell.accessibilityLabel = @"Help & Support";
 
@@ -303,14 +260,8 @@
                 cell.accessoryType = UITableViewCellAccessoryDisclosureIndicator;
                 break;
         }
-    }
-<<<<<<< HEAD
-    else if (indexPath.section == MeSectionWpCom) {
-        if (indexPath.row == MeWpComRowLoginLogout) {
-=======
-    else if (indexPath.section == MeSectionsWpCom) {
+    } else if (indexPath.section == MeSectionsWpCom) {
         if (indexPath.row == MeSectionWpComAuthentication) {
->>>>>>> 1e0f66e5
             NSManagedObjectContext *context = [[ContextManager sharedInstance] mainContext];
             AccountService *accountService = [[AccountService alloc] initWithManagedObjectContext:context];
             WPAccount *defaultAccount = [accountService defaultWordPressComAccount];
@@ -368,38 +319,25 @@
 
     if (indexPath.section == MeSectionsAccount) {
         switch (indexPath.row) {
-<<<<<<< HEAD
-            case MeGeneralRowAccountSettings:
+            case MeSectionAccountSettings:
                 [self navigateToAccountSettings];
                 break;
-            case MeGeneralRowNotifications:
+            case MeSectionAccountNotifications:
                 [self navigateToNotificationSettings];
-                break;
-            case MeGeneralRowHelp:
-=======
-            case MeSectionAccountSettings:
-                [self navigateToSettings];
                 break;
         }
     } else if (indexPath.section == MeSectionsExtra) {
         switch (indexPath.row) {
             case MeSectionExtraHelp:
->>>>>>> 1e0f66e5
                 [self navigateToHelp];
                 break;
             case MeSectionExtraAbout:
                 [self navigateToAbout];
                 break;
         }
-<<<<<<< HEAD
-    }
-    else if (indexPath.section == MeSectionWpCom) {
-        if (indexPath.row == MeWpComRowLoginLogout) {
-=======
         
     } else if (indexPath.section == MeSectionsWpCom) {
         if (indexPath.row == MeSectionWpComAuthentication) {
->>>>>>> 1e0f66e5
             NSManagedObjectContext *context = [[ContextManager sharedInstance] mainContext];
             AccountService *accountService = [[AccountService alloc] initWithManagedObjectContext:context];
             WPAccount *defaultAccount = [accountService defaultWordPressComAccount];
@@ -476,10 +414,7 @@
     [self refreshHeaderView];
 }
 
-<<<<<<< HEAD
-=======
-
->>>>>>> 1e0f66e5
+
 #pragma mark - Action Sheet Delegate Methods
 
 - (void)actionSheet:(UIActionSheet *)actionSheet clickedButtonAtIndex:(NSInteger)buttonIndex
@@ -503,11 +438,7 @@
 
 - (void)helpshiftUnreadCountUpdated:(NSNotification *)notification
 {
-<<<<<<< HEAD
-    NSIndexPath *indexPath = [NSIndexPath indexPathForRow:MeGeneralRowHelp inSection:MeSectionGeneralType];
-=======
     NSIndexPath *indexPath = [NSIndexPath indexPathForRow:MeSectionExtraHelp inSection:MeSectionsExtra];
->>>>>>> 1e0f66e5
     [self.tableView reloadRowsAtIndexPaths:@[indexPath] withRowAnimation:UITableViewRowAnimationNone];
 }
 
