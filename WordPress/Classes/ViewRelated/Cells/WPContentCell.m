--- conflicted
+++ resolved
@@ -80,11 +80,7 @@
             UIGraphicsBeginImageContextWithOptions(CGSizeMake(WPContentCellUnreadViewSide, WPContentCellUnreadViewSide), NO, 0);
             CGContextRef context = UIGraphicsGetCurrentContext();
             CGContextAddPath(context, [UIBezierPath bezierPathWithRoundedRect:CGRectMake(0,0, WPContentCellUnreadDotSize, WPContentCellUnreadDotSize) cornerRadius:3.0].CGPath);
-<<<<<<< HEAD
-            
-=======
-
->>>>>>> c9b6ea9b
+
             CGContextSetFillColorWithColor(context, [WPStyleGuide newKidOnTheBlockBlue].CGColor);
             CGContextFillPath(context);
             _unreadView.image = UIGraphicsGetImageFromCurrentImageContext();
