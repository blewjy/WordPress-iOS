#import "NotificationsViewController.h"

#import <Simperium/Simperium.h>
#import "WordPressAppDelegate.h"
#import "ContextManager.h"
#import "Constants.h"

#import "WPTableViewHandler.h"
#import "WPWebViewController.h"
#import "WPNoResultsView.h"

#import "Notification.h"
#import "Meta.h"

#import "NotificationsManager.h"
#import "NotificationDetailsViewController.h"
#import "NotificationSettingsViewController.h"

#import "WPAccount.h"

#import "AccountService.h"

#import "ReaderPost.h"
#import "ReaderPostService.h"
#import "ReaderPostDetailViewController.h"

#import "UIView+Subviews.h"

#import "AppRatingUtility.h"

#import <WordPress-AppbotX/ABXPromptView.h>
#import <WordPress-AppbotX/ABXAppStore.h>
#import <WordPress-AppbotX/ABXFeedbackViewController.h>

#import "WordPress-Swift.h"



#pragma mark ====================================================================================
#pragma mark Constants
#pragma mark ====================================================================================

static NSTimeInterval const NotificationPushMaxWait     = 1;
static CGFloat const NoteEstimatedHeight                = 70;
static CGRect NotificationsTableHeaderFrame             = {0.0f, 0.0f, 0.0f, 40.0f};
static CGRect NotificationsTableFooterFrame             = {0.0f, 0.0f, 0.0f, 48.0f};
static NSTimeInterval NotificationsSyncTimeout          = 10;


#pragma mark ====================================================================================
#pragma mark Private Properties
#pragma mark ====================================================================================

@interface NotificationsViewController () <SPBucketDelegate, WPTableViewHandlerDelegate, ABXPromptViewDelegate,
                                            ABXFeedbackViewControllerDelegate, WPNoResultsViewDelegate>
@property (nonatomic, strong) WPTableViewHandler    *tableViewHandler;
@property (nonatomic, strong) WPNoResultsView       *noResultsView;
@property (nonatomic, assign) BOOL                  trackedViewDisplay;
@property (nonatomic, strong) NSString              *pushNotificationID;
@property (nonatomic, strong) NSDate                *pushNotificationDate;
@property (nonatomic, strong) UINib                 *tableViewCellNib;
@property (nonatomic, strong) NSDate                *lastReloadDate;
@end

#pragma mark ====================================================================================
#pragma mark NotificationsViewController
#pragma mark ====================================================================================

@implementation NotificationsViewController

- (void)dealloc
{
    [[NSNotificationCenter defaultCenter] removeObserver:self];
    [[UIApplication sharedApplication] removeObserver:self forKeyPath:NSStringFromSelector(@selector(applicationIconBadgeNumber))];
}

- (instancetype)initWithCoder:(NSCoder *)aDecoder
{
    self = [super initWithCoder:aDecoder];
    if (self) {
        self.title = NSLocalizedString(@"Notifications", @"Notifications View Controller title");

        // Watch for application badge number changes
        NSString *badgeKeyPath = NSStringFromSelector(@selector(applicationIconBadgeNumber));
        [[UIApplication sharedApplication] addObserver:self forKeyPath:badgeKeyPath options:NSKeyValueObservingOptionNew context:nil];
        
        // All of the data will be fetched during the FetchedResultsController init. Prevent overfetching
        self.lastReloadDate = [NSDate date];
    }
    
    return self;
}


#pragma mark - UIViewController Methods

- (void)viewDidLoad
{
    [super viewDidLoad];
    
    // Register the cells
    NSString *cellNibName       = [NoteTableViewCell classNameWithoutNamespaces];
    self.tableViewCellNib       = [UINib nibWithNibName:cellNibName bundle:[NSBundle mainBundle]];
    [self.tableView registerNib:_tableViewCellNib forCellReuseIdentifier:[NoteTableViewCell layoutIdentifier]];
    [self.tableView registerNib:_tableViewCellNib forCellReuseIdentifier:[NoteTableViewCell reuseIdentifier]];
    
    // iPad Fix: contentInset breaks tableSectionViews
    if (UIDevice.isPad) {
        self.tableView.tableHeaderView = [[UIView alloc] initWithFrame:NotificationsTableHeaderFrame];
        self.tableView.tableFooterView = [[UIView alloc] initWithFrame:NotificationsTableFooterFrame];
    
    // iPhone Fix: Hide the cellSeparators, when the table is empty
    } else {
        self.tableView.tableFooterView = [UIView new];
    }
    
<<<<<<< HEAD
    // UITableView
    self.tableView.accessibilityIdentifier = @"Notifications Table";
    [WPStyleGuide configureColorsForView:self.view andTableView:self.tableView];
    
    // WPTableViewHandler
    WPTableViewHandler *tableViewHandler    = [[WPTableViewHandler alloc] initWithTableView:self.tableView];
    tableViewHandler.cacheRowHeights        = true;
    tableViewHandler.delegate               = self;
    self.tableViewHandler                   = tableViewHandler;
    
    // UIRefreshControl
    UIRefreshControl *refreshControl = [[UIRefreshControl alloc] init];
    [refreshControl addTarget:self action:@selector(refresh) forControlEvents:UIControlEventValueChanged];
    self.refreshControl = refreshControl;
=======
    // NOTE:
    // iOS 8 has a nice bug in which, randomly, the last cell per section was getting an extra separator.
    // For that reason, we draw our own separators.
    self.tableView.accessibilityIdentifier = @"Notifications Table";
    self.tableView.separatorStyle = UITableViewCellSeparatorStyleNone;
>>>>>>> ba6c9e21
    
    // Don't show 'Notifications' in the next-view back button
    UIBarButtonItem *backButton = [[UIBarButtonItem alloc] initWithTitle:[NSString string] style:UIBarButtonItemStylePlain target:nil action:nil];
    self.navigationItem.backBarButtonItem = backButton;
    
    [self updateTabBarBadgeNumber];
<<<<<<< HEAD
    [self setupNoResultsView];
=======
>>>>>>> ba6c9e21
}

- (void)viewWillAppear:(BOOL)animated
{
    [super viewWillAppear:animated];
    
    // Listen to appDidBecomeActive Note
    NSNotificationCenter *nc = [NSNotificationCenter defaultCenter];
    [nc addObserver:self selector:@selector(handleApplicationDidBecomeActiveNote:) name:UIApplicationDidBecomeActiveNotification object:nil];
    [nc addObserver:self selector:@selector(handleApplicationWillResignActiveNote:) name:UIApplicationWillResignActiveNotification object:nil];
    
    // Hit the Tracker
    if(!_trackedViewDisplay) {
        [WPAnalytics track:WPAnalyticsStatNotificationsAccessed];
        _trackedViewDisplay = true;
    }

    // Refresh the UI
    [self updateLastSeenTime];
    [self resetApplicationBadge];
    [self showManageButtonIfNeeded];
    [self setupNotificationsBucketDelegate];
    [self reloadResultsControllerIfNeeded];
    [self setupNoResultsView];
}

- (void)viewDidAppear:(BOOL)animated
{
    [super viewDidAppear:animated];
    [self showRatingViewIfApplicable];
}

- (void)viewWillDisappear:(BOOL)animated
{
    [super viewWillDisappear:animated];

    [[NSNotificationCenter defaultCenter] removeObserver:self];
}

- (void)willRotateToInterfaceOrientation:(UIInterfaceOrientation)toInterfaceOrientation duration:(NSTimeInterval)duration
{
    [self.tableViewHandler clearCachedRowHeights];
}


#pragma mark - AppBotX Helpers

- (void)showRatingViewIfApplicable
{
    if ([AppRatingUtility shouldPromptForAppReview]) {
        if ([self.tableView.tableHeaderView isKindOfClass:[ABXPromptView class]]) {
            // Rating View is already visible, don't bother to do anything
            return;
        }
        
        ABXPromptView *appRatingView = [[ABXPromptView alloc] initWithFrame:CGRectMake(0, 0, CGRectGetWidth(self.view.bounds), 100.0)];
        UIFont *appRatingFont = [WPFontManager openSansRegularFontOfSize:15.0];
        appRatingView.label.font = appRatingFont;
        appRatingView.leftButton.titleLabel.font = appRatingFont;
        appRatingView.rightButton.titleLabel.font = appRatingFont;
        appRatingView.delegate = self;
        appRatingView.autoresizingMask = UIViewAutoresizingFlexibleTopMargin | UIViewAutoresizingFlexibleWidth;
        appRatingView.alpha = 0.0;
        dispatch_after(dispatch_time(DISPATCH_TIME_NOW, (int64_t)(0.5 * NSEC_PER_SEC)), dispatch_get_main_queue(), ^{
            [UIView animateWithDuration:0.5 delay:0.0 options:UIViewAnimationCurveEaseIn animations:^{
                self.tableView.tableHeaderView = appRatingView;
                self.tableView.tableHeaderView.alpha = 1.0;
            } completion:nil];
        });
        [WPAnalytics track:WPAnalyticsStatAppReviewsSawPrompt];
    }
}

- (void)hideRatingView
{
    [UIView animateWithDuration:0.5 delay:0.0 options:UIViewAnimationCurveEaseOut animations:^{
        self.tableView.tableHeaderView = nil;
    } completion:nil];
}


#pragma mark - NSObject(NSKeyValueObserving) Helpers

- (void)observeValueForKeyPath:(NSString *)keyPath ofObject:(id)object change:(NSDictionary *)change context:(void *)context
{
    if ([keyPath isEqualToString:NSStringFromSelector(@selector(applicationIconBadgeNumber))]) {
        [self updateTabBarBadgeNumber];
    }
}


#pragma mark - SPBucketDelegate Methods

- (void)bucket:(SPBucket *)bucket didChangeObjectForKey:(NSString *)key forChangeType:(SPBucketChangeType)changeType memberNames:(NSArray *)memberNames
{
    // Did the user tap on a push notification?
    if (changeType == SPBucketChangeInsert && [self.pushNotificationID isEqualToString:key]) {

        // Show the details only if NotificationPushMaxWait hasn't elapsed
        if (ABS(self.pushNotificationDate.timeIntervalSinceNow) <= NotificationPushMaxWait) {
            [self showDetailsForNoteWithID:key];
        }
        
        // Stop the sync timeout: we've got activity!
        [self stopSyncTimeoutTimer];
        
        // Cleanup
        self.pushNotificationID     = nil;
        self.pushNotificationDate   = nil;
    }
}


#pragma mark - NSNotification Helpers

- (void)handleApplicationDidBecomeActiveNote:(NSNotification *)note
{
    // Let's reset the badge, whenever the app comes back to FG, and this view was upfront!
    if (!self.isViewLoaded || !self.view.window) {
        return;
    }

    // Reset the badge: the notifications are visible!
    [self resetApplicationBadge];
    [self updateLastSeenTime];
    [self reloadResultsControllerIfNeeded];
}

- (void)handleApplicationWillResignActiveNote:(NSNotification *)note
{
    [self stopSyncTimeoutTimer];
}


#pragma mark - Public Methods

- (void)showDetailsForNoteWithID:(NSString *)notificationID
{
    Simperium *simperium        = [[WordPressAppDelegate sharedWordPressApplicationDelegate] simperium];
    SPBucket *notesBucket       = [simperium bucketForName:self.entityName];
    Notification *notification  = [notesBucket objectForKey:notificationID];
    
    if (notification) {
        DDLogInfo(@"Pushing Notification Details for: [%@]", notificationID);
        
        [self showDetailsForNotification:notification];
    } else {
        DDLogInfo(@"Notification Details for [%@] cannot be pushed right now. Waiting %f secs", notificationID, NotificationPushMaxWait);
        
        self.pushNotificationID     = notificationID;
        self.pushNotificationDate   = [NSDate date];
        
        [self startSyncTimeoutTimer];
    }
}


#pragma mark - Stats Helpers

- (void)startSyncTimeoutTimer
{
    // Don't proceed if we're not even connected
    BOOL isConnected = [[WordPressAppDelegate sharedWordPressApplicationDelegate] connectionAvailable];
    if (!isConnected) {
        return;
    }
    
    [self stopSyncTimeoutTimer];
    [self performSelector:@selector(trackSyncTimeout) withObject:nil afterDelay:NotificationsSyncTimeout];
}

- (void)stopSyncTimeoutTimer
{
    [NSObject cancelPreviousPerformRequestsWithTarget:self selector:@selector(trackSyncTimeout) object:nil];
}

- (void)trackSyncTimeout
{
    [WPAnalytics track:WPAnalyticsStatNotificationsMissingSyncWarning];
}


#pragma mark - Helper methods

- (void)setupNotificationsBucketDelegate
{
    Simperium *simperium            = [[WordPressAppDelegate sharedWordPressApplicationDelegate] simperium];
    SPBucket *notesBucket           = [simperium bucketForName:self.entityName];
    notesBucket.delegate            = self;
    notesBucket.notifyWhileIndexing = YES;
}

- (void)resetApplicationBadge
{
    [UIApplication sharedApplication].applicationIconBadgeNumber = 0;
}

- (void)updateTabBarBadgeNumber
{
    // Note: self.navigationViewController might be nil. Let's hit the UITabBarController instead
    UITabBarController *tabBarController    = [[WordPressAppDelegate sharedWordPressApplicationDelegate] tabBarController];
    UITabBarItem *tabBarItem                = tabBarController.tabBar.items[kNotificationsTabIndex];
 
    NSInteger count                         = [[UIApplication sharedApplication] applicationIconBadgeNumber];
    NSString *countString                   = (count > 0) ? [NSString stringWithFormat:@"%d", count] : nil;

    tabBarItem.badgeValue                   = countString;
}

- (void)updateLastSeenTime
{
    Notification *note      = [self.tableViewHandler.resultsController.fetchedObjects firstObject];
    if (!note) {
        return;
    }

    NSString *bucketName    = NSStringFromClass([Meta class]);
    Simperium *simperium    = [[WordPressAppDelegate sharedWordPressApplicationDelegate] simperium];
    Meta *metadata          = [[simperium bucketForName:bucketName] objectForKey:bucketName.lowercaseString];
    if (!metadata) {
        return;
    }

    metadata.last_seen      = @(note.timestampAsDate.timeIntervalSince1970);
    [simperium save];
}

- (void)showManageButtonIfNeeded
{
    if (![NotificationsManager deviceRegisteredForPushNotifications]) {
        return;
    }
    
    self.navigationItem.rightBarButtonItem = [[UIBarButtonItem alloc] initWithTitle:NSLocalizedString(@"Manage", @"")
                                                                              style:UIBarButtonItemStylePlain
                                                                             target:self
                                                                             action:@selector(showNotificationSettings)];
}

- (void)showNotificationSettings
{
    NotificationSettingsViewController *vc          = [[NotificationSettingsViewController alloc] initWithStyle:UITableViewStyleGrouped];
    vc.showCloseButton                              = YES;
    
    UINavigationController *navigationController    = [[UINavigationController alloc] initWithRootViewController:vc];
    navigationController.navigationBar.translucent  = NO;
    navigationController.modalPresentationStyle     = UIModalPresentationFormSheet;

    [self presentViewController:navigationController animated:YES completion:nil];
}

- (void)reloadResultsControllerIfNeeded
{
    // Note:
    // NSFetchedResultsController groups notifications based on a transient property ("sectionIdentifier").
    // Simply calling reloadData doesn't make the FRC recalculate the sections.
    // For that reason, let's force a reload, only when 1 day has elapsed, and sections would have changed.
    //
    NSInteger daysElapsed = [[NSCalendar currentCalendar] daysElapsedSinceDate:self.lastReloadDate];
    if (daysElapsed == 0) {
        return;
    }
    
    [self.tableViewHandler.resultsController performFetch:nil];
    [self.tableView reloadData];
    self.lastReloadDate = [NSDate date];
}

- (BOOL)isRowLastRowForSection:(NSIndexPath *)indexPath
{
    // Failsafe!
    if (indexPath.section >= self.resultsController.sections.count) {
        return false;
    }
    
    id<NSFetchedResultsSectionInfo> sectionInfo = [self.resultsController.sections objectAtIndex:indexPath.section];
    return indexPath.row == (sectionInfo.numberOfObjects - 1);
}


#pragma mark - Segue Helpers

- (void)showDetailsForNotification:(Notification *)note
{
    [WPAnalytics track:WPAnalyticsStatNotificationsOpenedNotificationDetails];
    
    // Mark as Read, if needed
    if(!note.read.boolValue) {
        note.read = @(1);
        [[ContextManager sharedInstance] saveContext:note.managedObjectContext];
    }
    
    // Don't push nested!
    if (self.navigationController.visibleViewController != self) {
        [self.navigationController popToRootViewControllerAnimated:NO];
    }
    
    if (note.isMatcher && note.metaPostID && note.metaSiteID) {
        [self performSegueWithIdentifier:NSStringFromClass([ReaderPostDetailViewController class]) sender:note];
    } else {
        [self performSegueWithIdentifier:NSStringFromClass([NotificationDetailsViewController class]) sender:note];
    }
}


#pragma mark - UITableViewDelegate

- (NSString *)tableView:(UITableView *)tableView titleForHeaderInSection:(NSInteger)section
{
    return nil;
}

- (CGFloat)tableView:(UITableView *)tableView heightForHeaderInSection:(NSInteger)section
{
    return [NoteTableHeaderView headerHeight];
}

- (UIView *)tableView:(UITableView *)tableView viewForHeaderInSection:(NSInteger)section
{
    id <NSFetchedResultsSectionInfo> sectionInfo = [self.tableViewHandler.resultsController.sections objectAtIndex:section];
    
    NoteTableHeaderView *headerView = [[NoteTableHeaderView alloc] initWithWidth:CGRectGetWidth(tableView.bounds)];
    headerView.title                = [Notification descriptionForSectionIdentifier:sectionInfo.name];
    headerView.separatorColor       = self.tableView.separatorColor;
    
    return headerView;
}

- (CGFloat)tableView:(UITableView *)tableView heightForFooterInSection:(NSInteger)section
{
    // Make sure no SectionFooter is rendered
    return CGFLOAT_MIN;
}

- (UIView *)tableView:(UITableView *)tableView viewForFooterInSection:(NSInteger)section
{
    // Make sure no SectionFooter is rendered
    return nil;
}

- (UITableViewCell *)tableView:(UITableView *)tableView cellForRowAtIndexPath:(NSIndexPath *)indexPath
{
    NoteTableViewCell *cell = (NoteTableViewCell *)[tableView dequeueReusableCellWithIdentifier:[NoteTableViewCell reuseIdentifier]];
    NSAssert([cell isKindOfClass:[NoteTableViewCell class]], nil);
    
    [self configureCell:cell atIndexPath:indexPath];

    return cell;
}

- (CGFloat)tableView:(UITableView *)tableView estimatedHeightForRowAtIndexPath:(NSIndexPath *)indexPath
{
    return NoteEstimatedHeight;
}

- (CGFloat)tableView:(UITableView *)tableView heightForRowAtIndexPath:(NSIndexPath *)indexPath
{
    NoteTableViewCell *layoutCell = [tableView dequeueReusableCellWithIdentifier:[NoteTableViewCell layoutIdentifier]];
    [self configureCell:layoutCell atIndexPath:indexPath];
    
    CGFloat height = [layoutCell layoutHeightWithWidth:CGRectGetWidth(self.tableView.bounds)];

    return height;
}

- (void)tableView:(UITableView *)tableView didSelectRowAtIndexPath:(NSIndexPath *)indexPath
{
    Notification *note = [self.tableViewHandler.resultsController objectAtIndexPath:indexPath];
    if (!note) {
        [tableView deselectRowAtIndexPath:indexPath animated:YES];
        return;
    }

    // At last, push the details
    [self showDetailsForNotification:note];
}


#pragma mark - Storyboard Helpers

- (void)prepareForSegue:(UIStoryboardSegue *)segue sender:(id)sender
{
    NSString *detailsSegueID    = NSStringFromClass([NotificationDetailsViewController class]);
    NSString *readerSegueID     = NSStringFromClass([ReaderPostDetailViewController class]);
    Notification *note          = sender;
    
    if([segue.identifier isEqualToString:detailsSegueID]) {
        NotificationDetailsViewController *detailsViewController = segue.destinationViewController;
        [detailsViewController setupWithNotification:note];
    
    } else if([segue.identifier isEqualToString:readerSegueID]) {
        ReaderPostDetailViewController *readerViewController = segue.destinationViewController;
        [readerViewController setupWithPostID:note.metaPostID siteID:note.metaSiteID];
    }
}


#pragma mark - WPTableViewHandlerDelegate methods

- (NSManagedObjectContext *)managedObjectContext
{
    return [[ContextManager sharedInstance] mainContext];
}

- (NSFetchRequest *)fetchRequest
{
    NSString *sortKey               = NSStringFromSelector(@selector(timestamp));
    NSFetchRequest *fetchRequest    = [NSFetchRequest fetchRequestWithEntityName:self.entityName];
    fetchRequest.sortDescriptors    = @[[NSSortDescriptor sortDescriptorWithKey:sortKey ascending:NO] ];
    
    return fetchRequest;
}

- (void)configureCell:(NoteTableViewCell *)cell atIndexPath:(NSIndexPath *)indexPath
{
    Notification *note                      = [self.tableViewHandler.resultsController objectAtIndexPath:indexPath];
    NotificationBlockGroup *blockGroup      = note.subjectBlockGroup;
    NotificationBlock *subjectBlock         = blockGroup.blocks.firstObject;
    NotificationBlock *snippetBlock         = (blockGroup.blocks.count > 1) ? blockGroup.blocks.lastObject : nil;
    
    cell.attributedSubject                  = subjectBlock.subjectAttributedText;
    cell.attributedSnippet                  = snippetBlock.snippetAttributedText;
    cell.read                               = note.read.boolValue;
    cell.noticon                            = note.noticon;
    cell.unapproved                         = note.isUnapprovedComment;
    cell.showsSeparator                     = ![self isRowLastRowForSection:indexPath];
    
    [cell downloadGravatarWithURL:note.iconURL];
}

- (NSString *)sectionNameKeyPath
{
    return NSStringFromSelector(@selector(sectionIdentifier));
}

- (NSString *)entityName
{
    return NSStringFromClass([Notification class]);
}

- (void)tableViewDidChangeContent:(UITableView *)tableView
{
    [self setupNoResultsView];
}


#pragma mark - UIRefreshControl Methods

- (void)refresh
{
    // Yes. This is dummy. Simperium handles sync for us!
    [self.refreshControl endRefreshing];
}

- (void)didChangeContent
{
    // Update Separators:
    // Due to an UIKit bug, we need to draw our own separators (Issue #2845). Let's update the separator status
    // after a DB OP. This loop has been measured in the order of milliseconds (iPad Mini)
    for (NSIndexPath *indexPath in self.tableView.indexPathsForVisibleRows)
    {
        NoteTableViewCell *cell = (NoteTableViewCell *)[self.tableView cellForRowAtIndexPath:indexPath];
        cell.showsSeparator     = ![self isRowLastRowForSection:indexPath];
    }
}


#pragma mark - No Results Helpers

- (void)setupNoResultsView
{
    // Remove If Needed
    if (self.tableViewHandler.resultsController.fetchedObjects.count) {
        [self.noResultsView removeFromSuperview];
        return;
    }
    
    // Attach the view
    WPNoResultsView *noResultsView  = self.noResultsView;
    if (!noResultsView.superview) {
        [self.tableView addSubviewWithFadeAnimation:noResultsView];
    }
    
    // Refresh its properties: The user may have signed into WordPress.com
    noResultsView.titleText         = self.noResultsTitleText;
    noResultsView.messageText       = self.noResultsMessageText;
    noResultsView.accessoryView     = self.noResultsAccessoryView;
    noResultsView.buttonTitle       = self.noResultsButtonText;
}

- (WPNoResultsView *)noResultsView
{
    if (!_noResultsView) {
        _noResultsView          = [WPNoResultsView new];
        _noResultsView.delegate = self;
    }
    return _noResultsView;
}

- (NSString *)noResultsTitleText
{
    NSString *jetapackMessage   = NSLocalizedString(@"Connect to Jetpack", @"Notifications title displayed when a self-hosted user is not connected to Jetpack");
    NSString *emptyMessage      = NSLocalizedString(@"No notifications yet", @"Displayed when the user pulls up the notifications view and they have no items");
    return self.showsJetpackMessage ? jetapackMessage : emptyMessage;
}

- (NSString *)noResultsMessageText
{
    NSString *jetapackMessage   = NSLocalizedString(@"Jetpack supercharges your self-hosted WordPress site.", @"Notifications message displayed when a self-hosted user is not connected to Jetpack");
    return self.showsJetpackMessage ? jetapackMessage : nil;
}

- (UIView *)noResultsAccessoryView
{
    return self.showsJetpackMessage ? [[UIImageView alloc] initWithImage:[UIImage imageNamed:@"icon-jetpack-gray"]] : nil;
}
 
- (NSString *)noResultsButtonText
{
    return self.showsJetpackMessage ? NSLocalizedString(@"Learn more", @"") : nil;
}
 
- (BOOL)showsJetpackMessage
{
    NSManagedObjectContext *context = [[ContextManager sharedInstance] mainContext];
    AccountService *accountService  = [[AccountService alloc] initWithManagedObjectContext:context];
    BOOL showsJetpackMessage        = ![accountService defaultWordPressComAccount];
    
    return showsJetpackMessage;
}

- (void)didTapNoResultsView:(WPNoResultsView *)noResultsView
{
    WPWebViewController *webViewController  = [[WPWebViewController alloc] init];
	webViewController.url                   = [NSURL URLWithString:WPNotificationsJetpackInformationURL];
 
    [self.navigationController pushViewController:webViewController animated:YES];
 
    [WPAnalytics track:WPAnalyticsStatSelectedLearnMoreInConnectToJetpackScreen withProperties:@{@"source": @"notifications"}];
}



#pragma mark - ABXPromptViewDelegate

- (void)appbotPromptForReview
{
    [WPAnalytics track:WPAnalyticsStatAppReviewsRatedApp];
    [ABXAppStore openAppStoreReviewForApp:WPiTunesAppId];
    [AppRatingUtility ratedCurrentVersion];
    [self hideRatingView];
}

- (void)appbotPromptForFeedback
{
    [WPAnalytics track:WPAnalyticsStatAppReviewsOpenedFeedbackScreen];
    [ABXFeedbackViewController showFromController:self placeholder:nil delegate:self];
    [AppRatingUtility gaveFeedbackForCurrentVersion];
    [self hideRatingView];
}

- (void)appbotPromptClose
{
    [WPAnalytics track:WPAnalyticsStatAppReviewsDeclinedToRateApp];
    [AppRatingUtility declinedToRateCurrentVersion];
    [self hideRatingView];
}

- (void)appbotPromptLiked
{
    [WPAnalytics track:WPAnalyticsStatAppReviewsLikedApp];
}

- (void)appbotPromptDidntLike
{
    [WPAnalytics track:WPAnalyticsStatAppReviewsDidntLikeApp];
}

- (void)abxFeedbackDidSendFeedback
{
    [WPAnalytics track:WPAnalyticsStatAppReviewsSentFeedback];
}

- (void)abxFeedbackDidntSendFeedback
{
    [WPAnalytics track:WPAnalyticsStatAppReviewsCanceledFeedbackScreen];
}

@end<|MERGE_RESOLUTION|>--- conflicted
+++ resolved
@@ -114,9 +114,13 @@
         self.tableView.tableFooterView = [UIView new];
     }
     
-<<<<<<< HEAD
+
     // UITableView
     self.tableView.accessibilityIdentifier = @"Notifications Table";
+    // NOTE:
+    // iOS 8 has a nice bug in which, randomly, the last cell per section was getting an extra separator.
+    // For that reason, we draw our own separators.
+    self.tableView.separatorStyle = UITableViewCellSeparatorStyleNone;
     [WPStyleGuide configureColorsForView:self.view andTableView:self.tableView];
     
     // WPTableViewHandler
@@ -129,23 +133,13 @@
     UIRefreshControl *refreshControl = [[UIRefreshControl alloc] init];
     [refreshControl addTarget:self action:@selector(refresh) forControlEvents:UIControlEventValueChanged];
     self.refreshControl = refreshControl;
-=======
-    // NOTE:
-    // iOS 8 has a nice bug in which, randomly, the last cell per section was getting an extra separator.
-    // For that reason, we draw our own separators.
-    self.tableView.accessibilityIdentifier = @"Notifications Table";
-    self.tableView.separatorStyle = UITableViewCellSeparatorStyleNone;
->>>>>>> ba6c9e21
-    
+
     // Don't show 'Notifications' in the next-view back button
     UIBarButtonItem *backButton = [[UIBarButtonItem alloc] initWithTitle:[NSString string] style:UIBarButtonItemStylePlain target:nil action:nil];
     self.navigationItem.backBarButtonItem = backButton;
     
     [self updateTabBarBadgeNumber];
-<<<<<<< HEAD
     [self setupNoResultsView];
-=======
->>>>>>> ba6c9e21
 }
 
 - (void)viewWillAppear:(BOOL)animated
