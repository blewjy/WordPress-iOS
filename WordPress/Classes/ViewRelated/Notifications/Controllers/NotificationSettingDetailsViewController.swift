import Foundation


/**
*  @class           NotificationSettingDetailsViewController
*  @brief           The purpose of this class is to render a collection of NotificationSettings for a given
*                   Stream, encapsulated in the class NotificationSettings.Stream, and to provide the user
*                   a simple interface to update those settings, as needed.
*/

public class NotificationSettingDetailsViewController : UITableViewController
{
    // MARK: - View Lifecycle
    public override func viewDidLoad() {
        super.viewDidLoad()
        setupNotifications()
        setupTableView()
    }

    public override func viewWillDisappear(animated: Bool) {
        super.viewWillDisappear(animated)
        saveSettingsIfNeeded()
    }
    
    
    
    // MARK: - Setup Helpers
    private func setupNotifications() {
        // Reload whenever the app becomes active again since Push Settings may have changed in the meantime!
        let notificationCenter = NSNotificationCenter.defaultCenter()
        notificationCenter.addObserver(self,
            selector:   "reloadTable",
            name:       UIApplicationDidBecomeActiveNotification,
            object:     nil)
    }
    
    private func setupTableView() {
        // Register the cells
        tableView.registerClass(SwitchTableViewCell.self, forCellReuseIdentifier: switchIdentifier)
        tableView.registerClass(WPTableViewCell.self, forCellReuseIdentifier: defaultIdentifier)
        
        // iPad Top header
        if UIDevice.isPad() {
            tableView.tableHeaderView = UIView(frame: WPTableHeaderPadFrame)
        }
        
        // Hide the separators, whenever the table is empty
        tableView.tableFooterView = UIView()
        
        // Style!
        WPStyleGuide.configureColorsForView(view, andTableView: tableView)
    }
    
    
    
    // MARK: - Public Helpers
    public func setupWithSettings(settings: NotificationSettings, stream: NotificationSettings.Stream) {
        // Setup the Title
        switch settings.channel {
        case .WordPressCom:
            title = NSLocalizedString("WordPress.com Updates", comment: "WordPress.com Notification Settings Title")
        default:
            title = stream.kind.description()
        }
        
        // Keep References
        self.settings   = settings
        self.stream     = stream
        
        // At last, reload!
        reloadTable()
    }

    public func reloadTable() {
        self.rows                 = rowsForSettings(settings!, stream: stream!)
        tableView.tableFooterView = isDeviceStreamDisabled() ? disabledDeviceStreamFooter() : UIView()
        tableView.reloadData()
    }
    
    

    // MARK: - Private Helpers
    private func rowsForSettings(settings: NotificationSettings, stream: NotificationSettings.Stream) -> [Row] {
        var rows = [Row]()
        for key in settings.sortedPreferenceKeys() {
            let name    = settings.localizedDescription(key)
            let value   = stream.preferences?[key] ?? true
            
            rows.append(Row(name: name, key: key, value: value))
        }
        
        return rows
    }
    

    
    // MARK: - UITableView Delegate Methods
    public override func numberOfSectionsInTableView(tableView: UITableView) -> Int {
        return sectionCount
    }
    
    public override func tableView(tableView: UITableView, numberOfRowsInSection section: Int) -> Int {
<<<<<<< HEAD
        return isDeviceStreamDisabled() ? disabledRowCount : rows.count
=======
        return settings?.sortedPreferenceKeys.count ?? emptyRowCount
>>>>>>> 0ad12b4b
    }
    
    public override func tableView(tableView: UITableView, cellForRowAtIndexPath indexPath: NSIndexPath) -> UITableViewCell {
        // Disabled Push Notifications:
        // We'll render just one row, that should open Settings.app on press
        //
        if isDeviceStreamDisabled() {
            let cell                = tableView.dequeueReusableCellWithIdentifier(defaultIdentifier) as! WPTableViewCell
            cell.textLabel?.text    = NSLocalizedString("Go to iPhone Settings", comment: "Opens WPiOS Settings.app Section")
            WPStyleGuide.configureTableViewCell(cell)
            
            return cell
        }
        
        // Settings:
        // One SwitchCell per setting!
        //
        let cell = tableView.dequeueReusableCellWithIdentifier(switchIdentifier) as! SwitchTableViewCell
        configureSwitchCell(cell, indexPath: indexPath)
        
        return cell
    }
    
    public override func tableView(tableView: UITableView, didSelectRowAtIndexPath indexPath: NSIndexPath) {
        tableView.deselectSelectedRowWithAnimation(true)
        
        if isDeviceStreamDisabled() {
            openApplicationSettings()
        }
    }
    
    
    
    // MARK: - UITableView Helpers
<<<<<<< HEAD
    private func configureSwitchCell(cell: SwitchTableViewCell, indexPath: NSIndexPath) {
        let row         = rows[indexPath.row]
=======
    private func configureCell(cell: SwitchTableViewCell, indexPath: NSIndexPath) {
        let preferences = stream?.preferences
        let key         = settings?.sortedPreferenceKeys[indexPath.row]
        if preferences == nil || key == nil {
            return
        }
>>>>>>> 0ad12b4b
        
        cell.name       = row.name
        cell.isOn       = newValues[row.key] ?? (row.value ?? true)
        cell.onChange   = { [weak self] (newValue: Bool) in
            self?.newValues[row.key] = newValue
        }
    }
    
    
    
    // MARK: - Disabled Push Notifications Handling
    private func isDeviceStreamDisabled() -> Bool {
        return stream?.kind == .Device && !NotificationsManager.pushNotificationsEnabledInDeviceSettings()
    }
    
    private func disabledDeviceStreamFooter() -> UIView {
        let footerView      = WPTableViewSectionFooterView()
        footerView.title    = NSLocalizedString("Push Notifications have been turned off in iOS Settings App. " +
                                                "Toggle \"Allow Notifications\" to turn them back on.",
                                                comment: "Suggests to enable Push Notification Settings in Settings.app")
        
        return footerView
    }

    private func openApplicationSettings() {
        if !UIDevice.isOS8() {
            return
        }
        
        let targetURL = NSURL(string: UIApplicationOpenSettingsURLString)
        UIApplication.sharedApplication().openURL(targetURL!)
    }
    
    
    
    // MARK: - Service Helpers
    private func saveSettingsIfNeeded() {
        if newValues.count == 0 || settings == nil {
            return
        }

        let context = ContextManager.sharedInstance().mainContext
        let service = NotificationsService(managedObjectContext: context)
                
        service.updateSettings(settings!,
            stream              : stream!,
            newValues           : newValues,
            success             : nil,
            failure             : { (error: NSError!) in
                self.handleUpdateError()
            })
    }
    
    private func handleUpdateError() {
        UIAlertView.showWithTitle(NSLocalizedString("Oops!", comment: ""),
            message             : NSLocalizedString("There has been an unexpected error while updating " +
                                                    "your Notification Settings",
                                                    comment: "Displayed after a failed Notification Settings call"),
            style               : .Default,
            cancelButtonTitle   : NSLocalizedString("Cancel", comment: "Cancel. Action."),
            otherButtonTitles   : [ NSLocalizedString("Retry", comment: "Retry. Action") ],
            tapBlock            : { (alertView: UIAlertView!, buttonIndex: Int) -> Void in
                if alertView.cancelButtonIndex == buttonIndex {
                    return
                }
                
                self.saveSettingsIfNeeded()
            })
    }
    
    
    
    // MARK: - Private Nested Class'ess
    private class Row {
        let name    : String
        let key     : String
        let value   : Bool
        
        init(name: String, key: String, value: Bool) {
            self.name   = name
            self.key    = key
            self.value  = value
        }
    }
    
    
    // MARK: - Private Constants
    private let defaultIdentifier   = WPTableViewCell.classNameWithoutNamespaces()
    private let switchIdentifier    = SwitchTableViewCell.classNameWithoutNamespaces()
    private let sectionCount        = 1
    private let disabledRowCount    = 1
    
    // MARK: - Private Properties
    private var settings            : NotificationSettings?
    private var stream              : NotificationSettings.Stream?
    
    // MARK: - Helpers
    private var rows                = [Row]()
    private var newValues           = [String: Bool]()
}<|MERGE_RESOLUTION|>--- conflicted
+++ resolved
@@ -82,7 +82,7 @@
     // MARK: - Private Helpers
     private func rowsForSettings(settings: NotificationSettings, stream: NotificationSettings.Stream) -> [Row] {
         var rows = [Row]()
-        for key in settings.sortedPreferenceKeys() {
+        for key in settings.sortedPreferenceKeys {
             let name    = settings.localizedDescription(key)
             let value   = stream.preferences?[key] ?? true
             
@@ -100,11 +100,7 @@
     }
     
     public override func tableView(tableView: UITableView, numberOfRowsInSection section: Int) -> Int {
-<<<<<<< HEAD
         return isDeviceStreamDisabled() ? disabledRowCount : rows.count
-=======
-        return settings?.sortedPreferenceKeys.count ?? emptyRowCount
->>>>>>> 0ad12b4b
     }
     
     public override func tableView(tableView: UITableView, cellForRowAtIndexPath indexPath: NSIndexPath) -> UITableViewCell {
@@ -139,17 +135,8 @@
     
     
     // MARK: - UITableView Helpers
-<<<<<<< HEAD
     private func configureSwitchCell(cell: SwitchTableViewCell, indexPath: NSIndexPath) {
         let row         = rows[indexPath.row]
-=======
-    private func configureCell(cell: SwitchTableViewCell, indexPath: NSIndexPath) {
-        let preferences = stream?.preferences
-        let key         = settings?.sortedPreferenceKeys[indexPath.row]
-        if preferences == nil || key == nil {
-            return
-        }
->>>>>>> 0ad12b4b
         
         cell.name       = row.name
         cell.isOn       = newValues[row.key] ?? (row.value ?? true)
