#import "NotificationsViewController.h"

#import <Simperium/Simperium.h>
#import "WordPressAppDelegate.h"
#import "ContextManager.h"
#import "Constants.h"

#import "WPTableViewControllerSubclass.h"
#import "WPWebViewController.h"
#import "Notification.h"
#import "Notification+UI.h"
#import "Meta.h"

#import "NotificationSettingsViewController.h"
#import "NoteTableViewCell.h"
#import "NotificationsManager.h"
#import "NotificationDetailsViewController.h"

#import "WPAccount.h"
#import "AccountService.h"

#import "ReaderPost.h"
#import "ReaderPostService.h"
#import "ReaderPostDetailViewController.h"

#import "BlogService.h"

#import "Comment.h"
#import "CommentService.h"
#import "CommentViewController.h"



#pragma mark ====================================================================================
#pragma mark Private Properties
#pragma mark ====================================================================================

@interface NotificationsViewController ()
@property (nonatomic, assign) dispatch_once_t trackedViewDisplay;
@end


#pragma mark ====================================================================================
#pragma mark NotificationsViewController
#pragma mark ====================================================================================

@implementation NotificationsViewController

- (void)dealloc
{
    NSString *keyPath = NSStringFromSelector(@selector(applicationIconBadgeNumber));
    [[UIApplication sharedApplication] removeObserver:self forKeyPath:keyPath];
}

- (instancetype)initWithCoder:(NSCoder *)aDecoder
{
    self = [super initWithCoder:aDecoder];
    if (self) {
        self.title = NSLocalizedString(@"Notifications", @"Notifications View Controller title");
        
        // Watch for application badge number changes
        NSString *keyPath = NSStringFromSelector(@selector(applicationIconBadgeNumber));
        [[UIApplication sharedApplication] addObserver:self forKeyPath:keyPath options:NSKeyValueObservingOptionNew context:nil];
    }
    
    return self;
}


#pragma mark - UIViewController Methods

- (void)viewDidLoad
{
    DDLogMethod();
    [super viewDidLoad];
    
    [WPStyleGuide configureColorsForView:self.view andTableView:self.tableView];
    
    self.infiniteScrollEnabled  = NO;
    
    [self updateTabBarBadgeNumber];
}

- (void)viewWillAppear:(BOOL)animated
{
    DDLogMethod();
    [super viewWillAppear:animated];
    
    [self showManageButtonIfNeeded];
}

- (void)viewDidAppear:(BOOL)animated
{
    [super viewDidAppear:animated];
    
    dispatch_once(&_trackedViewDisplay, ^{
        [WPAnalytics track:WPAnalyticsStatNotificationsAccessed];
    });
    
    [self updateLastSeenTime];
    [self resetApplicationBadge];
}


#pragma mark - NSObject(NSKeyValueObserving) methods

- (void)observeValueForKeyPath:(NSString *)keyPath ofObject:(id)object change:(NSDictionary *)change context:(void *)context
{
    if ([keyPath isEqualToString:NSStringFromSelector(@selector(applicationIconBadgeNumber))]) {
        [self updateTabBarBadgeNumber];
    }
}


#pragma mark - Helper methods

- (void)resetApplicationBadge
{
    [UIApplication sharedApplication].applicationIconBadgeNumber = 0;
}

- (void)updateTabBarBadgeNumber
{
    NSInteger count         = [[UIApplication sharedApplication] applicationIconBadgeNumber];
    NSString *countString   = (count) ? [NSString stringWithFormat:@"%d", count] : nil;
    
    self.navigationController.tabBarItem.badgeValue = countString;
}

- (void)updateLastSeenTime
{
    Notification *note      = [self.resultsController.fetchedObjects firstObject];
    if (!note) {
        return;
    }
    
    NSString *bucketName    = NSStringFromClass([Meta class]);
    Simperium *simperium    = [[WordPressAppDelegate sharedWordPressApplicationDelegate] simperium];
    Meta *metadata          = [[simperium bucketForName:bucketName] objectForKey:[bucketName lowercaseString]];
    if (!metadata) {
        return;
    }
    
    metadata.last_seen      = note.timestamp;
    [simperium save];
}

- (void)showManageButtonIfNeeded
{
    UINavigationItem *navigationItem = self.navigationItem;
    if (![NotificationsManager deviceRegisteredForPushNotifications] || navigationItem.rightBarButtonItem) {
        return;
    }
    
    navigationItem.rightBarButtonItem = [[UIBarButtonItem alloc] initWithTitle:NSLocalizedString(@"Manage", @"")
                                                                         style:UIBarButtonItemStylePlain
                                                                        target:self
                                                                        action:@selector(showNotificationSettings)];
}

- (void)showNotificationSettings
{
    NotificationSettingsViewController *vc          = [[NotificationSettingsViewController alloc] initWithStyle:UITableViewStyleGrouped];
    vc.showCloseButton                              = YES;
    
    UINavigationController *navigationController    = [[UINavigationController alloc] initWithRootViewController:vc];
    navigationController.navigationBar.translucent  = NO;
    navigationController.modalPresentationStyle     = UIModalPresentationFormSheet;
    
    [self presentViewController:navigationController animated:YES completion:nil];
}


#pragma mark - Segue Helpers

- (void)showReaderForNotification:(Notification *)note
{
    // Failsafe
    if (note.metaPostID == nil || note.metaSiteID == nil) {
        [self.tableView deselectRowAtIndexPath:self.tableView.indexPathForSelectedRow animated:YES];
        return;
    }
    
    NSManagedObjectContext *context = [[ContextManager sharedInstance] mainContext];
    ReaderPostService *service      = [[ReaderPostService alloc] initWithManagedObjectContext:context];
    
    [service fetchPost:note.metaPostID.integerValue forSite:note.metaSiteID.integerValue success:^(ReaderPost *post) {
        if ([self.navigationController.topViewController isEqual:self]) {
            [self performSegueWithIdentifier:NSStringFromClass([ReaderPostDetailViewController class]) sender:post];
        }
        
    } failure:^(NSError *error) {
        [self.tableView deselectRowAtIndexPath:self.tableView.indexPathForSelectedRow animated:YES];
        
    }];
}

- (void)showCommentForNotification:(Notification *)note
{
    NSManagedObjectContext *context = [[ContextManager sharedInstance] mainContext];
    BlogService *blogService        = [[BlogService alloc] initWithManagedObjectContext:context];
    Blog *blog                      = [blogService blogByBlogId:note.metaSiteID];
    
    // If we don't have the blog, fall back to the reader
    if (!blog || !note.metaCommentID) {
        [self showReaderForNotification:note];
        return;
    }
    
    CommentService *commentService  = [[CommentService alloc] initWithManagedObjectContext:context];
    [commentService loadCommentWithID:note.metaCommentID fromBlog:blog success:^(Comment *comment) {
        if ([self.navigationController.topViewController isEqual:self]) {
            [self performSegueWithIdentifier:NSStringFromClass([CommentViewController class]) sender:comment];
        }
        
    } failure:^(NSError *error) {
        [self.tableView deselectRowAtIndexPath:self.tableView.indexPathForSelectedRow animated:YES];
        
    }];
}

- (void)showDetailsForNotification:(Notification *)note
{
    [self performSegueWithIdentifier:NSStringFromClass([NotificationDetailsViewController class]) sender:note];
}


#pragma mark - UITableViewDelegate

- (UITableViewCell *)tableView:(UITableView *)tableView cellForRowAtIndexPath:(NSIndexPath *)indexPath
{
    NoteTableViewCell *cell = (NoteTableViewCell *)[tableView dequeueReusableCellWithIdentifier:[NoteTableViewCell reuseIdentifier]];
    NSAssert([cell isKindOfClass:[NoteTableViewCell class]], nil);
    
    [self configureCell:cell atIndexPath:indexPath];
    
    return cell;
}

- (CGFloat)tableView:(UITableView *)tableView heightForRowAtIndexPath:(NSIndexPath *)indexPath
{
    Notification *note = [self.resultsController objectAtIndexPath:indexPath];
    return [NoteTableViewCell calculateHeightForNote:note];
}

- (void)tableView:(UITableView *)tableView didSelectRowAtIndexPath:(NSIndexPath *)indexPath
{
    Notification *note = [self.resultsController objectAtIndexPath:indexPath];
    if (!note) {
        return;
    }
    
    // Mark as Read, if needed
    if(!note.read.boolValue) {
        note.read = @(1);
        [[ContextManager sharedInstance] saveContext:note.managedObjectContext];
        
<<<<<<< HEAD
        NoteTableViewCell *cell = (NoteTableViewCell *)[tableView cellForRowAtIndexPath:indexPath];
        cell.read = true;
=======
        if ([note isComment]) {
            NotificationsCommentDetailViewController *commentDetailViewController = [[NotificationsCommentDetailViewController alloc] initWithNote:note];
            [self.navigationController pushViewController:commentDetailViewController animated:YES];
        } else if ([note isMatcher] && [note metaPostID] && [note metaSiteID]) {
            [self loadPostWithId:[note metaPostID] fromSite:[note metaSiteID] block:^(BOOL success, ReaderPost *post) {
                if (!success || ![self.navigationController.topViewController isEqual:self]) {
                    [self.tableView deselectRowAtIndexPath:indexPath animated:YES];
                    return;
                }
            
                ReaderPostDetailViewController *controller = [[ReaderPostDetailViewController alloc] initWithPost:post featuredImage:nil avatarImage:nil];
                [self.navigationController pushViewController:controller animated:YES];
            }];
        } else if ([note templateType] == WPNoteTemplateMultiLineList || [note templateType] == WPNoteTemplateSingleLineList) {
            NotificationsFollowDetailViewController *detailViewController = [[NotificationsFollowDetailViewController alloc] initWithNote:note];
            [self.navigationController pushViewController:detailViewController animated:YES];
        } else if ([note templateType] == WPNoteTemplateBigBadge) {
            NotificationsBigBadgeViewController *bigBadgeViewController = [[NotificationsBigBadgeViewController alloc] initWithNote: note];
            [self.navigationController pushViewController:bigBadgeViewController animated:YES];
        }
    } else {
        [self.tableView deselectRowAtIndexPath:indexPath animated:YES];
>>>>>>> 05ec586b
    }
    
    // Tracker!
    [WPAnalytics track:WPAnalyticsStatNotificationsOpenedNotificationDetails];
    
    // At last, push the details
    if (note.isMatcher) {
        [self showReaderForNotification:note];
        
    } else if (note.isComment) {
        [self showCommentForNotification:note];
        
    } else {
        [self showDetailsForNotification:note];
    }
}


#pragma mark - Storyboard Helpers

-(void)prepareForSegue:(UIStoryboardSegue *)segue sender:(id)sender
{
    NSString *detailsSegueID    = NSStringFromClass([NotificationDetailsViewController class]);
    NSString *commentSegueID    = NSStringFromClass([CommentViewController class]);
    NSString *readerSegueID     = NSStringFromClass([ReaderPostDetailViewController class]);
    
    if([segue.identifier isEqualToString:detailsSegueID]) {
        NotificationDetailsViewController *detailsViewController = segue.destinationViewController;
        detailsViewController.note  = sender;

    } else if ([segue.identifier isEqualToString:commentSegueID]) {
        CommentViewController *commentsViewController = segue.destinationViewController;
        commentsViewController.comment = sender;
    
    } else if([segue.identifier isEqualToString:readerSegueID]) {
        ReaderPostDetailViewController *readerViewController = segue.destinationViewController;
        readerViewController.post = sender;
    }
}


#pragma mark - WPTableViewController subclass methods

- (NSString *)entityName
{
    return NSStringFromClass([Notification class]);
}

- (NSDate *)lastSyncDate
{
    return [NSDate date];
}

- (NSFetchRequest *)fetchRequest
{
    NSString *sortKey               = NSStringFromSelector(@selector(timestamp));
    NSFetchRequest *fetchRequest    = [NSFetchRequest fetchRequestWithEntityName:[self entityName]];
    fetchRequest.sortDescriptors    = @[ [NSSortDescriptor sortDescriptorWithKey:sortKey ascending:NO] ];
    
    return fetchRequest;
}

- (Class)cellClass
{
    return [NoteTableViewCell class];
}

- (void)configureCell:(NoteTableViewCell *)cell atIndexPath:(NSIndexPath *)indexPath
{
    Notification *note      = [self.resultsController objectAtIndexPath:indexPath];
    cell.attributedSubject  = note.subjectBlock.attributedSubject;
    cell.read               = [note.read boolValue];
    cell.iconURL            = note.iconURL;
    cell.noticon            = note.noticon;
}

- (void)syncItems
{
	// No-Op. Handled by Simperium!
}

- (void)syncItemsViaUserInteraction:(BOOL)userInteraction success:(void (^)())success failure:(void (^)(NSError *))failure
{
	// No-Op. Handled by Simperium!
    success();
}

- (NSString *)noResultsTitleText
{
    if ([self showJetpackConnectMessage]) {
        return NSLocalizedString(@"Connect to Jetpack", @"Displayed in the notifications view when a self-hosted user is not connected to Jetpack");
    } else {
        return NSLocalizedString(@"No notifications yet", @"Displayed when the user pulls up the notifications view and they have no items");
    }
}

- (NSString *)noResultsMessageText
{
    if ([self showJetpackConnectMessage]) {
        return NSLocalizedString(@"Jetpack supercharges your self-hosted WordPress site.", @"Displayed in the notifications view when a self-hosted user is not connected to Jetpack");
    } else {
        return nil;
    }
}

- (NSString *)noResultsButtonText
{
    if ([self showJetpackConnectMessage]) {
        return NSLocalizedString(@"Learn more", @"");
    } else {
        return nil;
    }
}

- (UIView *)noResultsAccessoryView
{
    if ([self showJetpackConnectMessage]) {
        return [[UIImageView alloc] initWithImage:[UIImage imageNamed:@"icon-jetpack-gray"]];
    } else {
        return nil;
    }
}

- (void)didTapNoResultsView:(WPNoResultsView *)noResultsView
{
    WPWebViewController *webViewController  = [[WPWebViewController alloc] init];
	webViewController.url                   = [NSURL URLWithString:WPNotificationsJetpackInformationURL];
    
    [self.navigationController pushViewController:webViewController animated:YES];
    
    [WPAnalytics track:WPAnalyticsStatSelectedLearnMoreInConnectToJetpackScreen withProperties:@{@"source": @"notifications"}];
}

- (BOOL)showJetpackConnectMessage
{
    NSManagedObjectContext *context = [[ContextManager sharedInstance] mainContext];
    AccountService *accountService  = [[AccountService alloc] initWithManagedObjectContext:context];
    
    return ![accountService defaultWordPressComAccount];
}

@end<|MERGE_RESOLUTION|>--- conflicted
+++ resolved
@@ -254,34 +254,6 @@
     if(!note.read.boolValue) {
         note.read = @(1);
         [[ContextManager sharedInstance] saveContext:note.managedObjectContext];
-        
-<<<<<<< HEAD
-        NoteTableViewCell *cell = (NoteTableViewCell *)[tableView cellForRowAtIndexPath:indexPath];
-        cell.read = true;
-=======
-        if ([note isComment]) {
-            NotificationsCommentDetailViewController *commentDetailViewController = [[NotificationsCommentDetailViewController alloc] initWithNote:note];
-            [self.navigationController pushViewController:commentDetailViewController animated:YES];
-        } else if ([note isMatcher] && [note metaPostID] && [note metaSiteID]) {
-            [self loadPostWithId:[note metaPostID] fromSite:[note metaSiteID] block:^(BOOL success, ReaderPost *post) {
-                if (!success || ![self.navigationController.topViewController isEqual:self]) {
-                    [self.tableView deselectRowAtIndexPath:indexPath animated:YES];
-                    return;
-                }
-            
-                ReaderPostDetailViewController *controller = [[ReaderPostDetailViewController alloc] initWithPost:post featuredImage:nil avatarImage:nil];
-                [self.navigationController pushViewController:controller animated:YES];
-            }];
-        } else if ([note templateType] == WPNoteTemplateMultiLineList || [note templateType] == WPNoteTemplateSingleLineList) {
-            NotificationsFollowDetailViewController *detailViewController = [[NotificationsFollowDetailViewController alloc] initWithNote:note];
-            [self.navigationController pushViewController:detailViewController animated:YES];
-        } else if ([note templateType] == WPNoteTemplateBigBadge) {
-            NotificationsBigBadgeViewController *bigBadgeViewController = [[NotificationsBigBadgeViewController alloc] initWithNote: note];
-            [self.navigationController pushViewController:bigBadgeViewController animated:YES];
-        }
-    } else {
-        [self.tableView deselectRowAtIndexPath:indexPath animated:YES];
->>>>>>> 05ec586b
     }
     
     // Tracker!
