--- conflicted
+++ resolved
@@ -72,18 +72,10 @@
 
     // MARK: - Configure
 
-<<<<<<< HEAD
-    override func awakeFromNib() {
-        super.awakeFromNib()
-        dataBarMaxTrailing = Float(dataBarTrailingConstraint.constant)
-    }
+    func configure(rowData: StatsTotalRowData, delegate: StatsTotalRowDelegate? = nil) {
 
-    func configure(rowData: StatsTotalRowData, delegate: StatsTotalRowDelegate? = nil) {
         self.rowData = rowData
         self.delegate = delegate
-=======
-    func configure(rowData: StatsTotalRowData) {
->>>>>>> 86e347ce
 
         configureIcon()
 
