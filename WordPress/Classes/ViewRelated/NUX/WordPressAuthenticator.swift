--- conflicted
+++ resolved
@@ -120,21 +120,13 @@
         }
 
         controller.restrictToWPCom = true
-<<<<<<< HEAD
         controller.loginFields.meta.jetpackBlogXMLRPC = xmlrpc
         controller.loginFields.meta.jetpackBlogUsername = username
 
         if let email = connectedEmail {
             controller.loginFields.username = email
-=======
-        if let blog = blog {
-            controller.loginFields.meta.jetpackBlogID = blog.objectID
-            if let email = blog.jetpack?.connectedEmail {
-                controller.loginFields.username = email
-            } else {
-                controller.offerSignupOption = true
-            }
->>>>>>> f0aa72d1
+        } else {
+            controller.offerSignupOption = true
         }
 
         let navController = LoginNavigationController(rootViewController: controller)
