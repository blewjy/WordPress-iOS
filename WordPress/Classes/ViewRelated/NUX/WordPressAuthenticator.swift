--- conflicted
+++ resolved
@@ -74,8 +74,6 @@
     ///     - onCompletion: Closure to be executed on completion.
     ///
     func sync(credentials: WordPressCredentials, onCompletion: @escaping (Error?) -> ())
-<<<<<<< HEAD
-=======
 
     /// Signals the Host App that a given Analytics Event has occurred.
     ///
@@ -88,7 +86,6 @@
     /// Signals the Host App that a given Analytics Event (with an associated Error) has occurred.
     ///
     func track(event: WPAnalyticsStat, error: Error)
->>>>>>> 5e91c462
 }
 
 
