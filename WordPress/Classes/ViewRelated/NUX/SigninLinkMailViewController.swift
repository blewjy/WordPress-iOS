import UIKit

/// Step two in the auth link flow. This VC prompts the user to open their email
/// app to look for the emailed authentication link.
///
class SigninLinkMailViewController : NUXAbstractViewController
{

    @IBOutlet var label: UILabel!
<<<<<<< HEAD
    var restrictSigninToWPCom = false
=======
    @IBOutlet var openMailButton: NUXSubmitButton!
    @IBOutlet var usePasswordButton: UIButton!
>>>>>>> d47a097e

    /// A convenience method for obtaining an instance of the controller from a storyboard.
    ///
    /// - Parameters:
    ///     - loginFields: A LoginFields instance containing any prefilled credentials.
    ///
    class func controller(loginFields: LoginFields) -> SigninLinkMailViewController {
        let storyboard = UIStoryboard(name: "Signin", bundle: NSBundle.mainBundle())
        let controller = storyboard.instantiateViewControllerWithIdentifier("SigninLinkMailViewController") as! SigninLinkMailViewController
        controller.loginFields = loginFields
        return controller
    }


    // MARK: - Lifecycle Methods


    override func viewDidLoad() {
        super.viewDidLoad()

        let email = loginFields.username
        if !email.isValidEmail() {
            assert(email.isValidEmail(), "The value of loginFields.username was not a valid email address.")
        }

        localizeControls()
    }


    override func viewDidAppear(animated: Bool) {
        super.viewDidAppear(animated)
        assert(SigninHelpers.controllerWasPresentedFromRootViewController(self),
               "Only present parts of the magic link signin flow from the application's root vc.")
    }


    // MARK: - Configuration


    /// Assigns localized strings to various UIControl defined in the storyboard.
    ///
    func localizeControls() {
        let format = NSLocalizedString("We've sent your link to %@.", comment: "Short instructional text. The %@ is a placeholder for the user's email address.")
        label.text = NSString(format: format, loginFields.username) as String

        let openMailButtonTitle = NSLocalizedString("Open Mail", comment: "Title of a button. The text should be uppercase.  Clicking opens the mail app in the user's iOS device.").localizedUppercaseString
        openMailButton.setTitle(openMailButtonTitle, forState: .Normal)
        openMailButton.setTitle(openMailButtonTitle, forState: .Highlighted)

        let usePasswordTitle = NSLocalizedString("Enter your password instead", comment: "Title of a button. ")
        usePasswordButton.setTitle(usePasswordTitle, forState: .Normal)
        usePasswordButton.setTitle(usePasswordTitle, forState: .Highlighted)
    }


    // MARK: - Actions


    @IBAction func handleOpenMailTapped(sender: UIButton) {
        let url = NSURL(string: "message://")!
        UIApplication.sharedApplication().openURL(url)
    }


    @IBAction func handleUsePasswordTapped(sender: UIButton) {
        WPAppAnalytics.track(.LoginMagicLinkExited)
        let controller = SigninWPComViewController.controller(loginFields)
        controller.dismissBlock = dismissBlock
        controller.restrictSigninToWPCom = restrictSigninToWPCom
        navigationController?.pushViewController(controller, animated: true)
    }
}<|MERGE_RESOLUTION|>--- conflicted
+++ resolved
@@ -7,12 +7,9 @@
 {
 
     @IBOutlet var label: UILabel!
-<<<<<<< HEAD
-    var restrictSigninToWPCom = false
-=======
     @IBOutlet var openMailButton: NUXSubmitButton!
     @IBOutlet var usePasswordButton: UIButton!
->>>>>>> d47a097e
+    var restrictSigninToWPCom = false
 
     /// A convenience method for obtaining an instance of the controller from a storyboard.
     ///
