--- conflicted
+++ resolved
@@ -43,11 +43,7 @@
 
     override func viewDidAppear(_ animated: Bool) {
         super.viewDidAppear(animated)
-<<<<<<< HEAD
-        WordPressAuthenticator.emit(event: .loginEpilogueViewed)
-=======
         WordPressAuthenticator.post(event: .loginEpilogueViewed)
->>>>>>> 84651d20
     }
 
     override func prepare(for segue: UIStoryboardSegue, sender: Any?) {
