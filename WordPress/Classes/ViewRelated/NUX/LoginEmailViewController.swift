--- conflicted
+++ resolved
@@ -69,11 +69,7 @@
         registerForKeyboardEvents(keyboardWillShowAction: #selector(handleKeyboardWillShow(_:)),
                                   keyboardWillHideAction: #selector(handleKeyboardWillHide(_:)))
 
-<<<<<<< HEAD
-        WordPressAuthenticator.emit(event: .loginEmailFormViewed)
-=======
         WordPressAuthenticator.post(event: .loginEmailFormViewed)
->>>>>>> 8c592b5e
     }
 
 
@@ -176,11 +172,7 @@
 
         GIDSignIn.sharedInstance().signIn()
 
-<<<<<<< HEAD
-        WordPressAuthenticator.emit(event: .loginSocialButtonClick)
-=======
         WordPressAuthenticator.post(event: .loginSocialButtonClick)
->>>>>>> 8c592b5e
     }
 
 
@@ -261,11 +253,7 @@
 
         loginWithUsernamePassword(immediately: true)
 
-<<<<<<< HEAD
-        WordPressAuthenticator.emit(event: .loginAutoFillCredentialsFilled)
-=======
         WordPressAuthenticator.post(event: .loginAutoFillCredentialsFilled)
->>>>>>> 8c592b5e
     }
 
 
@@ -321,11 +309,7 @@
                                         self?.requestLink()
             },
                                       failure: { [weak self] (error: Error) in
-<<<<<<< HEAD
-                                        WordPressAuthenticator.emit(event: .loginFailed(error: error))
-=======
                                         WordPressAuthenticator.post(event: .loginFailed(error: error))
->>>>>>> 8c592b5e
                                         DDLogError(error.localizedDescription)
                                         guard let strongSelf = self else {
                                             return
@@ -355,11 +339,7 @@
             if (error as NSError).code == WordPressComOAuthError.unknownUser.rawValue {
                 errorTitle = NSLocalizedString("Connected But…", comment: "Title shown when a user logs in with Google but no matching WordPress.com account is found")
                 errorDescription = NSLocalizedString("The Google account \"\(loginFields.username)\" doesn't match any account on WordPress.com", comment: "Description shown when a user logs in with Google but no matching WordPress.com account is found")
-<<<<<<< HEAD
-                WordPressAuthenticator.emit(event: .loginSocialErrorUnknownUser)
-=======
                 WordPressAuthenticator.post(event: .loginSocialErrorUnknownUser)
->>>>>>> 8c592b5e
             } else {
                 errorTitle = NSLocalizedString("Unable To Connect", comment: "Shown when a user logs in with Google but it subsequently fails to work as login to WordPress.com")
                 errorDescription = error.localizedDescription
@@ -463,11 +443,7 @@
         syncWPCom(username, authToken: authToken, requiredMultifactor: false)
         // Disconnect now that we're done with Google.
         GIDSignIn.sharedInstance().disconnect()
-<<<<<<< HEAD
-        WordPressAuthenticator.emit(event: .loginSocialSuccess)
-=======
         WordPressAuthenticator.post(event: .loginSocialSuccess)
->>>>>>> 8c592b5e
     }
 
 
@@ -479,11 +455,7 @@
         loginFields.emailAddress = email
 
         performSegue(withIdentifier: .showWPComLogin, sender: self)
-<<<<<<< HEAD
-        WordPressAuthenticator.emit(event: .loginSocialAccountsNeedConnecting)
-=======
         WordPressAuthenticator.post(event: .loginSocialAccountsNeedConnecting)
->>>>>>> 8c592b5e
         configureViewLoading(false)
     }
 
@@ -493,11 +465,7 @@
         loginFields.nonceUserID = userID
 
         performSegue(withIdentifier: .show2FA, sender: self)
-<<<<<<< HEAD
-        WordPressAuthenticator.emit(event: .loginSocial2faNeeded)
-=======
         WordPressAuthenticator.post(event: .loginSocial2faNeeded)
->>>>>>> 8c592b5e
         configureViewLoading(false)
     }
 }
@@ -508,11 +476,7 @@
             let token = user.authentication.idToken,
             let email = user.profile.email else {
                 // The Google SignIn for may have been canceled.
-<<<<<<< HEAD
-                WordPressAuthenticator.emit(event: .loginSocialButtonFailure(error: error))
-=======
                 WordPressAuthenticator.post(event: .loginSocialButtonFailure(error: error))
->>>>>>> 8c592b5e
                 configureViewLoading(false)
                 return
         }
