import UIKit
import SVProgressHUD

protocol SiteCreationDomainsTableViewControllerDelegate {
    func domainSelected(_ domain: String)
    func newSearchStarted()
}

class SiteCreationDomainsTableViewController: NUXTableViewController {

    // MARK: - Properties

    open var siteName: String?
    open var delegate: SiteCreationDomainsTableViewControllerDelegate?

    private var noResultsViewController: NoResultsViewController?
    private var service: DomainsService?
    private var siteTitleSuggestions: [String] = []
    private var searchSuggestions: [String] = []
    private var isSearching: Bool = false
    private var selectedCell: UITableViewCell?

    // API returned no domain suggestions.
    private var noSuggestions: Bool = false

    fileprivate enum ViewPadding: CGFloat {
        case noResultsView = 60
    }

    // MARK: - Init

    required init?(coder aDecoder: NSCoder) {
        super.init(coder: aDecoder)
    }

    override func awakeFromNib() {
        super.awakeFromNib()
        tableView.register(UINib(nibName: "SiteCreationDomainSearchTableViewCell", bundle: nil), forCellReuseIdentifier: SiteCreationDomainSearchTableViewCell.cellIdentifier)
        setupBackgroundTapGestureRecognizer()
    }

    // MARK: - View

    override func viewDidLoad() {
        super.viewDidLoad()

        WPStyleGuide.configureColors(for: view, andTableView: tableView)
        tableView.layoutMargins = WPStyleGuide.edgeInsetForLoginTextFields()

        navigationItem.title = NSLocalizedString("Create New Site", comment: "Title for the site creation flow.")
    }

    override func viewWillAppear(_ animated: Bool) {
        super.viewWillAppear(animated)

        // only procede with initial search if we don't have site title suggestions yet
        // (hopefully only the first time)
        guard siteTitleSuggestions.count < 1,
            let nameToSearch = siteName else {
            return
        }

        suggestDomains(for: nameToSearch) { [weak self] (suggestions) in
            self?.siteTitleSuggestions = suggestions
            self?.tableView.reloadSections(IndexSet(integer: Sections.suggestions.rawValue), with: .automatic)
        }
    }

    override func viewWillDisappear(_ animated: Bool) {
        super.viewWillDisappear(animated)
        SVProgressHUD.dismiss()
    }

    /// Fetches new domain suggestions based on the provided string
    ///
    /// - Parameters:
    ///   - searchTerm: string to base suggestions on
    ///   - addSuggestions: function to call when results arrive
    private func suggestDomains(for searchTerm: String, addSuggestions: @escaping (_: [String]) ->()) {
        guard !isSearching else {
            return
        }

        isSearching = true

        let accountService = AccountService(managedObjectContext: ContextManager.sharedInstance().mainContext)
        let api = accountService.defaultWordPressComAccount()?.wordPressComRestApi ?? WordPressComRestApi(oAuthToken: "")

        let service = DomainsService(managedObjectContext: ContextManager.sharedInstance().mainContext, remote: DomainsServiceRemote(wordPressComRestApi: api))
        SVProgressHUD.show(withStatus: NSLocalizedString("Loading domains", comment: "Shown while the app waits for the domain suggestions web service to return during the site creation process."))

        service.getDomainSuggestions(base: searchTerm, success: { [weak self] (suggestions) in
            self?.isSearching = false
            self?.noSuggestions = false
            SVProgressHUD.dismiss()
            self?.tableView.separatorStyle = .singleLine
            // Dismiss the keyboard so the full results list can be seen.
            self?.view.endEditing(true)
            addSuggestions(suggestions)
        }) { [weak self] (error) in
            DDLogError("Error getting Domain Suggestions: \(error.localizedDescription)")
            self?.isSearching = false
            self?.noSuggestions = true
            SVProgressHUD.dismiss()
            self?.tableView.separatorStyle = .none
            // Dismiss the keyboard so the full no results view can be seen.
            self?.view.endEditing(true)
            // Add no suggestions to display the no results view.
            addSuggestions([])
        }
    }

    // MARK: background gesture recognizer

    /// Sets up a gesture recognizer to detect taps on the view, but not its content.
    ///
    func setupBackgroundTapGestureRecognizer() {
        let gestureRecognizer = UITapGestureRecognizer()
        gestureRecognizer.on { [weak self](gesture) in
            self?.view.endEditing(true)
        }
        gestureRecognizer.cancelsTouchesInView = false
        view.addGestureRecognizer(gestureRecognizer)
    }
}

// MARK: - UITableViewDataSource

extension SiteCreationDomainsTableViewController {
    fileprivate enum Sections: Int {
        case titleAndDescription = 0
        case searchField = 1
        case suggestions = 2

        static var count: Int {
            return suggestions.rawValue + 1
        }
    }

    override func numberOfSections(in tableView: UITableView) -> Int {
        return Sections.count
    }

    override func tableView(_ tableView: UITableView, numberOfRowsInSection section: Int) -> Int {
        switch section {
        case Sections.titleAndDescription.rawValue,
             Sections.searchField.rawValue:
            return 1
        case Sections.suggestions.rawValue:
<<<<<<< HEAD
            if noSuggestions == true {
                return 1
            }
=======
>>>>>>> 6d08f9d6
            return searchSuggestions.count > 0 ? searchSuggestions.count : siteTitleSuggestions.count
        default:
            return 0
        }
    }

    override func tableView(_ tableView: UITableView, cellForRowAt indexPath: IndexPath) -> UITableViewCell {
        let cell: UITableViewCell
        switch indexPath.section {
        case Sections.titleAndDescription.rawValue:
            cell = titleAndDescriptionCell()
        case Sections.searchField.rawValue:
            cell = searchFieldCell()
        case Sections.suggestions.rawValue:
            fallthrough
        default:
            if noSuggestions == true {
                cell = noResultsCell()
            } else {
                let suggestion: String
                if searchSuggestions.count > 0 {
                    suggestion = searchSuggestions[indexPath.row]
                } else {
                    suggestion = siteTitleSuggestions[indexPath.row]
                }
                cell = suggestionCell(domain: suggestion)
            }
        }
        return cell
    }

    override func tableView(_ tableView: UITableView, heightForRowAt indexPath: IndexPath) -> CGFloat {

        if indexPath.section == Sections.suggestions.rawValue && noSuggestions == true {
            // Calculate the height of the no results cell from the bottom of
            // the search field to the screen bottom, minus some padding.
            let searchFieldRect = tableView.rect(forSection: Sections.searchField.rawValue)
            let searchFieldBottom = searchFieldRect.origin.y + searchFieldRect.height
            let screenBottom = UIScreen.main.bounds.height
            return screenBottom - searchFieldBottom - ViewPadding.noResultsView.rawValue
        }

        return super.tableView(tableView, heightForRowAt: indexPath)
    }

    override func tableView(_ tableView: UITableView, viewForFooterInSection section: Int) -> UIView? {
        if section == Sections.suggestions.rawValue {
            let footer = UIView()
            footer.backgroundColor = WPStyleGuide.greyLighten20()
            return footer
        }
        return nil
    }

    override func tableView(_ tableView: UITableView, heightForFooterInSection section: Int) -> CGFloat {
        if section == Sections.suggestions.rawValue {
            return 0.5
        }
        return 0
    }

    // MARK: table view cells

    private func titleAndDescriptionCell() -> UITableViewCell {
        let title = NSLocalizedString("Step 4 of 4", comment: "Title for last step in the site creation process.").localizedUppercase
        let description = NSLocalizedString("Pick an available \"yourname.wordpress.com\" address to let people find you on the web.", comment: "Description of how to pick a domain name during the site creation process")
        let cell = LoginSocialErrorCell(title: title, description: description)
        cell.selectionStyle = .none
        return cell
    }

    private func searchFieldCell() -> SiteCreationDomainSearchTableViewCell {
        guard let cell = tableView.dequeueReusableCell(withIdentifier: SiteCreationDomainSearchTableViewCell.cellIdentifier) as? SiteCreationDomainSearchTableViewCell else {
            return SiteCreationDomainSearchTableViewCell(placeholder: "")
        }
        cell.delegate = self
        cell.selectionStyle = .none
        return cell
    }

    private func noResultsCell() -> UITableViewCell {
        let cell = UITableViewCell()
        addNoResultsTo(cell: cell)
        cell.isUserInteractionEnabled = false
        return cell
    }

    private func suggestionCell(domain: String) -> UITableViewCell {
        let cell = UITableViewCell()

        cell.textLabel?.attributedText = styleDomain(domain)
        cell.textLabel?.textColor = WPStyleGuide.grey()
        cell.indentationWidth = 20.0
        cell.indentationLevel = 1
        return cell
    }

    private func styleDomain(_ domain: String) -> NSAttributedString {
        let styledDomain: NSMutableAttributedString = NSMutableAttributedString(string: domain)
        guard let dotPosition = domain.index(of: ".") else {
            return styledDomain
        }
        styledDomain.addAttribute(.foregroundColor, value: WPStyleGuide.darkGrey(), range: NSMakeRange(0, dotPosition.encodedOffset))
        return styledDomain
    }
}

// MARK: - NoResultsViewController Extension

private extension SiteCreationDomainsTableViewController {

    func addNoResultsTo(cell: UITableViewCell) {
        if noResultsViewController == nil {
            instantiateNoResultsViewController()
        }

        guard let noResultsViewController = noResultsViewController else {
            return
        }

        noResultsViewController.view.frame = cell.frame
        cell.contentView.addSubview(noResultsViewController.view)

        addChildViewController(noResultsViewController)
        noResultsViewController.didMove(toParentViewController: self)
    }

    func removeNoResultsFromView() {
        noSuggestions = false
        tableView.separatorStyle = .singleLine
        tableView.reloadSections(IndexSet(integer: Sections.suggestions.rawValue), with: .automatic)
        noResultsViewController?.view.removeFromSuperview()
        noResultsViewController?.removeFromParentViewController()
    }

    func instantiateNoResultsViewController() {
        let noResultsSB = UIStoryboard(name: "NoResults", bundle: nil)
        noResultsViewController = noResultsSB.instantiateViewController(withIdentifier: "NoResults") as? NoResultsViewController

        let title = NSLocalizedString("We couldn't find any available address with the words you entered - let's try again.", comment: "Primary message shown when there are no domains that match the user entered text.")
        let subtitle = NSLocalizedString("Enter different words above and we'll look for an address that matches it.", comment: "Secondary message shown when there are no domains that match the user entered text.")

        noResultsViewController?.configure(title: title, buttonTitle: nil, subtitle: subtitle)
    }

}

// MARK: - UITableViewDelegate

extension SiteCreationDomainsTableViewController {
    override func tableView(_ tableView: UITableView, didSelectRowAt indexPath: IndexPath) {
        var selectedDomain: String
        switch indexPath.section {
        case Sections.suggestions.rawValue:
            if searchSuggestions.count > 0 {
                selectedDomain = searchSuggestions[indexPath.row]
            } else {
                selectedDomain = siteTitleSuggestions[indexPath.row]
            }
        default:
            return
        }

        // Remove ".wordpress.com" before sending it to the delegate
        selectedDomain = selectedDomain.components(separatedBy: ".")[0]
        delegate?.domainSelected(selectedDomain)

        tableView.deselectSelectedRowWithAnimation(true)

        // Uncheck the previously selected cell.
        if let selectedCell = selectedCell {
            selectedCell.accessoryType = .none
        }

        // Check the currently selected cell.
        if let cell = self.tableView.cellForRow(at: indexPath) {
            cell.accessoryType = .checkmark
            selectedCell = cell
        }
    }
}

// MARK: - SiteCreationDomainSearchTableViewCellDelegate

extension SiteCreationDomainsTableViewController: SiteCreationDomainSearchTableViewCellDelegate {
    func startSearch(for searchTerm: String) {

        removeNoResultsFromView()
        delegate?.newSearchStarted()

        guard searchTerm.count > 0 else {
            searchSuggestions = []
            tableView.reloadSections(IndexSet(integer: Sections.suggestions.rawValue), with: .automatic)
            return
        }

        suggestDomains(for: searchTerm) { [weak self] (suggestions) in
            self?.searchSuggestions = suggestions
            self?.tableView.reloadSections(IndexSet(integer: Sections.suggestions.rawValue), with: .automatic)
        }
    }
}<|MERGE_RESOLUTION|>--- conflicted
+++ resolved
@@ -147,12 +147,9 @@
              Sections.searchField.rawValue:
             return 1
         case Sections.suggestions.rawValue:
-<<<<<<< HEAD
             if noSuggestions == true {
                 return 1
             }
-=======
->>>>>>> 6d08f9d6
             return searchSuggestions.count > 0 ? searchSuggestions.count : siteTitleSuggestions.count
         default:
             return 0
