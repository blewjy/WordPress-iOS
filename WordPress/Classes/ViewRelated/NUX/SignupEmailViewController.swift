--- conflicted
+++ resolved
@@ -188,22 +188,14 @@
 
             }, failure: { [weak self] (error: Error) in
                 DDLogError("Request for signup link email failed.")
-<<<<<<< HEAD
-                WordPressAuthenticator.post(event: .signupMagicLinkFailed)
-=======
                 WordPressAuthenticator.track(.signupMagicLinkFailed)
->>>>>>> 8a708d7f
                 self?.displayError(message: ErrorMessage.magicLinkRequestFail.description())
                 self?.configureSubmitButton(animating: false)
         })
     }
 
     private func didRequestSignupLink() {
-<<<<<<< HEAD
-        WordPressAuthenticator.post(event: .signupMagicLinkRequested)
-=======
         WordPressAuthenticator.track(.signupMagicLinkRequested)
->>>>>>> 8a708d7f
         WordPressAuthenticator.storeLoginInfoForTokenAuth(loginFields)
         performSegue(withIdentifier: "showLinkMailView", sender: nil)
     }
