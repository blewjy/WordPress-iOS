import UIKit

// The signin forms are centered, and then adjusted for the combined height of
// the status bar and navigation bar. -(20 + 44).
// If this value is changed be sure to update the storyboard for consistency.
let SigninFormVerticalOffset: CGFloat = -64.0

/// A protocol and extension encapsulating common keyboard releated logic for
/// Signin controllers.
///
protocol SigninKeyboardResponder: class
{
    var bottomContentConstraint: NSLayoutConstraint! {get}
    var verticalCenterConstraint: NSLayoutConstraint! {get}

    func registerForKeyboardEvents(keyboardWillShowAction: Selector, keyboardWillHideAction: Selector)
    func unregisterForKeyboardEvents()
    func adjustViewForKeyboard(visibleKeyboard: Bool)

    func keyboardWillShow(notification: NSNotification)
    func keyboardWillHide(notification: NSNotification)
}

extension SigninKeyboardResponder where Self: NUXAbstractViewController
{

    /// Registeres the receiver for keyboard events using the passed selectors.
    /// We pass the selectors this way so we can encapsulate functionality in a
    /// Swift protocol extension and still play nice with Objective C code.
    ///
    /// - Parameters
    ///     - keyboardWillShowAction: A Selector to use for the UIKeyboardWillShowNotification observer.
    ///     - keyboardWillHideAction: A Selector to use for the UIKeyboardWillHideNotification observer.
    ///
    func registerForKeyboardEvents(keyboardWillShowAction: Selector, keyboardWillHideAction: Selector) {
        NSNotificationCenter.defaultCenter().addObserver(self, selector: keyboardWillShowAction, name: UIKeyboardWillShowNotification, object: nil)
        NSNotificationCenter.defaultCenter().addObserver(self, selector: keyboardWillHideAction, name: UIKeyboardWillHideNotification, object: nil)
    }


    /// Unregisters the receiver from keyboard events.
    ///
    func unregisterForKeyboardEvents() {
        NSNotificationCenter.defaultCenter().removeObserver(self, name: UIKeyboardWillShowNotification, object: nil)
        NSNotificationCenter.defaultCenter().removeObserver(self, name: UIKeyboardWillHideNotification, object: nil)
    }


    /// Adjusts constraint constants to adapt the view for a visible keyboard.
    ///
    /// - Parameter visibleKeyboard: Whether to configure for a visible keyboard or without a keyboard.
    ///
    func adjustViewForKeyboard(visibleKeyboard: Bool) {
        if visibleKeyboard && SigninEditingState.signinLastKeyboardHeightDelta > 0 {
            bottomContentConstraint.constant = SigninEditingState.signinLastKeyboardHeightDelta
            verticalCenterConstraint.constant = 0
        } else {
            bottomContentConstraint.constant = 0
            verticalCenterConstraint.constant = SigninFormVerticalOffset
        }
    }


    /// Process the passed NSNotification from a UIKeyboardWillShowNotification.
    ///
    /// - Parameter notification: the NSNotification object from a UIKeyboardWillShowNotification.
    ///
    func keyboardWillShow(notification: NSNotification) {
        guard let keyboardInfo = keyboardFrameAndDurationFromNotification(notification) else {
            return
        }

        SigninEditingState.signinLastKeyboardHeightDelta = heightDeltaFromKeyboardFrame(keyboardInfo.keyboardFrame)
        SigninEditingState.signinEditingStateActive = true

        if bottomContentConstraint.constant == SigninEditingState.signinLastKeyboardHeightDelta {
            return
        }

        adjustViewForKeyboard(true)
        UIView.animateWithDuration(keyboardInfo.animationDuration,
                                   delay: 0,
                                   options: .BeginFromCurrentState,
                                   animations: {
                                        self.view.layoutIfNeeded()
                                    },
                                   completion: nil)
    }


    /// Process the passed NSNotification from a UIKeyboardWillHideNotification.
    ///
    /// - Parameter notification: the NSNotification object from a UIKeyboardWillHideNotification.
    ///
    func keyboardWillHide(notification: NSNotification) {
        guard let keyboardInfo = keyboardFrameAndDurationFromNotification(notification) else {
            return
        }

        SigninEditingState.signinEditingStateActive = false

        if bottomContentConstraint.constant == 0 {
            return
        }

        adjustViewForKeyboard(false)
        UIView.animateWithDuration(keyboardInfo.animationDuration,
                                   delay: 0,
                                   options: .BeginFromCurrentState,
                                   animations: {
                                        self.view.layoutIfNeeded()
                                    },
                                   completion: nil)
    }


    /// Retrieves the keyboard frame and the animation duration from a keyboard
    /// notificaiton.
    ///
<<<<<<< HEAD
    /// - Parameter notification: the NSNotification object from a keyboard notification.
=======
    /// - Parameters:
    ///     - notification: the NSNotification object from a keyboard notification.
>>>>>>> d659ec48
    ///
    /// - Returns: An tupile optional containing the `keyboardFrame` and the `animationDuration`, or nil.
    ///
    func keyboardFrameAndDurationFromNotification(notification: NSNotification) -> (keyboardFrame: CGRect, animationDuration: Double)? {

        guard let userInfo = notification.userInfo,
            let frame = (userInfo[UIKeyboardFrameEndUserInfoKey] as? NSValue)?.CGRectValue(),
            let duration = (userInfo[UIKeyboardAnimationDurationUserInfoKey] as? NSNumber)?.doubleValue
            else {
                return nil
        }
        return (keyboardFrame: frame, animationDuration: duration)
    }


    func heightDeltaFromKeyboardFrame(keyboardFrame: CGRect) -> CGFloat {
        // If an external keyboard is connected, the ending keyboard frame's maxY
        // will exceed the height of the view controller's view.
        // There is no need to adjust the view in this case so just return 0.0.
        if (keyboardFrame.maxY > self.view.frame.height) {
            return 0.0
        }
        return keyboardFrame.height
    }

}<|MERGE_RESOLUTION|>--- conflicted
+++ resolved
@@ -117,12 +117,7 @@
     /// Retrieves the keyboard frame and the animation duration from a keyboard
     /// notificaiton.
     ///
-<<<<<<< HEAD
     /// - Parameter notification: the NSNotification object from a keyboard notification.
-=======
-    /// - Parameters:
-    ///     - notification: the NSNotification object from a keyboard notification.
->>>>>>> d659ec48
     ///
     /// - Returns: An tupile optional containing the `keyboardFrame` and the `animationDuration`, or nil.
     ///
