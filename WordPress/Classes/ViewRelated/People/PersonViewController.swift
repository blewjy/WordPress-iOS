import Foundation
import UIKit
import WordPressShared

/// Displays a Blog's User Details
///
final class PersonViewController : UITableViewController {

    // MARK: - Public Properties

    /// Blog to which the Person belongs
    ///
    var blog : Blog!

    /// Person to be displayed
    ///
    var person : Person! {
        didSet {
            refreshInterfaceIfNeeded()
        }
    }

    /// Gravatar Image
    ///
    @IBOutlet var gravatarImageView : UIImageView! {
        didSet {
            refreshGravatarImage()
        }
    }

    /// Person's Full Name
    ///
    @IBOutlet var fullNameLabel : UILabel! {
        didSet {
            setupFullNameLabel()
            refreshFullNameLabel()
        }
    }

    /// Person's User Name
    ///
    @IBOutlet var usernameLabel : UILabel! {
        didSet {
            setupUsernameLabel()
            refreshUsernameLabel()
        }
    }

    /// Person's Role
    ///
    @IBOutlet var roleCell : UITableViewCell! {
        didSet {
            setupRoleCell()
            refreshRoleCell()
        }
    }

    /// Person's First Name
    ///
    @IBOutlet var firstNameCell : UITableViewCell! {
        didSet {
            setupFirstNameCell()
            refreshFirstNameCell()
        }
    }

    /// Person's Last Name
    ///
    @IBOutlet var lastNameCell : UITableViewCell! {
        didSet {
            setupLastNameCell()
            refreshLastNameCell()
        }
    }

    /// Person's Display Name
    ///
    @IBOutlet var displayNameCell : UITableViewCell! {
        didSet {
            setupDisplayNameCell()
            refreshDisplayNameCell()
        }
    }

    /// Nuking the User
    ///
    @IBOutlet var removeCell : UITableViewCell! {
        didSet {
            setupRemoveCell()
            refreshRemoveCell()
        }
    }



    // MARK: - View Lifecyle Methods

    override func viewDidLoad() {
        assert(person != nil)
        assert(blog != nil)

        super.viewDidLoad()

        title = person.fullName.nonEmptyString() ?? NSLocalizedString("Blog's User", comment: "Blog's User Profile. Displayed when the name is empty!")
        WPStyleGuide.configureColorsForView(view, andTableView: tableView)
    }


    // MARK: - UITableView Methods

    override func tableView(tableView: UITableView, didSelectRowAtIndexPath indexPath: NSIndexPath) {
        tableView.deselectSelectedRowWithAnimation(true)

        guard let cell = tableView.cellForRowAtIndexPath(indexPath) else {
            return
        }

        switch cell {
        case roleCell:
            roleWasPressed()
        case removeCell:
            removeWasPressed()
        default:
            break
        }
    }


    // MARK: - Storyboard Methods

    override func prepareForSegue(segue: UIStoryboardSegue, sender: AnyObject?) {
        guard let roleViewController = segue.destinationViewController as? RoleViewController else {
            return
        }

        roleViewController.blog = blog
        roleViewController.selectedRole = person.role
        roleViewController.onChange = { newRole in
            self.updateRole(newRole)
        }
    }



    // MARK: - Constants
    private let roleSegueIdentifier = "editRole"
    private let gravatarPlaceholderImage = UIImage(named: "gravatar.png")
}



// MARK: - Private Helpers: Actions
//
private extension PersonViewController {

    func roleWasPressed() {
        performSegueWithIdentifier(roleSegueIdentifier, sender: nil)
    }

    func removeWasPressed() {
// TODO: JLP May.3.2016. To be implemented as part of #5288
    }

    func updateRole(newRole: Person.Role) {
        guard let service = PeopleService(blog: blog) else {
            DDLogSwift.logError("Couldn't instantiate People Service")
            return
        }

        let updated = service.updatePerson(person, role: newRole) { (error, reloadedPerson) in
            self.person = reloadedPerson
            self.retryUpdatingRole(newRole)
        }

        // Optimistically refresh the UI
        self.person = updated
    }

    func retryUpdatingRole(newRole: Person.Role) {
        let retryTitle      = NSLocalizedString("Retry", comment: "Retry updating User's Role")
        let cancelTitle     = NSLocalizedString("Cancel", comment: "Cancel updating User's Role")
        let title           = NSLocalizedString("Sorry!", comment: "Update User Failed Title")
        let message         = NSLocalizedString("Something went wrong while updating the User's Role.", comment: "Updating Role failed error message")
        let alertController = UIAlertController(title: title, message: message, preferredStyle: .Alert)

        alertController.addCancelActionWithTitle(cancelTitle, handler: nil)
        alertController.addDefaultActionWithTitle(retryTitle) { action in
            self.updateRole(newRole)
        }

        alertController.presentFromRootViewController()
    }
}



// MARK: - Private Helpers: Initializing Interface
//
private extension PersonViewController {

    func setupFullNameLabel() {
        fullNameLabel.font = WPStyleGuide.tableviewTextFont()
        fullNameLabel.textColor = WPStyleGuide.darkGrey()
    }

    func setupUsernameLabel() {
        usernameLabel.font = WPStyleGuide.tableviewSectionHeaderFont()
        usernameLabel.textColor = WPStyleGuide.wordPressBlue()
    }

    func setupFirstNameCell() {
        firstNameCell.textLabel?.text = NSLocalizedString("First Name", comment: "User's First Name")
        WPStyleGuide.configureTableViewCell(firstNameCell)
    }

    func setupLastNameCell() {
        lastNameCell.textLabel?.text = NSLocalizedString("Last Name", comment: "User's Last Name")
        WPStyleGuide.configureTableViewCell(lastNameCell)
    }

    func setupDisplayNameCell() {
        displayNameCell.textLabel?.text = NSLocalizedString("Display Name", comment: "User's Display Name")
        WPStyleGuide.configureTableViewCell(displayNameCell)
    }

    func setupRoleCell() {
        roleCell.textLabel?.text = NSLocalizedString("Role", comment: "User's Role")
        WPStyleGuide.configureTableViewCell(roleCell)
    }

    func setupRemoveCell() {
        removeCell.textLabel?.text = NSLocalizedString("Remove User", comment: "Remove User. Verb")
        WPStyleGuide.configureTableViewDestructiveActionCell(removeCell)
    }
}



// MARK: - Private Helpers: Refreshing Interface
//
private extension PersonViewController {

    func refreshInterfaceIfNeeded() {
        guard isViewLoaded() else {
            return
        }

        refreshGravatarImage()
        refreshFullNameLabel()
        refreshUsernameLabel()
        refreshRoleCell()
        refreshFirstNameCell()
        refreshLastNameCell()
        refreshDisplayNameCell()
        refreshRemoveCell()
    }
<<<<<<< HEAD
    
    
    // MARK: - Private Properties
    private var isSomeoneElse : Bool {
        return blog.account!.userID != person.ID
=======

    func refreshGravatarImage() {
        gravatarImageView.downloadImage(person.avatarURL, placeholderImage: gravatarPlaceholderImage)
>>>>>>> 28b730cd
    }

    func refreshFullNameLabel() {
        fullNameLabel.text = person.fullName
    }

    func refreshUsernameLabel() {
        usernameLabel.text = "@" + person.username
    }

    func refreshFirstNameCell() {
        firstNameCell.detailTextLabel?.text = person.firstName
    }

    func refreshLastNameCell() {
        lastNameCell.detailTextLabel?.text = person.lastName
    }

    func refreshDisplayNameCell() {
        displayNameCell.detailTextLabel?.text = person.displayName
    }

    private func refreshRoleCell() {
        let enabled = isPromoteEnabled
        roleCell.detailTextLabel?.text = person.role.localizedName()
        roleCell.accessoryType = enabled ? .DisclosureIndicator : .None
        roleCell.selectionStyle = enabled ? .Gray : .None
        roleCell.userInteractionEnabled = enabled
        roleCell.detailTextLabel?.text = person.role.localizedName()
    }

    func refreshRemoveCell() {
        removeCell.hidden = !isRemoveEnabled
    }
}



// MARK: - Private Computed Properties
//
private extension PersonViewController {

    var isMyself : Bool {
        return blog.account.userID == person.ID || blog.account.userID == person.linkedUserID
    }

    var isPromoteEnabled : Bool {
        return blog.isUserCapableOf(.PromoteUsers) && isMyself == false
    }

    var isRemoveEnabled : Bool {
// TODO: JLP May.3.2016. To be uncommented as part of #5288
        return false

//        // Note: YES, ListUsers. Brought from Calypso's code
//        return blog.isUserCapableOf(.ListUsers) && isSomeoneElse
    }
}<|MERGE_RESOLUTION|>--- conflicted
+++ resolved
@@ -254,17 +254,9 @@
         refreshDisplayNameCell()
         refreshRemoveCell()
     }
-<<<<<<< HEAD
-    
-    
-    // MARK: - Private Properties
-    private var isSomeoneElse : Bool {
-        return blog.account!.userID != person.ID
-=======
 
     func refreshGravatarImage() {
         gravatarImageView.downloadImage(person.avatarURL, placeholderImage: gravatarPlaceholderImage)
->>>>>>> 28b730cd
     }
 
     func refreshFullNameLabel() {
