import UIKit
import WordPressComAnalytics
import WordPressShared

/// Manages which sharing button are displayed, their order, and other settings
/// related to sharing.
///
@objc class SharingButtonsViewController : UITableViewController
{
    let buttonSectionIndex = 0
    let moreSectionIndex = 1

    let blog: Blog
    var buttons = [SharingButton]()
    var sections = [SharingButtonsSection]()
    var buttonsSection: SharingButtonsSection {
        return sections[buttonSectionIndex]
    }

    var moreSection: SharingButtonsSection {
        return sections[moreSectionIndex]
    }

    var twitterSection: SharingButtonsSection {
        return sections.last!
    }

    let buttonStyles = [
        "icon-text": NSLocalizedString("Icon & Text", comment: "Title of a button style"),
        "icon": NSLocalizedString("Icon Only", comment: "Title of a button style"),
        "text": NSLocalizedString("Text Only", comment: "Title of a button style"),
        "official": NSLocalizedString("Official Buttons", comment: "Title of a button style")
    ]

    let buttonStyleTitle = NSLocalizedString("Button Style", comment:"Title for a list of different button styles.")
    let labelTitle = NSLocalizedString("Label", comment:"Noun. Title for the setting to edit the sharing label text.")
    let twitterUsernameTitle = NSLocalizedString("Twitter Username", comment:"Title for the setting to edit the twitter username used when sharing to twitter.")
    let twitterServiceID = "twitter"
    let managedObjectContext = ContextManager.sharedInstance().newMainContextChildContext()


    // MARK: - LifeCycle Methods


    init(blog: Blog) {
        self.blog = blog

        super.init(style: .Grouped)
    }


    required init?(coder aDecoder: NSCoder) {
        fatalError("init(coder:) has not been implemented")
    }


    override func viewDidLoad() {
        super.viewDidLoad()

        navigationItem.title = NSLocalizedString("Manage", comment: "Verb. Title of the screen for managing sharing buttons and settings related to sharing.")

        let service = SharingService(managedObjectContext: managedObjectContext)
        buttons = service.allSharingButtonsForBlog(self.blog)
        configureTableView()
        setupSections()

        syncSharingButtons()
        syncSharingSettings()
    }

    override func viewWillAppear(animated: Bool) {
        super.viewWillAppear(animated)

        tableView.reloadData()
    }


    // MARK: - Sections Setup and Config


    /// Configures the table view. The table view is set to edit mode to allow
    /// rows in the buttons and more sections to be reordered.
    ///
    func configureTableView() {
        tableView.registerClass(SettingTableViewCell.self, forCellReuseIdentifier: SharingCellIdentifiers.SettingsCellIdentifier)
        tableView.registerClass(SwitchTableViewCell.self, forCellReuseIdentifier: SharingCellIdentifiers.SortableSwitchCellIdentifier)
        tableView.registerClass(SwitchTableViewCell.self, forCellReuseIdentifier: SharingCellIdentifiers.SwitchCellIdentifier)

        WPStyleGuide.configureColorsForView(view, andTableView: tableView)
        tableView.setEditing(true, animated: false)
        tableView.allowsSelectionDuringEditing = true
    }


    /// Sets up the sections for the table view and configures their starting state.
    ///
    func setupSections() {
        sections.append(setupButtonSection()) // buttons section should be section idx 0
        sections.append(setupMoreSection()) // more section should be section idx 1
        sections.append(setupShareLabelSection())
        sections.append(setupButtonStyleSection())
        if blog.isHostedAtWPcom {
            sections.append(setupReblogAndLikeSection())
            sections.append(setupCommentLikeSection())
        }
        sections.append(setupTwitterNameSection())

        configureTwitterNameSection()
        configureButtonRows()
        configureMoreRows()
    }


    /// Sets up the buttons section.  This section is sortable.
    ///
    func setupButtonSection() -> SharingButtonsSection {
        let section = SharingButtonsSection()
        section.canSort = true
        section.headerText = NSLocalizedString("Sharing Buttons", comment: "Title of a list of buttons used for sharing content to other services.")

        return section
    }


    /// Sets up the more section. This section is sortable.
    ///
    func setupMoreSection() -> SharingButtonsSection {
        let section = SharingButtonsSection()
        section.canSort = true
        section.headerText = NSLocalizedString("\"More\" Button", comment: "Title of a list of buttons used for sharing content to other services. These buttons appear when the user taps a `More` button.")
        section.footerText = NSLocalizedString("A \"more\" button contains a dropdown which displays sharing buttons", comment: "A short description of what the 'More' button is and how it works.")

        return section
    }


    /// Sets up the label section.
    ///
    func setupShareLabelSection() -> SharingButtonsSection {
        let section = SharingButtonsSection()

        let row = SharingSettingRow()
        row.action = { [unowned self] in
            self.handleEditLabel()
        }
        row.configureCell = {[unowned self] (cell: UITableViewCell) in
            cell.editingAccessoryType = .DisclosureIndicator
            cell.textLabel?.text = self.labelTitle
            cell.detailTextLabel?.text = self.blog.settings.sharingLabel
        }
        section.rows = [row]
        return section
    }


    /// Sets up the button style section
    ///
    func setupButtonStyleSection() -> SharingButtonsSection {
        let section = SharingButtonsSection()

        let row = SharingSettingRow()
        row.action = { [unowned self] in
            self.handleEditButtonStyle()
        }
        row.configureCell = {[unowned self] (cell: UITableViewCell) in
            cell.editingAccessoryType = .DisclosureIndicator
            cell.textLabel?.text = self.buttonStyleTitle
            cell.detailTextLabel?.text = self.buttonStyles[self.blog.settings.sharingButtonStyle]
        }
        section.rows = [row]
        return section
    }


    /// Sets up the reblog and the likes section
    ///
    func setupReblogAndLikeSection() -> SharingButtonsSection {
        var rows = [SharingButtonsRow]()
        let section = SharingButtonsSection()
        section.headerText = NSLocalizedString("Reblog & Like", comment: "Title for a list of ssettings for editing a blog's Reblog and Like settings.")

        // Reblog button row
        var row = SharingSwitchRow()
        row.configureCell = {[unowned self] (cell: UITableViewCell) in
            cell.editingAccessoryView = cell.accessoryView
            cell.editingAccessoryType = cell.accessoryType

            if let switchCell = cell as? SwitchTableViewCell {
                switchCell.textLabel?.text = NSLocalizedString("Show Reblog button", comment:"Title for the `show reblog button` setting")
                switchCell.on = !self.blog.settings.sharingDisabledReblogs
                switchCell.onChange = { newValue in
                    self.blog.settings.sharingDisabledReblogs = !newValue
                    self.saveBlogSettingsChanges(false)

                    let properties = [
                        "checked": String(Int(newValue))
                    ]
                    WPAppAnalytics.track(.SharingButtonShowReblogChanged, withProperties:properties, withBlog: self.blog)
                }
            }
        }
        rows.append(row)

        // Like button row
        row = SharingSwitchRow()
        row.configureCell = {[unowned self] (cell: UITableViewCell) in
            cell.editingAccessoryView = cell.accessoryView
            cell.editingAccessoryType = cell.accessoryType

            if let switchCell = cell as? SwitchTableViewCell {
                switchCell.textLabel?.text = NSLocalizedString("Show Like button", comment:"Title for the `show like button` setting")
                switchCell.on = !self.blog.settings.sharingDisabledLikes
                switchCell.onChange = { newValue in
                    self.blog.settings.sharingDisabledLikes = !newValue
                    self.saveBlogSettingsChanges(false)
                }
            }
        }
        rows.append(row)

        section.rows = rows
        return section
    }


    /// Sets up the section for comment likes
    ///
    func setupCommentLikeSection() -> SharingButtonsSection {
        let section = SharingButtonsSection()
        section.footerText = NSLocalizedString("Allow all comments to be Liked by you and your readers", comment:"A short description of the comment like sharing setting.")

        let row = SharingSwitchRow()
        row.configureCell = {[unowned self] (cell: UITableViewCell) in
            cell.editingAccessoryView = cell.accessoryView
            cell.editingAccessoryType = cell.accessoryType

            if let switchCell = cell as? SwitchTableViewCell {
                switchCell.textLabel?.text = NSLocalizedString("Comment Likes", comment:"Title for the `comment likes` setting")
                switchCell.on = self.blog.settings.sharingCommentLikesEnabled
                switchCell.onChange = { newValue in
                    self.blog.settings.sharingCommentLikesEnabled = newValue
                    self.saveBlogSettingsChanges(false)
                }
            }
        }
        section.rows = [row]
        return section
    }


    /// Sets up the twitter names section. The contents of the section are displayed
    /// or not displayed depending on if the Twitter button is enabled.
    ///
    func setupTwitterNameSection() -> SharingButtonsSection {
        return SharingButtonsSection()
    }


    /// Configures the twiter name section. When the twitter button is disabled,
    /// the section header is empty, and there are no rows.  When the twitter button
    /// is enabled. the section header and the row is shown.
    ///
    func configureTwitterNameSection() {
        if !shouldShowTwitterSection() {
            twitterSection.footerText = " "
            twitterSection.rows.removeAll()
            return
        }

        twitterSection.footerText = NSLocalizedString("This will be included in tweets when people share using the Twitter button.", comment:"A description of the twitter sharing setting.")

        let row = SharingSettingRow()
        row.action = { [unowned self] in
            self.handleEditTwitterName()
        }
        row.configureCell = {[unowned self] (cell: UITableViewCell) in
            cell.editingAccessoryType = .DisclosureIndicator
            cell.textLabel?.text = self.twitterUsernameTitle

            var name = self.blog.settings.sharingTwitterName
            if name.characters.count > 0 {
                name = "@\(name)"
            }
            cell.detailTextLabel?.text = name
        }
        twitterSection.rows = [row]
    }


    /// Creates a sortable row for the specified button.
<<<<<<< HEAD
    /// 
    /// - Parameter button: The sharing button that the row will represent.
=======
    ///
    /// - Parameters:
    ///     - button: The sharing button that the row will represent.
>>>>>>> a3df4f36
    ///
    /// - Returns: A SortableSharingSwitchRow.
    ///
    func sortableRowForButton(button: SharingButton) -> SortableSharingSwitchRow {
        let row = SortableSharingSwitchRow(buttonID: button.buttonID)
        row.configureCell = {[unowned self] (cell: UITableViewCell) in
            cell.imageView?.image = self.iconForSharingButton(button)
            cell.imageView?.tintColor = WPStyleGuide.greyLighten20()

            cell.editingAccessoryView = nil
            cell.editingAccessoryType = .None
            cell.textLabel?.text = button.name
        }
        return row
    }


    /// Creates a switch row for the specified button in the sharing buttons section.
    ///
    /// - Parameter button: The sharing button that the row will represent.
    ///
    /// - Returns: A SortableSharingSwitchRow.
    ///
    func switchRowForButtonSectionButton(button: SharingButton) -> SortableSharingSwitchRow {
        let row = SortableSharingSwitchRow(buttonID: button.buttonID)
        row.configureCell = {[unowned self] (cell: UITableViewCell) in
            if let switchCell = cell as? SwitchTableViewCell {
                self.configureSortableSwitchCellAppearance(switchCell, button: button)
                switchCell.on = button.enabled && button.visible
                switchCell.onChange = { newValue in
                    button.enabled = newValue
                    if button.enabled {
                        button.visibility = button.enabled ? SharingButton.visible : nil
                    }
                    self.refreshMoreSection()
                }
            }
        }
        return row
    }


    /// Creates a switch row for the specified button in the more buttons section.
    ///
    /// - Parameter button: The sharing button that the row will represent.
    ///
    /// - Returns: A SortableSharingSwitchRow.
    ///
    func switchRowForMoreSectionButton(button: SharingButton) -> SortableSharingSwitchRow {
        let row = SortableSharingSwitchRow(buttonID: button.buttonID)
        row.configureCell = {[unowned self] (cell: UITableViewCell) in
            if let switchCell = cell as? SwitchTableViewCell {
                self.configureSortableSwitchCellAppearance(switchCell, button: button)
                switchCell.on = button.enabled && !button.visible
                switchCell.onChange = { newValue in
                    button.enabled = newValue
                    if button.enabled {
                        button.visibility = button.enabled ? SharingButton.hidden : nil
                    }
                    self.refreshButtonsSection()
                }
            }
        }
        return row
    }


    /// Configures common appearance properties for the button switch cells.
    ///
    /// - Parameters:
    ///     - cell: The SwitchTableViewCell cell to configure
    ///     - button: The sharing button that the row will represent.
    ///
    func configureSortableSwitchCellAppearance(cell: SwitchTableViewCell, button: SharingButton) {
        cell.editingAccessoryView = cell.accessoryView
        cell.editingAccessoryType = cell.accessoryType
        cell.imageView?.image = self.iconForSharingButton(button)
        cell.imageView?.tintColor = WPStyleGuide.greyLighten20()
        cell.textLabel?.text = button.name
    }


    /// Configures the rows for the button section. When the section is editing,
    /// all buttons are shown with switch cells. When the section is not editing,
    /// only enabled and visible buttons are shown and the rows are sortable.
    ///
    func configureButtonRows() {
        var rows = [SharingButtonsRow]()

        let row = SharingSwitchRow()
        row.configureCell = {[unowned self] (cell: UITableViewCell) in
            if let switchCell = cell as? SwitchTableViewCell {
                cell.editingAccessoryView = cell.accessoryView
                cell.editingAccessoryType = cell.accessoryType
                switchCell.textLabel?.text = NSLocalizedString("Edit sharing buttons", comment: "Title for the edit sharing buttons section")
                switchCell.on = self.buttonsSection.editing
                switchCell.onChange = { newValue in
                    self.buttonsSection.editing = !self.buttonsSection.editing
                    self.updateButtonOrderAfterEditing()
                    self.saveButtonChanges(true)
                }
            }
        }
        rows.append(row)

        if !buttonsSection.editing {
            let buttonsToShow = buttons.filter { (button) -> Bool in
                return button.enabled && button.visible
            }

            for button in buttonsToShow {
                rows.append(sortableRowForButton(button))
            }

        } else {

            for button in buttons {
                rows.append(switchRowForButtonSectionButton(button))
            }
        }

        buttonsSection.rows = rows
    }


    /// Configures the rows for the more section. When the section is editing,
    /// all buttons are shown with switch cells. When the section is not editing,
    /// only enabled and hidden buttons are shown and the rows are sortable.
    ///
    func configureMoreRows() {
        var rows = [SharingButtonsRow]()

        let row = SharingSwitchRow()
        row.configureCell = {[unowned self] (cell: UITableViewCell) in
            if let switchCell = cell as? SwitchTableViewCell {
                cell.editingAccessoryView = cell.accessoryView
                cell.editingAccessoryType = cell.accessoryType
                switchCell.textLabel?.text = NSLocalizedString("Edit \"More\" button", comment: "Title for the edit more button section")
                switchCell.on = self.moreSection.editing
                switchCell.onChange = { newValue in
                    self.updateButtonOrderAfterEditing()
                    self.moreSection.editing = !self.moreSection.editing
                    self.saveButtonChanges(true)
                }
            }
        }
        rows.append(row)

        if !moreSection.editing {
            let buttonsToShow = buttons.filter { (button) -> Bool in
                return button.enabled && !button.visible
            }

            for button in buttonsToShow {
                rows.append(sortableRowForButton(button))
            }

        } else {

            for button in buttons {
                rows.append(switchRowForMoreSectionButton(button))
            }
        }

        moreSection.rows = rows
    }


    /// Refreshes the rows for but button section (also the twitter section if
    /// needed) and reloads the section.
    ///
    func refreshButtonsSection() {
        configureButtonRows()
        configureTwitterNameSection()

        let indexSet = NSMutableIndexSet(index: buttonSectionIndex)
        indexSet.addIndex(sections.count - 1)

        tableView.reloadSections(indexSet, withRowAnimation: .Automatic)
    }


    /// Refreshes the rows for but more section (also the twitter section if
    /// needed) and reloads the section.
    ///
    func refreshMoreSection() {
        configureMoreRows()
        configureTwitterNameSection()

        let indexSet = NSMutableIndexSet(index: moreSectionIndex)
        indexSet.addIndex(sections.count - 1)

        tableView.reloadSections(indexSet, withRowAnimation: .Automatic)
    }


    /// Provides the icon that represents the sharing button's service.
    ///
    /// - Parameter button: The sharing button for the icon.
    ///
    /// - Returns: The UIImage for the icon
    ///
    func iconForSharingButton(button: SharingButton) -> UIImage {
        return WPStyleGuide.iconForService(button.buttonID)
    }


    // MARK: - Instance Methods


    /// Whether the twitter section should be present or not.
    ///
    /// - Returns: true if the twitter section should be shown. False otherwise.
    ///
    func shouldShowTwitterSection() -> Bool {
        for button in buttons {
            if button.buttonID == twitterServiceID {
                return button.enabled
            }
        }
        return false
    }


    /// Saves changes to blog settings back to the blog and optionally refreshes
    /// the tableview.
    ///
    /// - Parameter refresh: True if the tableview should be reloaded.
    ///
    func saveBlogSettingsChanges(refresh: Bool) {
        if refresh {
            tableView.reloadData()
        }

        let context = ContextManager.sharedInstance().mainContext
        let service = BlogService(managedObjectContext: context)
        let dotComID = blog.dotComID
        service.updateSettingsForBlog(
            self.blog,
            success: {
                WPAppAnalytics.track(.SharingButtonSettingsChanged, withBlogID: dotComID)
            },
            failure: { [weak self] (error: NSError!) in
                DDLogSwift.logError(error.description)
                self?.showErrorSyncingMessage(error)
            })
    }


    /// Syncs sharing buttons from the user's blog and reloads the button sections
    /// when finished.  Fails silently if there is an error.
    ///
    func syncSharingButtons() {
        let service = SharingService(managedObjectContext: managedObjectContext)
        service.syncSharingButtonsForBlog(self.blog,
            success: { [weak self] in
                self?.reloadButtons()
            },
            failure: { (error: NSError!) in
                DDLogSwift.logError(error.description)
        })
    }


    /// Sync sharing settings from the user's blog and reloads the setting sections
    /// when finished.  Fails silently if there is an error.
    ///
    func syncSharingSettings() {
        let service = BlogService(managedObjectContext: managedObjectContext)
        service.syncSettingsForBlog(blog, success: { [weak self] in
                self?.reloadSettingsSections()
            },
            failure: { (error: NSError!) in
                DDLogSwift.logError(error.description)
        })
    }


    /// Reloads the sections for different button settings.
    ///
    func reloadSettingsSections() {
        let settingsSections = NSMutableIndexSet()
        for i in 0..<sections.count {
            if i <= buttonSectionIndex {
                continue
            }
            settingsSections.addIndex(i)
        }
        tableView.reloadSections(settingsSections, withRowAnimation: .Automatic)
    }


    // MARK: - Update And Save Buttons


    /// Updates rows after editing.
    ///
    func updateButtonOrderAfterEditing() {
        let buttonsForButtonSection = buttons.filter { (btn) -> Bool in
            return btn.enabled && btn.visible
        }
        let buttonsForMoreSection = buttons.filter { (btn) -> Bool in
            return btn.enabled && !btn.visible
        }
        let remainingButtons = buttons.filter { (btn) -> Bool in
            return !btn.enabled
        }

        var order = 0
        for button in buttonsForButtonSection {
            button.order = order
            order += 1
        }
        for button in buttonsForMoreSection {
            button.order = order
            order += 1
        }
        for button in remainingButtons {
            // we'll update the order for the remaining buttons but this is not
            // respected by the REST API and changes after syncing.
            button.order = order
            order += 1
        }
    }


    /// Saves changes to sharing buttons to core data, reloads the buttons, then
    /// pushes the changes up to the blog, optionally refreshing when done.
    ///
    /// - Parameter refreshAfterSync: If true buttons are reloaded when the sync completes.
    ///
    func saveButtonChanges(refreshAfterSync: Bool) {
        let context = ContextManager.sharedInstance().mainContext
        ContextManager.sharedInstance().saveContext(context) { [weak self] in
            self?.reloadButtons()
            self?.syncButtonChangesToBlog(refreshAfterSync)
        }
    }


    /// Retrives a fresh copy of the SharingButtons from core data, updating the
    /// `buttons` property and refreshes the button section and the more section.
    ///
    func reloadButtons() {
        let service = SharingService(managedObjectContext: managedObjectContext)
        buttons = service.allSharingButtonsForBlog(blog)

        refreshButtonsSection()
        refreshMoreSection()
    }


    /// Saves changes to the sharing buttons back to the blog.
    ///
    /// - Parameter refresh: True if the tableview sections should be reloaded.
    ///
    func syncButtonChangesToBlog(refresh: Bool) {
        let service = SharingService(managedObjectContext: managedObjectContext)
        service.updateSharingButtonsForBlog(blog,
            sharingButtons: buttons,
            success: {[weak self] in
                if refresh {
                    self?.reloadButtons()
                }
            },
            failure: { [weak self] (error: NSError!) in
                DDLogSwift.logError(error.description)
                self?.showErrorSyncingMessage(error)
        })
    }


    /// Shows an alert. The localized description of the specified NSError is
    /// included in the alert.
    ///
<<<<<<< HEAD
    /// - Parameter error: An NSError object.
=======
    /// - Parameters:
    ///     - error: An NSError object.
>>>>>>> a3df4f36
    ///
    func showErrorSyncingMessage(error: NSError) {
        let title = NSLocalizedString("Could Not Save Changes", comment: "Title of an prompt letting the user know there was a problem saving.")
        let message = NSLocalizedString("There was a problem saving changes to sharing management.", comment: "A short error message shown in a prompt.")
        let controller = UIAlertController(title: title, message: "\(message) \(error.localizedDescription)", preferredStyle: .Alert)
        controller.addCancelActionWithTitle(NSLocalizedString("OK", comment: "A button title."), handler: nil)

        controller.presentFromRootViewController()
    }


    // MARK: - Actions


    /// Called when the user taps the label row. Shows a controller to change the
    /// edit label text.
    ///
    func handleEditLabel() {
        let text = blog.settings.sharingLabel
        let placeholder = NSLocalizedString("Type a label", comment: "A placeholder for the sharing label.")
        let hint = NSLocalizedString("Change the text of the sharing buttons' label. This text won't appear until you add at least one sharing button.", comment: "Instructions for editing the sharing label.")
        let controller = SettingsTextViewController(text: text, placeholder: placeholder, hint: hint)

        controller.title = labelTitle
        controller.onValueChanged = {[unowned self] (value) in
            guard value != self.blog.settings.sharingLabel else {
                return
            }
            self.blog.settings.sharingLabel = value
            self.saveBlogSettingsChanges(true)
        }

        navigationController?.pushViewController(controller, animated: true)
    }


    /// Called when the user taps the button style row.  Shows a controller to
    /// choose from available button styles.
    ///
    func handleEditButtonStyle() {
        var titles = [String]()
        var values = [String]()
        _ = buttonStyles.map({ (k: String, v: String) in
            titles.append(v)
            values.append(k)
        })

        let currentValue = blog.settings.sharingButtonStyle

        let dict: [String: AnyObject] = [
            SettingsSelectionDefaultValueKey: values[0],
            SettingsSelectionTitleKey: buttonStyleTitle,
            SettingsSelectionTitlesKey: titles,
            SettingsSelectionValuesKey: values,
            SettingsSelectionCurrentValueKey: currentValue
        ]

        let controller = SettingsSelectionViewController(dictionary: dict)
        controller.onItemSelected = { [unowned self] (selected) in
            if let str = selected as? String {
                if self.blog.settings.sharingButtonStyle == str {
                    return
                }

                self.blog.settings.sharingButtonStyle = str
                self.saveBlogSettingsChanges(true)
            }

        }
        navigationController?.pushViewController(controller, animated: true)
    }


    /// Called when the user taps the twitter name row. Shows a controller to change
    /// the twitter name text.
    ///
    func handleEditTwitterName() {
        let text = blog.settings.sharingTwitterName
        let placeholder = NSLocalizedString("Username", comment: "A placeholder for the twitter username")
        let hint = NSLocalizedString("This will be included in tweets when people share using the Twitter button.", comment: "Information about the twitter sharing feature.")
        let controller = SettingsTextViewController(text: text, placeholder: placeholder, hint: hint)

        controller.title = twitterUsernameTitle
        controller.onValueChanged = {[unowned self] (value) in
            if value == self.blog.settings.sharingTwitterName {
                return
            }

            // Remove the @ sign if it was entered.
            var str = NSString(string: value)
            str = str.stringByReplacingOccurrencesOfString("@", withString: "")
            self.blog.settings.sharingTwitterName = str as String
            self.saveBlogSettingsChanges(true)
        }

        navigationController?.pushViewController(controller, animated: true)
    }


    // MARK: - TableView Delegate Methods


    override func numberOfSectionsInTableView(tableView: UITableView) -> Int {
        return sections.count
    }


    override func tableView(tableView: UITableView, numberOfRowsInSection section: Int) -> Int {
        return sections[section].rows.count
    }


    override func tableView(tableView: UITableView, cellForRowAtIndexPath indexPath: NSIndexPath) -> UITableViewCell {
        let row = sections[indexPath.section].rows[indexPath.row]

        let cell = tableView.dequeueReusableCellWithIdentifier(row.cellIdentifier)!

        row.configureCell?(cell)

        return cell
    }


    override func tableView(tableView: UITableView, titleForHeaderInSection section: Int) -> String? {
        return sections[section].headerText
    }


    override func tableView(tableView: UITableView, viewForHeaderInSection section: Int) -> UIView? {
        guard let title = self.tableView(tableView, titleForHeaderInSection: section) else {
            return nil
        }

        let headerView = WPTableViewSectionHeaderFooterView(reuseIdentifier: nil, style: .Header)
        headerView.title = title
        return headerView
    }


    override func tableView(tableView: UITableView, heightForHeaderInSection section: Int) -> CGFloat {
        let title = self.tableView(tableView, titleForHeaderInSection: section)
        return WPTableViewSectionHeaderFooterView.heightForHeader(title, width: view.bounds.width)
    }


    override func tableView(tableView: UITableView, titleForFooterInSection section: Int) -> String? {
        return sections[section].footerText
    }


    override func tableView(tableView: UITableView, viewForFooterInSection section: Int) -> UIView? {
        guard let title = self.tableView(tableView, titleForFooterInSection: section) else {
            return nil
        }

        let footerView = WPTableViewSectionHeaderFooterView(reuseIdentifier: nil, style: .Footer)
        footerView.title = title
        return footerView
    }


    override func tableView(tableView: UITableView, heightForFooterInSection section: Int) -> CGFloat {
        let title = self.tableView(tableView, titleForFooterInSection: section)
        return WPTableViewSectionHeaderFooterView.heightForFooter(title, width: view.bounds.width)
    }


    override func tableView(tableView: UITableView, didSelectRowAtIndexPath indexPath: NSIndexPath) {
        let row = sections[indexPath.section].rows[indexPath.row]
        if row.cellIdentifier != SharingCellIdentifiers.SettingsCellIdentifier {
            tableView.deselectRowAtIndexPath(indexPath, animated: true)
        }
        row.action?()
    }


    override func tableView(tableView: UITableView, canMoveRowAtIndexPath indexPath: NSIndexPath) -> Bool {
        let section = sections[indexPath.section]
        return section.canSort && !section.editing && indexPath.row > 0
    }


    // The table view is in editing mode, but no cells should show the delete button,
    // only the move icon.
    override func tableView(tableView: UITableView, editingStyleForRowAtIndexPath indexPath: NSIndexPath) -> UITableViewCellEditingStyle {
        return .None
    }


    override func tableView(tableView: UITableView, shouldIndentWhileEditingRowAtIndexPath indexPath: NSIndexPath) -> Bool {
        return false
    }


    // The first row in the section is static containing the on/off toggle.
    override func tableView(tableView: UITableView, targetIndexPathForMoveFromRowAtIndexPath sourceIndexPath: NSIndexPath, toProposedIndexPath proposedDestinationIndexPath: NSIndexPath) -> NSIndexPath {
        let row = proposedDestinationIndexPath.row > 0 ? proposedDestinationIndexPath.row : 1
        return NSIndexPath(forRow: row, inSection: sourceIndexPath.section)
    }


    // Updates the order of the moved button.
    override func tableView(tableView: UITableView, moveRowAtIndexPath sourceIndexPath: NSIndexPath, toIndexPath destinationIndexPath: NSIndexPath) {
        let sourceSection = sections[sourceIndexPath.section]

        let diff =  destinationIndexPath.row - sourceIndexPath.row
        let movedRow = sourceSection.rows[sourceIndexPath.row] as! SortableSharingSwitchRow

        let movedButton = buttons.filter { (button) -> Bool in
            return button.buttonID == movedRow.buttonID
        }
        let theButton = movedButton.first!

        let oldIndex = buttons.indexOf(theButton)!
        let newIndex = oldIndex + diff

        let buttonsArr = NSMutableArray(array: buttons)
        buttonsArr.removeObjectAtIndex(oldIndex)
        buttonsArr.insertObject(theButton, atIndex: newIndex)

        // Update the order for all buttons
        for (index, button) in buttonsArr.enumerate() {
            let sharingButton = button as! SharingButton
            sharingButton.order = index
        }

        self.saveButtonChanges(false)
        WPAppAnalytics.track(.SharingButtonOrderChanged, withBlog: blog)
    }


    // MARK: - View Model Assets


    typealias SharingButtonsRowAction = () -> Void
    typealias SharingButtonsCellConfig = (UITableViewCell) -> Void


    struct SharingCellIdentifiers {
        static let SettingsCellIdentifier = "SettingsTableViewCellIdentifier"
        static let SortableSwitchCellIdentifier = "SortableSwitchTableViewCellIdentifier"
        static let SwitchCellIdentifier = "SwitchTableViewCellIdentifier"
    }


    /// Represents a section in the sharinging management table view.
    ///
    class SharingButtonsSection
    {
        var rows: [SharingButtonsRow] = [SharingButtonsRow]()
        var headerText: String?
        var footerText: String?
        var editing = false
        var canSort = false
    }


    /// Represents a row in the sharing management table view.
    ///
    class SharingButtonsRow
    {
        var cellIdentifier = ""
        var action: SharingButtonsRowAction?
        var configureCell: SharingButtonsCellConfig?
    }


    /// A sortable switch row.  By convention this is only used for sortable button rows
    ///
    class SortableSharingSwitchRow: SharingButtonsRow {
        var buttonID: String
        init(buttonID: String) {
            self.buttonID = buttonID
            super.init()
            cellIdentifier = SharingCellIdentifiers.SortableSwitchCellIdentifier
        }
    }


    /// An unsortable switch row.
    ///
    class SharingSwitchRow: SharingButtonsRow {
        override init() {
            super.init()
            cellIdentifier = SharingCellIdentifiers.SwitchCellIdentifier
        }
    }


    /// A row for sharing settings that do not need a switch control in its cell.
    ///
    class SharingSettingRow: SharingButtonsRow {
        override init() {
            super.init()
            cellIdentifier = SharingCellIdentifiers.SettingsCellIdentifier
        }
    }
}<|MERGE_RESOLUTION|>--- conflicted
+++ resolved
@@ -288,14 +288,8 @@
 
 
     /// Creates a sortable row for the specified button.
-<<<<<<< HEAD
-    /// 
+    ///
     /// - Parameter button: The sharing button that the row will represent.
-=======
-    ///
-    /// - Parameters:
-    ///     - button: The sharing button that the row will represent.
->>>>>>> a3df4f36
     ///
     /// - Returns: A SortableSharingSwitchRow.
     ///
@@ -671,12 +665,7 @@
     /// Shows an alert. The localized description of the specified NSError is
     /// included in the alert.
     ///
-<<<<<<< HEAD
     /// - Parameter error: An NSError object.
-=======
-    /// - Parameters:
-    ///     - error: An NSError object.
->>>>>>> a3df4f36
     ///
     func showErrorSyncingMessage(error: NSError) {
         let title = NSLocalizedString("Could Not Save Changes", comment: "Title of an prompt letting the user know there was a problem saving.")
