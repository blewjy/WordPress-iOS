#import "PageListTableViewCell.h"
#import "WPStyleGuide+Posts.h"
#import "WordPress-Swift.h"


static CGFloat const kWPTagLabelRadius = 2.0;
static CGFloat const kWPCellLeading = 16.0;

@interface PageListTableViewCell()

@property (nonatomic, strong) IBOutlet UILabel *titleLabel;
@property (strong, nonatomic) IBOutlet UILabel *privateBadgeLabel;
@property (strong, nonatomic) IBOutlet UILabel *localChangesLabel;
@property (strong, nonatomic) IBOutlet UIView *privateBadge;
@property (strong, nonatomic) IBOutlet UIView *localChangesBadge;
@property (nonatomic, strong) IBOutlet UIButton *menuButton;
<<<<<<< HEAD
@property (nonatomic, assign) BOOL isSearching;
=======
@property (strong, nonatomic) IBOutlet NSLayoutConstraint *leftPadding;
@property (strong, nonatomic) IBOutlet NSLayoutConstraint *localChangesLeading;
@property (strong, nonatomic) IBOutlet NSLayoutConstraint *bottomPadding;
>>>>>>> dd199611

@end

@implementation PageListTableViewCell

- (void)awakeFromNib
{
    [super awakeFromNib];

    [self applyStyles];
}

- (void)prepareForReuse
{
    [super prepareForReuse];
    
    [self applyStyles];
}

- (void)layoutSubviews
{
    [super layoutSubviews];
    
    [self configurePageLevel];
    
    CGFloat indentPoints = (CGFloat)self.indentationLevel * self.indentationWidth;
    self.contentView.frame = CGRectMake(indentPoints,
                                        self.contentView.frame.origin.y,
                                        self.contentView.frame.size.width - indentPoints,
                                        self.contentView.frame.size.height);
}

- (void)configureCell:(AbstractPost *)post forSearch:(BOOL)isSearching
{
    [super configureCell:post forSearch:isSearching];
    
    _isSearching = isSearching;
}

#pragma mark - Accessors

- (void)setPost:(AbstractPost *)post
{
    [super setPost:post];
    [self configureTitle];
    [self configureForStatus];
    [self configurePageLevel];
    [self configureBadges];
}

#pragma mark - Configuration

- (void)applyStyles
{
    [WPStyleGuide configureTableViewCell:self];
    
    self.titleLabel.textColor = [WPStyleGuide darkGrey];
    self.menuButton.tintColor = [WPStyleGuide greyLighten10];

    self.privateBadgeLabel.text = NSLocalizedString(@"Private", @"Title of the Private Badge");
    self.localChangesLabel.text = NSLocalizedString(@"Local changes", @"Title of the Local Changes Badge");

    self.privateBadge.layer.cornerRadius = kWPTagLabelRadius;
    self.localChangesBadge.layer.cornerRadius = self.privateBadge.layer.cornerRadius;

    self.backgroundColor = [WPStyleGuide greyLighten30];
    self.contentView.backgroundColor = [WPStyleGuide greyLighten30];
}

- (void)configureTitle
{
    AbstractPost *post = [self.post hasRevision] ? [self.post revision] : self.post;
    NSString *str = [post titleForDisplay] ?: [NSString string];
    self.titleLabel.attributedText = [[NSAttributedString alloc] initWithString:str attributes:[WPStyleGuide pageCellTitleAttributes]];
}

- (void)configureForStatus
{
    if (self.post.isFailed && !self.post.hasLocalChanges) {
        self.titleLabel.textColor = [WPStyleGuide errorRed];
        self.menuButton.tintColor = [WPStyleGuide errorRed];
    }
}

- (void)configurePageLevel
{
    Page *page = (Page *)self.post;
<<<<<<< HEAD
    self.indentationWidth = _isSearching ? 0.0 : 16.0;
    self.indentationLevel = page.hierarchyIndex;
=======
    self.leftPadding.constant = kWPCellLeading * page.hierarchyIndex;
}

- (void)configureBadges
{
    Page *page = (Page *)self.post;

    if (page.hasPendingReviewState) {
       self.privateBadgeLabel.text = NSLocalizedString(@"Pending review", @"Title of the Pending Review Badge");
    }

    self.bottomPadding.active = !page.canDisplayTags;
    self.privateBadge.hidden = !(page.hasPrivateState || page.hasPendingReviewState);
    self.localChangesBadge.hidden = !page.hasLocalChanges;
    self.localChangesLeading.active = !self.privateBadge.isHidden;
>>>>>>> dd199611
}

@end<|MERGE_RESOLUTION|>--- conflicted
+++ resolved
@@ -14,13 +14,9 @@
 @property (strong, nonatomic) IBOutlet UIView *privateBadge;
 @property (strong, nonatomic) IBOutlet UIView *localChangesBadge;
 @property (nonatomic, strong) IBOutlet UIButton *menuButton;
-<<<<<<< HEAD
 @property (nonatomic, assign) BOOL isSearching;
-=======
-@property (strong, nonatomic) IBOutlet NSLayoutConstraint *leftPadding;
 @property (strong, nonatomic) IBOutlet NSLayoutConstraint *localChangesLeading;
 @property (strong, nonatomic) IBOutlet NSLayoutConstraint *bottomPadding;
->>>>>>> dd199611
 
 @end
 
@@ -108,11 +104,8 @@
 - (void)configurePageLevel
 {
     Page *page = (Page *)self.post;
-<<<<<<< HEAD
-    self.indentationWidth = _isSearching ? 0.0 : 16.0;
+    self.indentationWidth = _isSearching ? 0.0 : kWPCellLeading;
     self.indentationLevel = page.hierarchyIndex;
-=======
-    self.leftPadding.constant = kWPCellLeading * page.hierarchyIndex;
 }
 
 - (void)configureBadges
@@ -127,7 +120,6 @@
     self.privateBadge.hidden = !(page.hasPrivateState || page.hasPendingReviewState);
     self.localChangesBadge.hidden = !page.hasLocalChanges;
     self.localChangesLeading.active = !self.privateBadge.isHidden;
->>>>>>> dd199611
 }
 
 @end