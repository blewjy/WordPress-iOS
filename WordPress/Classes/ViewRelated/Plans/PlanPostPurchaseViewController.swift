--- conflicted
+++ resolved
@@ -210,13 +210,8 @@
         // Keep it within bounds
         return currentPage.clamp(min: 0, max: pages.count - 1)
     }
-<<<<<<< HEAD
-    
+
     /// - Returns: True if there was valid page to scroll to, false if we've reached the beginning / end
-=======
-
-    /// - returns: True if there was valid page to scroll to, false if we've reached the beginning / end
->>>>>>> 80327374
     private func scrollToPage(page: Int, animated: Bool) -> Bool {
         guard pages.indices.contains(page) else { return false }
 
