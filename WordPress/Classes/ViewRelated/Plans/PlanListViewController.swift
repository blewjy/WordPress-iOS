import UIKit
import WordPressShared

struct PlanListRow: ImmuTableRow {
    static let cell = ImmuTableCell.Class(WPTableViewCellSubtitle)
    static let customHeight: Float? = 92

    let title: String
    let active: Bool
    let price: String
    let description: String
    let icon: UIImage

    let action: ImmuTableAction?

    func configureCell(cell: UITableViewCell) {
        WPStyleGuide.configureTableViewSmallSubtitleCell(cell)
        cell.imageView?.image = icon
        cell.textLabel?.attributedText = attributedTitle
        cell.textLabel?.adjustsFontSizeToFitWidth = true
        cell.detailTextLabel?.text = description
        cell.detailTextLabel?.textColor = WPStyleGuide.grey()
        cell.separatorInset = UIEdgeInsetsZero
    }

    private var attributedTitle: NSAttributedString {
        return Formatter.attributedTitle(title, price: price, active: active)
    }

    struct Formatter {
        static let titleAttributes = [
            NSFontAttributeName: WPStyleGuide.tableviewTextFont(),
            NSForegroundColorAttributeName: WPStyleGuide.tableViewActionColor()
        ]
        static let priceAttributes = [
            NSFontAttributeName: WPFontManager.systemRegularFontOfSize(14.0),
            NSForegroundColorAttributeName: WPStyleGuide.darkGrey()
        ]
        static let pricePeriodAttributes = [
            NSFontAttributeName: WPFontManager.systemItalicFontOfSize(13.0),
            NSForegroundColorAttributeName: WPStyleGuide.greyLighten20()
        ]

        static func attributedTitle(title: String, price: String, active: Bool) -> NSAttributedString {
            let planTitle = NSAttributedString(string: title, attributes: titleAttributes)

            let attributedTitle = NSMutableAttributedString(attributedString: planTitle)

            if active {
                let currentPlanAttributes = [
                    NSFontAttributeName: WPFontManager.systemSemiBoldFontOfSize(11.0),
                    NSForegroundColorAttributeName: WPStyleGuide.validGreen()
                ]
                let currentPlan = NSLocalizedString("Current Plan", comment: "").uppercaseStringWithLocale(NSLocale.currentLocale())
                let attributedCurrentPlan = NSAttributedString(string: currentPlan, attributes: currentPlanAttributes)
                attributedTitle.appendString(" ")
                attributedTitle.appendAttributedString(attributedCurrentPlan)
            } else if !price.isEmpty {
                attributedTitle.appendString(" ")
                let attributedPrice = NSAttributedString(string: price, attributes: priceAttributes)
                attributedTitle.appendAttributedString(attributedPrice)

                attributedTitle.appendString(" ")
                let pricePeriod = NSAttributedString(string: NSLocalizedString("per year", comment: ""), attributes: pricePeriodAttributes)
                attributedTitle.appendAttributedString(pricePeriod)
            }
            return attributedTitle
        }
    }
}

enum PlanListViewModel {
    case Loading
    case Ready(SitePricedPlans)
    case Error(String)

    var noResultsViewModel: WPNoResultsView.Model? {
        switch self {
        case .Loading:
            return WPNoResultsView.Model(
                title: NSLocalizedString("Loading Plans...", comment: "Text displayed while loading plans details")
            )
        case .Ready(_):
            return nil
        case .Error(_):
            return WPNoResultsView.Model(
                title: NSLocalizedString("Oops", comment: ""),
                message: NSLocalizedString("There was an error loading plans", comment: ""),
                buttonTitle: NSLocalizedString("Contact support", comment: "")
            )
        }
    }

    func tableViewModelWithPresenter(presenter: ImmuTablePresenter?, planService: PlanService?) -> ImmuTable {
        switch self {
        case .Loading, .Error(_):
            return ImmuTable.Empty
        case .Ready(let siteID, let activePlan, let plans):
            let rows: [ImmuTableRow] = plans.map({ (plan, price) in
                let active = (activePlan == plan)
                let icon = active ? plan.activeImage : plan.image
                var action: ImmuTableAction? = nil
                if let presenter = presenter,
                    let planService = planService {
                    action = presenter.present(self.controllerForPlanDetails(plan, activePlan: activePlan, planService: planService))
                }
                
                return PlanListRow(
                    title: plan.title,
                    active: active,
                    price: price,
                    description: plan.description,
                    icon: icon,
<<<<<<< HEAD
                    action: presenter.present(self.controllerForPlanDetails(plan, activePlan: activePlan, siteID: siteID))
=======
                    action: action
>>>>>>> 55befcd5
                )
            })
            return ImmuTable(sections: [
                ImmuTableSection(
                    headerText: NSLocalizedString("WordPress.com Plans", comment: "Title for the Plans list header"),
                    rows: rows)
                ])
        }
    }

<<<<<<< HEAD
    func controllerForPlanDetails(plan: Plan, activePlan: Plan, siteID: Int) -> ImmuTableRowControllerGenerator {
        return { row in
            let planVC = PlanComparisonViewController.controllerWithInitialPlan(plan, activePlan: activePlan, siteID: siteID)
=======
    func controllerForPlanDetails(plan: Plan, activePlan: Plan, planService: PlanService) -> ImmuTableRowControllerGenerator {
        return { row in
            let planVC = PlanComparisonViewController.controllerWithInitialPlan(plan, activePlan: activePlan, planService: planService)
>>>>>>> 55befcd5
            let navigationVC = RotationAwareNavigationViewController(rootViewController: planVC)
            navigationVC.modalPresentationStyle = .FormSheet
            return navigationVC
        }
    }
}

final class PlanListViewController: UITableViewController, ImmuTablePresenter {
    private lazy var handler: ImmuTableViewHandler = {
        return ImmuTableViewHandler(takeOver: self)
    }()
    private var viewModel: PlanListViewModel = .Loading {
        didSet {
            handler.viewModel = viewModel.tableViewModelWithPresenter(self, planService: service)
            updateNoResults()
        }
    }

    private let noResultsView = WPNoResultsView()

    func updateNoResults() {
            if let noResultsViewModel = viewModel.noResultsViewModel {
                showNoResults(noResultsViewModel)
            } else {
                hideNoResults()
            }
    }
    func showNoResults(viewModel: WPNoResultsView.Model) {
        noResultsView.bindViewModel(viewModel)
        if noResultsView.isDescendantOfView(tableView) {
            noResultsView.centerInSuperview()
        } else {
            tableView.addSubviewWithFadeAnimation(noResultsView)
        }
    }

    func hideNoResults() {
        noResultsView.removeFromSuperview()
    }

    static let restorationIdentifier = "PlanList"

    convenience init(blog: Blog) {
        precondition(blog.dotComID != nil)
        let service = PlanService(blog: blog, store: StoreKitStore())
        self.init(siteID: Int(blog.dotComID), service: service)
    }

    let siteID: Int
    let service: PlanService<StoreKitStore>
    init(siteID: Int, service: PlanService<StoreKitStore>) {
        self.siteID = siteID
        self.service = service
        super.init(style: .Grouped)
        title = NSLocalizedString("Plans", comment: "Title for the plan selector")
        restorationIdentifier = PlanListViewController.restorationIdentifier
        restorationClass = PlanListViewController.self
        noResultsView.delegate = self
    }

    required init?(coder aDecoder: NSCoder) {
        fatalError("init(coder:) has not been implemented")
    }

    override func viewDidLoad() {
        super.viewDidLoad()
        WPStyleGuide.resetReadableMarginsForTableView(tableView)
        WPStyleGuide.configureColorsForView(view, andTableView: tableView)
        ImmuTable.registerRows([PlanListRow.self], tableView: tableView)
        handler.viewModel = viewModel.tableViewModelWithPresenter(self, planService: service)
        updateNoResults()
    }

    override func viewDidAppear(animated: Bool) {
        super.viewDidAppear(animated)

        service.plansWithPricesForBlog(siteID,
            success: { result in
                self.viewModel = .Ready(result)
            },
            failure: { error in
                self.viewModel = .Error(String(error))
            }
        )
    }
}

// MARK: - WPNoResultsViewDelegate

extension PlanListViewController: WPNoResultsViewDelegate {
    func didTapNoResultsView(noResultsView: WPNoResultsView!) {
        SupportViewController.showFromTabBar()
    }
}

// MARK: - UIViewControllerRestoration

extension PlanListViewController: UIViewControllerRestoration {
    struct EncodingKey {
        static let activePlan = "activePlan"
    }
    static func viewControllerWithRestorationIdentifierPath(identifierComponents: [AnyObject], coder: NSCoder) -> UIViewController? {
        guard let identifier = identifierComponents.last as? String where identifier == PlanListViewController.restorationIdentifier else {
            return nil
        }

        // TODO: postpone restoration until view model is stable
        // @koke 2016-03-01
        return nil
    }

    override func encodeRestorableStateWithCoder(coder: NSCoder) {
        super.encodeRestorableStateWithCoder(coder)
    }
}<|MERGE_RESOLUTION|>--- conflicted
+++ resolved
@@ -91,7 +91,7 @@
         }
     }
 
-    func tableViewModelWithPresenter(presenter: ImmuTablePresenter?, planService: PlanService?) -> ImmuTable {
+    func tableViewModelWithPresenter(presenter: ImmuTablePresenter?, planService: PlanService<StoreKitStore>?) -> ImmuTable {
         switch self {
         case .Loading, .Error(_):
             return ImmuTable.Empty
@@ -102,7 +102,7 @@
                 var action: ImmuTableAction? = nil
                 if let presenter = presenter,
                     let planService = planService {
-                    action = presenter.present(self.controllerForPlanDetails(plan, activePlan: activePlan, planService: planService))
+                    action = presenter.present(self.controllerForPlanDetails(plan, activePlan: activePlan, siteID: siteID, planService: planService))
                 }
                 
                 return PlanListRow(
@@ -111,11 +111,7 @@
                     price: price,
                     description: plan.description,
                     icon: icon,
-<<<<<<< HEAD
-                    action: presenter.present(self.controllerForPlanDetails(plan, activePlan: activePlan, siteID: siteID))
-=======
                     action: action
->>>>>>> 55befcd5
                 )
             })
             return ImmuTable(sections: [
@@ -126,15 +122,9 @@
         }
     }
 
-<<<<<<< HEAD
-    func controllerForPlanDetails(plan: Plan, activePlan: Plan, siteID: Int) -> ImmuTableRowControllerGenerator {
+    func controllerForPlanDetails(plan: Plan, activePlan: Plan, siteID: Int, planService: PlanService<StoreKitStore>) -> ImmuTableRowControllerGenerator {
         return { row in
-            let planVC = PlanComparisonViewController.controllerWithInitialPlan(plan, activePlan: activePlan, siteID: siteID)
-=======
-    func controllerForPlanDetails(plan: Plan, activePlan: Plan, planService: PlanService) -> ImmuTableRowControllerGenerator {
-        return { row in
-            let planVC = PlanComparisonViewController.controllerWithInitialPlan(plan, activePlan: activePlan, planService: planService)
->>>>>>> 55befcd5
+            let planVC = PlanComparisonViewController.controllerWithInitialPlan(plan, activePlan: activePlan, siteID: siteID, planService: planService)
             let navigationVC = RotationAwareNavigationViewController(rootViewController: planVC)
             navigationVC.modalPresentationStyle = .FormSheet
             return navigationVC
