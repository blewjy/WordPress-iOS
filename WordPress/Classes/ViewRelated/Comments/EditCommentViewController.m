#import "EditCommentViewController.h"
#import "CommentViewController.h"
#import "CommentService.h"
#import "ContextManager.h"
#import "IOS7CorrectedTextView.h"

@interface EditCommentViewController() {
    CGRect _keyboardFrame;
}

@end

@implementation EditCommentViewController

@synthesize commentViewController, comment, hasChanges, textViewText, textView, isTransitioning, isEditing;

- (void)dealloc
{
    DDLogInfo(@"%@ %@", self, NSStringFromSelector(_cmd));
    [[NSNotificationCenter defaultCenter] removeObserver:self];
}

- (void)viewDidLoad
{
    DDLogInfo(@"%@ %@", self, NSStringFromSelector(_cmd));
    [super viewDidLoad];

    self.navigationItem.leftBarButtonItem = [[UIBarButtonItem alloc] initWithTitle:NSLocalizedString(@"Cancel", nil)
                                                                             style:UIBarButtonItemStylePlain
                                                                            target:self
                                                                            action:@selector(cancelView:)];

    self.navigationItem.rightBarButtonItem = [[UIBarButtonItem alloc] initWithTitle:NSLocalizedString(@"Save", @"Save button label (saving content, ex: Post, Page, Comment).")
                                                                              style:[WPStyleGuide barButtonStyleForDone]
                                                                             target:self
                                                                             action:@selector(initiateSaveCommentReply:)];

    [[NSNotificationCenter defaultCenter] addObserver:self
                                             selector:@selector(handleKeyboardDidShow:)
                                                 name:UIKeyboardDidShowNotification
                                               object:nil];
    [[NSNotificationCenter defaultCenter] addObserver:self
                                             selector:@selector(handleKeyboardWillHide:)
                                                 name:UIKeyboardWillHideNotification
                                               object:nil];
    self.hasChanges = NO;
}

- (void)viewWillAppear:(BOOL)animated
{
    DDLogMethod();
    [super viewWillAppear:animated];

    self.textView.text = self.comment.content;

    //foo = textView.text;
    //so we can compare to set hasChanges correctly
    self.textViewText = [[NSString alloc] initWithString:self.textView.text];
    [self.textView becomeFirstResponder];

    self.isEditing = YES;
}

- (void)viewWillDisappear:(BOOL)animated
{
    DDLogMethod();
    [super viewWillDisappear:animated];
}

- (BOOL)shouldAutorotateToInterfaceOrientation:(UIInterfaceOrientation)interfaceOrientation
{
    return [super shouldAutorotateToInterfaceOrientation:interfaceOrientation];
}

#pragma mark -
#pragma mark KeyboardNotification Methods

- (void)handleKeyboardDidShow:(NSNotification *)notification
{
    NSDictionary *info = notification.userInfo;
    _keyboardFrame = [[info objectForKey:UIKeyboardFrameEndUserInfoKey] CGRectValue];
    _keyboardFrame = [self.view convertRect:_keyboardFrame fromView:self.view.window];
    float animationDuration = [[info objectForKey:UIKeyboardAnimationDurationUserInfoKey] floatValue];
    [UIView animateWithDuration:animationDuration animations:^{
        CGRect frm = self.textView.frame;
        frm.size.height = CGRectGetMinY(_keyboardFrame);
        self.textView.frame = frm;
    }];
}

- (void)handleKeyboardWillHide:(NSNotification *)notification
{
    NSDictionary *info = notification.userInfo;
    float animationDuration = [[info objectForKey:UIKeyboardAnimationDurationUserInfoKey] floatValue];
    [UIView animateWithDuration:animationDuration animations:^{
        CGRect frm = self.textView.frame;
        frm.size.height = CGRectGetMaxY(self.view.bounds);
        self.textView.frame = frm;
    }];
}

#pragma mark -
#pragma mark Helper Methods

- (void)endTextEnteringButtonAction:(id)sender
{
    [textView resignFirstResponder];
    if (IS_IPAD == NO) {
        UIDeviceOrientation interfaceOrientation = [[UIDevice currentDevice] orientation];
        if (UIInterfaceOrientationIsLandscape(interfaceOrientation)) {
            self.isTransitioning = YES;
            UIViewController *garbageController = [[UIViewController alloc] init];
            [self.navigationController pushViewController:garbageController animated:NO];
            [self.navigationController popViewControllerAnimated:NO];
            self.isTransitioning = NO;
            [textView resignFirstResponder];
        }
    }
    self.isEditing = NO;
}

#pragma mark -
#pragma mark Text View Delegate Methods

- (void)textViewDidBeginEditing:(UITextView *)aTextView
{
    if (IS_IPAD == NO) {
        self.navigationItem.leftBarButtonItem = [[UIBarButtonItem alloc] initWithTitle:NSLocalizedString(@"Done", @"")
                                                                                 style:[WPStyleGuide barButtonStyleForDone]
                                                                                target:self
                                                                                action:@selector(endTextEnteringButtonAction:)];
    }
    self.isEditing = YES;
}

- (void)textViewDidEndEditing:(UITextView *)aTextView
{
    if (![self.textView.text isEqualToString:textViewText]) {
        self.hasChanges = YES;
    }
    self.isEditing = NO;
    if (IS_IPAD == NO) {
        self.navigationItem.leftBarButtonItem = [[UIBarButtonItem alloc] initWithTitle:NSLocalizedString(@"Cancel", @"")
                                                                                 style:[WPStyleGuide barButtonStyleForBordered]
                                                                                target:self
                                                                                action:@selector(cancelView:)];
    }
}

#pragma mark -
#pragma mark Comment Handling Methods

- (void)initiateSaveCommentReply:(id)sender
{
    [self endTextEnteringButtonAction: sender];
    if (self.hasChanges == NO) {
        [commentViewController cancelView:self];
<<<<<<< HEAD
		return;
	}
	self.comment.content = self.textView.text;
	[commentViewController showComment:comment];
	[self.navigationController popViewControllerAnimated:YES];
	
=======
        return;
    }
    self.comment.content = self.textView.text;
    commentViewController.wasLastCommentPending = YES;
    [commentViewController showComment:comment];
    [self.navigationController popViewControllerAnimated:YES];

>>>>>>> e86977ce
    self.textView.editable = NO;
    self.navigationItem.rightBarButtonItem.enabled = NO;
    self.navigationItem.leftBarButtonItem.enabled = NO;
    CommentService *commentService = [[CommentService alloc] initWithManagedObjectContext:[[ContextManager sharedInstance] mainContext]];
    [commentService uploadComment:self.comment success:^{
        self.hasChanges = NO;
        [commentViewController cancelView:self];
    } failure:^(NSError *error) {
        self.textView.editable = YES;
        self.navigationItem.rightBarButtonItem.enabled = YES;
        self.navigationItem.leftBarButtonItem.enabled = YES;
    }];
}

#pragma mark -
#pragma mark Button Override Methods

- (void)cancelView:(id)sender
{
    if (![self.textView.text isEqualToString:self.textViewText]) {
        self.hasChanges = YES;
    }
    [commentViewController cancelView:sender];
}

@end<|MERGE_RESOLUTION|>--- conflicted
+++ resolved
@@ -155,22 +155,12 @@
     [self endTextEnteringButtonAction: sender];
     if (self.hasChanges == NO) {
         [commentViewController cancelView:self];
-<<<<<<< HEAD
-		return;
-	}
-	self.comment.content = self.textView.text;
-	[commentViewController showComment:comment];
-	[self.navigationController popViewControllerAnimated:YES];
-	
-=======
         return;
     }
     self.comment.content = self.textView.text;
-    commentViewController.wasLastCommentPending = YES;
     [commentViewController showComment:comment];
     [self.navigationController popViewControllerAnimated:YES];
 
->>>>>>> e86977ce
     self.textView.editable = NO;
     self.navigationItem.rightBarButtonItem.enabled = NO;
     self.navigationItem.leftBarButtonItem.enabled = NO;
