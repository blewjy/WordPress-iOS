--- conflicted
+++ resolved
@@ -15,17 +15,11 @@
 
 
 open class ReaderPostMenu {
-    fileprivate typealias Dispatcher = Subscriptable & UIViewController
-
     open static let BlockSiteNotification = "ReaderPostMenuBlockSiteNotification"
 
     open class func showMenuForPost(_ post: ReaderPost, topic: ReaderSiteTopic? = nil, fromView anchorView: UIView, inViewController viewController: UIViewController?) {
 
-<<<<<<< HEAD
-        guard let viewController = viewController as? Dispatcher else {
-=======
         guard let viewController = viewController else {
->>>>>>> 0856e7cc
             return
         }
 
@@ -45,23 +39,13 @@
         // Notification
         if let topic = topic,
             post.isFollowing {
-<<<<<<< HEAD
-            let isSubscribedForPostNotifications = topic.isSubscribedForPostNotifications()
-=======
             let isSubscribedForPostNotifications = topic.isSubscribedForPostNotifications
->>>>>>> 0856e7cc
             let buttonTitle = isSubscribedForPostNotifications ? ReaderPostMenuButtonTitles.unsubscribe : ReaderPostMenuButtonTitles.subscribe
             alertController.addActionWithTitle(buttonTitle,
                                                style: .default,
                                                handler: { (action: UIAlertAction) in
-<<<<<<< HEAD
-                                                if let topic: ReaderSiteTopic = viewController.existingObjectFor(objectID: topic.objectID) {
-                                                    viewController.toggleSubscribingNotificationsFor(siteID: topic.siteID,
-                                                                                                     subscribe: !topic.isSubscribedForPostNotifications())
-=======
                                                 if let topic: ReaderSiteTopic = self.existingObject(for: topic.objectID, context: topic.managedObjectContext) {
                                                     self.toggleSubscribingNotifications(for: topic)
->>>>>>> 0856e7cc
                                                 }
             })
         }
@@ -71,11 +55,7 @@
         alertController.addActionWithTitle(buttonTitle,
             style: .default,
             handler: { (action: UIAlertAction) in
-<<<<<<< HEAD
-                if let post: ReaderPost = viewController.existingObjectFor(objectID: post.objectID) {
-=======
                 if let post: ReaderPost = self.existingObject(for: post.objectID, context: post.managedObjectContext) {
->>>>>>> 0856e7cc
                     self.toggleFollowingForPost(post, viewController)
                 }
         })
@@ -148,15 +128,11 @@
     }
 
 
-<<<<<<< HEAD
-    fileprivate class func toggleFollowingForPost(_ post: ReaderPost, _ viewController: Dispatcher) {
-=======
     fileprivate class func toggleFollowingForPost(_ post: ReaderPost, _ viewController: UIViewController) {
         guard let context = post.managedObjectContext else {
             return
         }
 
->>>>>>> 0856e7cc
         let generator = UINotificationFeedbackGenerator()
         generator.prepare()
 
@@ -175,17 +151,6 @@
         let siteTitle = post.blogNameForDisplay()
         let siteID = post.siteID
         let toFollow = !post.isFollowing
-<<<<<<< HEAD
-
-        if !toFollow {
-            viewController.toggleSubscribingNotificationsFor(siteID: siteID, subscribe: false)
-        }
-
-        let postService = ReaderPostService(managedObjectContext: post.managedObjectContext!)
-        postService.toggleFollowing(for: post, success: { () in
-            if toFollow {
-                viewController.dispatchNoticeWith(siteTitle: siteTitle, siteID: siteID)
-=======
 
         let postService = ReaderPostService(managedObjectContext: context)
         let topicService = ReaderTopicService(managedObjectContext: postService.managedObjectContext)
@@ -198,7 +163,6 @@
         postService.toggleFollowing(for: post, success: { () in
             if toFollow {
                 viewController.dispatchSubscribingNotificationNotice(with: siteTitle, siteID: siteID)
->>>>>>> 0856e7cc
             }
         }, failure: { (error: Error?) in
                 generator.notificationOccurred(.error)
