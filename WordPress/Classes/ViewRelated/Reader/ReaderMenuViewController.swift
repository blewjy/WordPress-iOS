--- conflicted
+++ resolved
@@ -407,24 +407,12 @@
         guard let indexPath = viewModel.indexPathOfTag(tag) else {
             return
         }
-<<<<<<< HEAD
-        tableView.selectRowAtIndexPath(indexPath, animated: true, scrollPosition: .Middle)
-
-        if splitViewControllerIsHorizontallyCompact {
-            let time = dispatch_time(
-                DISPATCH_TIME_NOW,
-                Int64(0.7 * Double(NSEC_PER_SEC))
-            )
-            dispatch_after(time, dispatch_get_main_queue()) { [weak self] in
-                self?.tableView.deselectSelectedRowWithAnimation(true)
+
+        tableView.flashRowAtIndexPath(indexPath, scrollPosition: .Middle, completion: {
+            if !self.splitViewControllerIsHorizontallyCompact {
+                self.tableView(self.tableView, didSelectRowAtIndexPath: indexPath)
             }
-        } else {
-            self.tableView(tableView, didSelectRowAtIndexPath: indexPath)
-        }
-=======
-
-        tableView.flashRowAtIndexPath(indexPath, scrollPosition: .Middle, completion: nil)
->>>>>>> f520cdc7
+        })
     }
 
 
