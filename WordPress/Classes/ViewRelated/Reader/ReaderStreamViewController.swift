--- conflicted
+++ resolved
@@ -535,11 +535,7 @@
         configureStreamHeader()
         tableView.setContentOffset(CGPoint.zero, animated: false)
         tableViewHandler.refreshTableView()
-<<<<<<< HEAD
         refreshTableViewHeaderLayout()
-
-        syncIfAppropriate()
-=======
 
         if let _ = view.window {
             // The controller can be configured for a topic while its not the
@@ -555,7 +551,6 @@
             // See: https://github.com/wordpress-mobile/WordPress-iOS/issues/6297
             syncIfAppropriate()
         }
->>>>>>> e1d8d26b
 
         bumpStats()
 
