--- conflicted
+++ resolved
@@ -1062,7 +1062,7 @@
     /// - The app must have a internet connection.
     /// - The current time must be greater than the last sync interval.
     ///
-    /// NOTE: Until we have more robust content wrangling, we want to delay a 
+    /// NOTE: Until we have more robust content wrangling, we want to delay a
     /// background sync until the controller is the active controller.
     /// This helps avoid an issue where content being used
     /// by the user gets cleaned up or deleted by the sync process.
@@ -1077,12 +1077,8 @@
             return
         }
 
-<<<<<<< HEAD
         // Don't autosync when we're not the top/visible vc.
         guard isActiveController else {
-=======
-        if didAutoSync || (view.window == nil && !viewWillAppear) {
->>>>>>> add90865
             return
         }
 
