#import <AFNetworking/AFNetworking.h>
#import "WPTableViewControllerSubclass.h"
#import "ReaderPostsViewController.h"
#import "ReaderPostTableViewCell.h"
#import "ReaderTopicsViewController.h"
#import "ReaderPostDetailViewController.h"
#import "ReaderPost.h"
#import "WordPressAppDelegate.h"
#import "NSString+XMLExtensions.h"
#import "WPFriendFinderViewController.h"
#import "WPAccount.h"
#import "WPTableImageSource.h"
#import "WPNoResultsView.h"
#import "NSString+Helpers.h"
#import "WPAnimatedBox.h"
#import "InlineComposeView.h"
#import "ReaderCommentPublisher.h"
#import "ContextManager.h"
#import "AccountService.h"
#import "RebloggingViewController.h"
#import "ReaderTopicService.h"
#import "ReaderPostService.h"

static CGFloat const RPVCHeaderHeightPhone = 10.0;
static CGFloat const RPVCExtraTableViewHeightPercentage = 2.0;
static CGFloat const RPVCEstimatedRowHeightIPhone = 400.0;
static CGFloat const RPVCEstimatedRowHeightIPad = 600.0;

NSString * const FeaturedImageCellIdentifier = @"FeaturedImageCellIdentifier";
NSString * const NoFeaturedImageCellIdentifier = @"NoFeaturedImageCellIdentifier";

NSString * const RPVCDisplayedNativeFriendFinder = @"DisplayedNativeFriendFinder";

@interface ReaderPostsViewController ()<WPTableImageSourceDelegate, ReaderCommentPublisherDelegate, RebloggingViewControllerDelegate>

@property (nonatomic, assign) BOOL hasMoreContent;
@property (nonatomic, assign) BOOL loadingMore;
@property (nonatomic, assign) BOOL viewHasAppeared;
@property (nonatomic, strong) WPTableImageSource *featuredImageSource;
@property (nonatomic, assign) CGFloat keyboardOffset;
@property (nonatomic, assign) CGFloat lastOffset;
@property (nonatomic, strong) UIPopoverController *popover;
@property (nonatomic, strong) WPAnimatedBox *animatedBox;
@property (nonatomic, strong) UIGestureRecognizer *tapOffKeyboardGesture;

@property (nonatomic, strong) ReaderPostDetailViewController *detailController;
@property (nonatomic, strong) InlineComposeView *inlineComposeView;
@property (nonatomic, strong) ReaderCommentPublisher *commentPublisher;
@property (nonatomic, readonly) ReaderTopic *currentTopic;

@property (nonatomic, strong) ReaderPostTableViewCell *cellForLayout;
@property (nonatomic, strong) NSLayoutConstraint *cellForLayoutWidthConstraint;

@property (nonatomic) BOOL infiniteScrollEnabled;

@end

@implementation ReaderPostsViewController

#pragma mark - Life Cycle methods

- (void)dealloc
{
    self.featuredImageSource.delegate = nil;
    self.inlineComposeView.delegate = nil;
    self.inlineComposeView = nil;
    self.commentPublisher = nil;
    [[NSNotificationCenter defaultCenter] removeObserver:self];
}

- (instancetype)init
{
	self = [super init];
	if (self) {
        _hasMoreContent = YES;
        _infiniteScrollEnabled = YES;

        [[NSNotificationCenter defaultCenter] addObserver:self selector:@selector(didChangeAccount:) name:WPAccountDefaultWordPressComAccountChangedNotification object:nil];
        [[NSNotificationCenter defaultCenter] addObserver:self selector:@selector(readerTopicDidChange:) name:ReaderTopicDidChangeNotification object:nil];
	}
	return self;
}

- (void)viewDidLoad
{
	[super viewDidLoad];

    self.incrementalLoadingSupported = YES;

    [self.tableView registerClass:[ReaderPostTableViewCell class] forCellReuseIdentifier:NoFeaturedImageCellIdentifier];
    [self.tableView registerClass:[ReaderPostTableViewCell class] forCellReuseIdentifier:FeaturedImageCellIdentifier];

    self.tableView.keyboardDismissMode = UIScrollViewKeyboardDismissModeInteractive;
	self.tableView.separatorStyle = UITableViewCellSeparatorStyleNone;
    self.tableView.estimatedRowHeight = IS_IPAD ? RPVCEstimatedRowHeightIPad : RPVCEstimatedRowHeightIPhone;

    [self configureCellForLayout];

    CGFloat maxWidth;
    if (IS_IPHONE) {
        maxWidth = MAX(CGRectGetWidth(self.tableView.bounds), CGRectGetHeight(self.tableView.bounds));
    } else {
        maxWidth = WPTableViewFixedWidth;
    }

    CGFloat maxHeight = maxWidth * WPContentViewMaxImageHeightPercentage;
    self.featuredImageSource = [[WPTableImageSource alloc] initWithMaxSize:CGSizeMake(maxWidth, maxHeight)];
    self.featuredImageSource.delegate = self;

    
	// Topics button
	UIBarButtonItem *button = nil;
    UIButton *topicsButton = [UIButton buttonWithType:UIButtonTypeCustom];
    [topicsButton setImage:[UIImage imageNamed:@"icon-reader-topics"] forState:UIControlStateNormal];
    [topicsButton setImage:[UIImage imageNamed:@"icon-reader-topics-active"] forState:UIControlStateHighlighted];

    CGSize imageSize = [UIImage imageNamed:@"icon-reader-topics"].size;
    topicsButton.frame = CGRectMake(0.0, 0.0, imageSize.width, imageSize.height);
    topicsButton.contentEdgeInsets = UIEdgeInsetsMake(0, 16, 0, -16);
    
    [topicsButton addTarget:self action:@selector(topicsAction:) forControlEvents:UIControlEventTouchUpInside];
    button = [[UIBarButtonItem alloc] initWithCustomView:topicsButton];
    [button setAccessibilityLabel:NSLocalizedString(@"Browse", @"")];
    self.navigationItem.rightBarButtonItem = button;

    self.tapOffKeyboardGesture = [[UITapGestureRecognizer alloc] initWithTarget:self
                                                                         action:@selector(dismissKeyboard:)];

    self.inlineComposeView = [[InlineComposeView alloc] initWithFrame:CGRectZero];
    [self.inlineComposeView setButtonTitle:NSLocalizedString(@"Post", nil)];

    self.commentPublisher = [[ReaderCommentPublisher alloc]
                             initWithComposer:self.inlineComposeView
                             andPost:nil];

    self.commentPublisher.delegate = self;

    self.tableView.tableFooterView = self.inlineComposeView;
}

- (void)viewWillAppear:(BOOL)animated
{
	[super viewWillAppear:animated];

    [self updateTitle];

	[[NSNotificationCenter defaultCenter] addObserver:self selector:@selector(handleKeyboardDidShow:) name:UIKeyboardWillShowNotification object:nil];
	[[NSNotificationCenter defaultCenter] addObserver:self selector:@selector(handleKeyboardWillHide:) name:UIKeyboardWillHideNotification object:nil];
    
    if (self.noResultsView && self.animatedBox) {
        [self.animatedBox prepareAnimation:NO];
    }
}

- (void)viewDidAppear:(BOOL)animated
{
    [super viewDidAppear:animated];

    NSIndexPath *selectedIndexPath = [self.tableView indexPathForSelectedRow];
    if (selectedIndexPath) {
        [self.tableView deselectRowAtIndexPath:selectedIndexPath animated:YES];
    }

    if (!self.viewHasAppeared) {
        if (self.currentTopic) {
            [WPAnalytics track:WPAnalyticsStatReaderAccessed withProperties:[self tagPropertyForStats]];
        }
        self.viewHasAppeared = YES;
    }

    [self resizeTableViewForImagePreloading];

    // Delay box animation after the view appears
    double delayInSeconds = 0.3;
    dispatch_time_t popTime = dispatch_time(DISPATCH_TIME_NOW, (int64_t)(delayInSeconds * NSEC_PER_SEC));
    dispatch_after(popTime, dispatch_get_main_queue(), ^(void){
        if (self.noResultsView && self.animatedBox) {
            [self.animatedBox animate];
        }
    });
}

- (void)viewWillDisappear:(BOOL)animated
{
    [self.inlineComposeView endEditing:YES];
    [super viewWillDisappear:animated];

	[[NSNotificationCenter defaultCenter] removeObserver:self name:UIKeyboardWillShowNotification object:nil];
	[[NSNotificationCenter defaultCenter] removeObserver:self name:UIKeyboardWillHideNotification object:nil];
}

- (void)willAnimateRotationToInterfaceOrientation:(UIInterfaceOrientation)toInterfaceOrientation duration:(NSTimeInterval)duration
{
    // Remove the no results view or else the position will abruptly adjust after rotation
    // due to the table view sizing for image preloading
    [self.noResultsView removeFromSuperview];
    
    [super willAnimateRotationToInterfaceOrientation:toInterfaceOrientation duration:duration];
}

- (void)didRotateFromInterfaceOrientation:(UIInterfaceOrientation)fromInterfaceOrientation
{
    [super didRotateFromInterfaceOrientation:fromInterfaceOrientation];
    [self resizeTableViewForImagePreloading];
    [self configureNoResultsView];
}

- (void)willRotateToInterfaceOrientation:(UIInterfaceOrientation)toInterfaceOrientation duration:(NSTimeInterval)duration
{
    CGFloat width;
    if (UIInterfaceOrientationIsPortrait(toInterfaceOrientation)) {
        width = CGRectGetWidth(self.tableView.window.frame);
    } else {
        width = CGRectGetHeight(self.tableView.window.frame);
    }
    [self updateCellForLayoutWidthConstraint:width];
}


#pragma mark - Instance Methods

- (void)configureCellForLayout
{
    NSString *CellIdentifier = @"CellForLayoutIdentifier";
    [self.tableView registerClass:[ReaderPostTableViewCell class] forCellReuseIdentifier:CellIdentifier];
    self.cellForLayout = [self.tableView dequeueReusableCellWithIdentifier:CellIdentifier];
    [self updateCellForLayoutWidthConstraint:CGRectGetWidth(self.tableView.bounds)];
}

- (void)updateCellForLayoutWidthConstraint:(CGFloat)width
{
    UIView *contentView = self.cellForLayout.contentView;
    if (self.cellForLayoutWidthConstraint) {
        [contentView removeConstraint:self.cellForLayoutWidthConstraint];
    }
    NSDictionary *views = NSDictionaryOfVariableBindings(contentView);
    NSDictionary *metrics = @{@"width":@(width)};
    self.cellForLayoutWidthConstraint = [[NSLayoutConstraint constraintsWithVisualFormat:@"[contentView(width)]"
                                                                             options:0
                                                                             metrics:metrics
                                                                               views:views] firstObject];
    [contentView addConstraint:self.cellForLayoutWidthConstraint];
}

- (ReaderTopic *)currentTopic
{
    NSManagedObjectContext *context = [[ContextManager sharedInstance] mainContext];
    return [[[ReaderTopicService alloc] initWithManagedObjectContext:context] currentTopic];
}

- (void)updateTitle
{
    if (self.currentTopic) {
        self.title = [self.currentTopic.title capitalizedString];
    } else {
        self.title = NSLocalizedString(@"Reader", @"Default title for the reader before topics are loaded the first time.");
    }
}

- (void)resizeTableViewForImagePreloading
{
    // Use a little trick to preload more images by making the table view longer
    CGRect rect = self.tableView.frame;
    CGFloat navigationHeight = self.navigationController.view.frame.size.height - self.navigationController.navigationBar.frame.size.height - self.navigationController.navigationBar.frame.origin.y;
    CGFloat extraHeight = navigationHeight * RPVCExtraTableViewHeightPercentage;
    rect.size.height = navigationHeight + extraHeight;
    self.tableView.frame = rect;
    
    // Move insets up to compensate
    UIEdgeInsets insets = self.tableView.contentInset;
    insets.bottom = extraHeight + [self tabBarSize].height;
    self.tableView.contentInset = insets;
    
    // Adjust the scroll insets as well
    UIEdgeInsets scrollInsets = self.tableView.scrollIndicatorInsets;
    scrollInsets.bottom = insets.bottom;
    self.tableView.scrollIndicatorInsets = scrollInsets;
    [self.tableView layoutIfNeeded];
}

- (void)setTitle:(NSString *)title
{
    [super setTitle:title];
    
    // Reset the tab bar title; this isn't a great solution, but works
    NSInteger tabIndex = [self.tabBarController.viewControllers indexOfObject:self.navigationController];
    UITabBarItem *tabItem = [[[self.tabBarController tabBar] items] objectAtIndex:tabIndex];
    tabItem.title = NSLocalizedString(@"Reader", @"Description of the Reader tab");
}

- (void)dismissPopover
{
    if (self.popover) {
        [self.popover dismissPopoverAnimated:YES];
        self.popover = nil;
    }
}

- (void)handleKeyboardDidShow:(NSNotification *)notification
{
    if (self.inlineComposeView.isDisplayed) {
        return;
    }

    UIView *view = self.view.superview;
	CGRect frame = view.frame;
	CGRect startFrame = [[[notification userInfo] objectForKey:UIKeyboardFrameBeginUserInfoKey] CGRectValue];
	CGRect endFrame = [[[notification userInfo] objectForKey:UIKeyboardFrameEndUserInfoKey] CGRectValue];
	
	// Figure out the difference between the bottom of this view, and the top of the keyboard.
	// This should account for any toolbars.
	CGPoint point = [view.window convertPoint:startFrame.origin toView:view];
	self.keyboardOffset = point.y - (frame.origin.y + frame.size.height);
	
	// if we're upside down, we need to adjust the origin.
	if (endFrame.origin.x == 0 && endFrame.origin.y == 0) {
		endFrame.origin.y = endFrame.origin.x += MIN(endFrame.size.height, endFrame.size.width);
	}
	
	point = [view.window convertPoint:endFrame.origin toView:view];
    CGSize tabBarSize = [self tabBarSize];
	frame.size.height = point.y + tabBarSize.height;
	
	[UIView animateWithDuration:0.3f delay:0.0f options:UIViewAnimationOptionBeginFromCurrentState animations:^{
		view.frame = frame;
	} completion:^(BOOL finished) {
		// BUG: When dismissing a modal view, and the keyboard is showing again, the animation can get clobbered in some cases.
		// When this happens the view is set to the dimensions of its wrapper view, hiding content that should be visible
		// above the keyboard.
		// For now use a fallback animation.
		if (!CGRectEqualToRect(view.frame, frame)) {
			[UIView animateWithDuration:0.3 animations:^{
				view.frame = frame;
			}];
		}
	}];
}

- (void)handleKeyboardWillHide:(NSNotification *)notification
{
    if (self.inlineComposeView.isDisplayed) {
        return;
    }

    UIView *view = self.view.superview;
	CGRect frame = view.frame;
	CGRect keyFrame = [[[notification userInfo] objectForKey:UIKeyboardFrameEndUserInfoKey] CGRectValue];
	
	CGPoint point = [view.window convertPoint:keyFrame.origin toView:view];
	frame.size.height = point.y - (frame.origin.y + self.keyboardOffset);
	view.frame = frame;
}


#pragma mark - ReaderPostContentView delegate methods

- (void)postView:(ReaderPostContentView *)postView didReceiveReblogAction:(id)sender
{
    // Pass the image forward
    ReaderPostTableViewCell *cell = [ReaderPostTableViewCell cellForSubview:sender];
    NSIndexPath *indexPath = [self.tableView indexPathForCell:cell];
    ReaderPost *post = (ReaderPost *)[self.resultsController objectAtIndexPath:indexPath];

    CGSize imageSize = postView.featuredImageView.image.size;
    UIImage *image = [self.featuredImageSource imageForURL:post.featuredImageURL withSize:imageSize];
    UIImage *avatarImage = [post cachedAvatarWithSize:CGSizeMake(WPContentAttributionViewAvatarSize, WPContentAttributionViewAvatarSize)];

    RebloggingViewController *controller = [[RebloggingViewController alloc] initWithPost:post featuredImage:image avatarImage:avatarImage];
    controller.delegate = self;
    UINavigationController *navController = [[UINavigationController alloc] initWithRootViewController:controller];
    navController.modalPresentationStyle = UIModalPresentationFormSheet;
    navController.modalTransitionStyle = UIModalTransitionStyleCoverVertical;
    [self presentViewController:navController animated:YES completion:nil];
}

- (void)postView:(ReaderPostContentView *)postView didReceiveLikeAction:(id)sender
{
    ReaderPostTableViewCell *cell = [ReaderPostTableViewCell cellForSubview:sender];
    NSIndexPath *indexPath = [self.tableView indexPathForCell:cell];
    ReaderPost *post = (ReaderPost *)[self.resultsController objectAtIndexPath:indexPath];

    NSManagedObjectContext *context = [[ContextManager sharedInstance] newDerivedContext];
    ReaderPostService *service = [[ReaderPostService alloc] initWithManagedObjectContext:context];
    [service toggleLikedForPost:post success:^{
        if (post.isLiked) {
            [WPAnalytics track:WPAnalyticsStatReaderLikedArticle];
        }
    } failure:^(NSError *error) {
		DDLogError(@"Error Liking Post : %@", [error localizedDescription]);
		[postView updateActionButtons];
    }];

	[postView updateActionButtons];
}

- (void)contentView:(UIView *)contentView didReceiveAttributionLinkAction:(id)sender
{
    UIButton *followButton = (UIButton *)sender;
    ReaderPostTableViewCell *cell = [ReaderPostTableViewCell cellForSubview:sender];
    NSIndexPath *indexPath = [self.tableView indexPathForCell:cell];
    ReaderPost *post = (ReaderPost *)[self.resultsController objectAtIndexPath:indexPath];
    
    if (![post isFollowable]) {
        return;
    }

    if (!post.isFollowing) {
        [WPAnalytics track:WPAnalyticsStatReaderFollowedSite];
    }

    [followButton setSelected:!post.isFollowing]; // Set it optimistically

    NSManagedObjectContext *context = [[ContextManager sharedInstance] newDerivedContext];
    ReaderPostService *service = [[ReaderPostService alloc] initWithManagedObjectContext:context];
    [service toggleFollowingForPost:post success:^{
        //noop
    } failure:^(NSError *error) {
		DDLogError(@"Error Following Blog : %@", [error localizedDescription]);
		[followButton setSelected:post.isFollowing];
    }];
}

- (void)postView:(ReaderPostContentView *)postView didReceiveCommentAction:(id)sender
{
    [self.view addGestureRecognizer:self.tapOffKeyboardGesture];

    ReaderPostTableViewCell *cell = [ReaderPostTableViewCell cellForSubview:sender];
    NSIndexPath *indexPath = [self.tableView indexPathForCell:cell];
    ReaderPost *post = (ReaderPost *)[self.resultsController objectAtIndexPath:indexPath];

    if (self.commentPublisher.post == post) {
        [self.inlineComposeView toggleComposer];
        return;
    }

    self.commentPublisher.post = post;
    [self.inlineComposeView displayComposer];

    // scroll the item into view if possible
    [self.tableView scrollToRowAtIndexPath:indexPath
                          atScrollPosition:UITableViewScrollPositionTop
                                  animated:YES];
}


#pragma mark - RebloggingViewController Delegate Methods

- (void)postWasReblogged:(ReaderPost *)post
{
    NSIndexPath *indexPath = [self.resultsController indexPathForObject:post];
    if (!indexPath) {
        return;
    }
    ReaderPostTableViewCell *cell = (ReaderPostTableViewCell *)[self.tableView cellForRowAtIndexPath:indexPath];
    [cell configureCell:post];
    [self setAvatarForPost:post forCell:cell indexPath:indexPath];
}


#pragma mark - Actions

- (void)topicsAction:(id)sender
{
	ReaderTopicsViewController *controller = [[ReaderTopicsViewController alloc] initWithStyle:UITableViewStyleGrouped];
    if (IS_IPAD) {
        if (self.popover && [self.popover isPopoverVisible]) {
            [self dismissPopover];
            return;
        }
        
        self.popover = [[UIPopoverController alloc] initWithContentViewController:controller];
        
        UIBarButtonItem *shareButton = self.navigationItem.rightBarButtonItem;
        [self.popover presentPopoverFromBarButtonItem:shareButton permittedArrowDirections:UIPopoverArrowDirectionAny animated:YES];
    } else {
        UINavigationController *navController = [[UINavigationController alloc] initWithRootViewController:controller];
        navController.navigationBar.translucent = NO;
        [self presentViewController:navController animated:YES completion:nil];
    }
}

- (void)dismissKeyboard:(id)sender
{
    for (UIGestureRecognizer *gesture in self.view.gestureRecognizers) {
        if ([gesture isEqual:self.tapOffKeyboardGesture]) {
            [self.view removeGestureRecognizer:gesture];
        }
    }
    
    [self.inlineComposeView toggleComposer];
}

#pragma mark - ReaderCommentPublisherDelegate Methods

- (void)commentPublisherDidPublishComment:(ReaderCommentPublisher *)publisher
{
    [WPAnalytics track:WPAnalyticsStatReaderCommentedOnArticle];
    publisher.post.dateCommentsSynced = nil;
    [self.inlineComposeView dismissComposer];
}

- (void)openPost:(NSUInteger *)postId onBlog:(NSUInteger)blogId
{
    NSManagedObjectContext *context = [[ContextManager sharedInstance] mainContext];
    ReaderPostService *service = [[ReaderPostService alloc] initWithManagedObjectContext:context];
    [service deletePostsWithNoTopic];
    [service fetchPost:postId forSite:blogId success:^(ReaderPost *post) {
        ReaderPostDetailViewController *controller = [[ReaderPostDetailViewController alloc] initWithPost:post
                                                                                            featuredImage:nil
                                                                                              avatarImage:nil];

        [self.navigationController pushViewController:controller animated:YES];
    } failure:^(NSError *error) {
        DDLogError(@"%@, error fetching post for site", _cmd, error);
    }];
}


#pragma mark - WPTableViewSublass methods

- (NSString *)noResultsTitleText
{
    NSRange range = [self.currentTopic.path rangeOfString:@"following"];
    if (range.location != NSNotFound) {
        return NSLocalizedString(@"You're not following any sites yet.", @"");
    }

    range = [self.currentTopic.path rangeOfString:@"liked"];
    if (range.location != NSNotFound) {
        return NSLocalizedString(@"You have not liked any posts.", @"");
    }

    return NSLocalizedString(@"Sorry. No posts yet.", @"");
}


- (NSString *)noResultsMessageText
{
	return NSLocalizedString(@"Tap the tag icon to browse posts from popular sites.", nil);
}

- (UIView *)noResultsAccessoryView
{
    if (!self.animatedBox) {
        self.animatedBox = [WPAnimatedBox new];
    }
    return self.animatedBox;
}

- (NSString *)entityName
{
	return @"ReaderPost";
}

- (NSDate *)lastSyncDate
{
    return self.currentTopic.lastSynced;
}

- (NSFetchRequest *)fetchRequest
{
    NSFetchRequest *fetchRequest = [NSFetchRequest fetchRequestWithEntityName:[self entityName]];
    fetchRequest.predicate = [NSPredicate predicateWithFormat:@"(topic == %@)", self.currentTopic];
    NSSortDescriptor *sortDescriptorDate = [NSSortDescriptor sortDescriptorWithKey:@"sortDate" ascending:NO];
    fetchRequest.sortDescriptors = @[sortDescriptorDate];
	fetchRequest.fetchBatchSize = 20;
	return fetchRequest;
}

- (NSString *)sectionNameKeyPath
{
	return nil;
}

- (Class)cellClass
{
    return [ReaderPostTableViewCell class];
}

- (void)configureCell:(UITableViewCell *)aCell atIndexPath:(NSIndexPath *)indexPath
{
	if (!aCell)
        return;

	ReaderPostTableViewCell *cell = (ReaderPostTableViewCell *)aCell;
	cell.selectionStyle = UITableViewCellSelectionStyleNone;
	cell.accessoryType = UITableViewCellAccessoryNone;
	
	ReaderPost *post = (ReaderPost *)[self.resultsController objectAtIndexPath:indexPath];

	[cell configureCell:post];
    [self setImageForPost:post forCell:cell indexPath:indexPath];
    [self setAvatarForPost:post forCell:cell indexPath:indexPath];
    
    cell.postView.delegate = self;
    cell.postView.shouldShowActions = post.isWPCom;

}

- (UIImage *)imageForURL:(NSURL *)imageURL size:(CGSize)imageSize
{
    if (!imageURL)
        return nil;
    
    if (CGSizeEqualToSize(imageSize, CGSizeZero)) {
        imageSize.width = self.tableView.bounds.size.width;
        imageSize.height = round(imageSize.width * WPContentViewMaxImageHeightPercentage);
    }
    return [self.featuredImageSource imageForURL:imageURL withSize:imageSize];
}

- (void)setAvatarForPost:(ReaderPost *)post forCell:(ReaderPostTableViewCell *)cell indexPath:(NSIndexPath *)indexPath
{
    CGSize imageSize = CGSizeMake(WPContentViewAuthorAvatarSize, WPContentViewAuthorAvatarSize);
    UIImage *image = [post cachedAvatarWithSize:imageSize];
    if (image) {
        [cell.postView setAvatarImage:image];
    } else {
        [post fetchAvatarWithSize:imageSize success:^(UIImage *image) {
            if (!image) {
                return;
            }
            if (cell == [self.tableView cellForRowAtIndexPath:indexPath]) {
                [cell.postView setAvatarImage:image];
            }
        }];
    }
}

- (void)setImageForPost:(ReaderPost *)post forCell:(ReaderPostTableViewCell *)cell indexPath:(NSIndexPath *)indexPath
{
    NSURL *imageURL = post.featuredImageURL;
    
    if (!imageURL) {
        return;
    }

    // We know the width, but not the height; let the image loader figure that out
    CGFloat imageWidth = self.tableView.frame.size.width;
    if (IS_IPAD) {
        imageWidth = WPTableViewFixedWidth;
    }
    CGSize imageSize = CGSizeMake(imageWidth, 0);
    UIImage *image = [self imageForURL:imageURL size:imageSize];
    
    if (image) {
        [cell.postView setFeaturedImage:image];
    } else {
        [self.featuredImageSource fetchImageForURL:imageURL withSize:imageSize indexPath:indexPath isPrivate:post.isPrivate];
    }
}

- (void)syncItemsViaUserInteraction:(BOOL)userInteraction success:(void (^)())success failure:(void (^)(NSError *))failure
{
    DDLogMethod();

    NSManagedObjectContext *context = [[ContextManager sharedInstance] mainContext];

    if(!self.currentTopic) {
        ReaderTopicService *topicService = [[ReaderTopicService alloc] initWithManagedObjectContext:context];
        [topicService fetchReaderMenuWithSuccess:^{
            // Changing the topic means we need to also change the fetch request.
            [self resetResultsController];
            [self updateTitle];
            [self syncReaderItemsWithSuccess:success failure:failure];
        } failure:^(NSError *error) {
            failure(error);
        }];
        return;
    }

    if (userInteraction) {
        [self syncReaderItemsWithSuccess:success failure:failure];
    } else {
        [self backfillReaderItemsWithSuccess:success failure:failure];
    }
}

- (void)backfillReaderItemsWithSuccess:(void (^)())success failure:(void (^)(NSError *))failure
{
    DDLogMethod();

    NSManagedObjectContext *context = [[ContextManager sharedInstance] newDerivedContext];
    ReaderPostService *service = [[ReaderPostService alloc] initWithManagedObjectContext:context];
    [service backfillPostsForTopic:self.currentTopic success:^(BOOL hasMore) {
        if (success) {
            dispatch_async(dispatch_get_main_queue(), ^{
                success();
            });
        }
    } failure:^(NSError *error) {
        if (failure) {
            dispatch_async(dispatch_get_main_queue(), ^{
                failure(error);
            });
        }
    }];
}

- (void)syncReaderItemsWithSuccess:(void (^)())success failure:(void (^)(NSError *))failure
{
    DDLogMethod();

    NSManagedObjectContext *context = [[ContextManager sharedInstance] newDerivedContext];
    ReaderPostService *service = [[ReaderPostService alloc] initWithManagedObjectContext:context];
    [service fetchPostsForTopic:self.currentTopic earlierThan:[NSDate date] success:^(BOOL hasMore) {
        if (success) {
            dispatch_async(dispatch_get_main_queue(), ^{
                success();
            });
        }
    } failure:^(NSError *error) {
        if(failure) {
            dispatch_async(dispatch_get_main_queue(), ^{
                failure(error);
            });
        }
    }];
}

- (void)loadMoreWithSuccess:(void (^)())success failure:(void (^)(NSError *error))failure
{
    DDLogMethod();
	if ([self.resultsController.fetchedObjects count] == 0)
		return;
	
	if (self.loadingMore)
        return;
    
	self.loadingMore = YES;

	ReaderPost *post = self.resultsController.fetchedObjects.lastObject;
    NSManagedObjectContext *context = [[ContextManager sharedInstance] newDerivedContext];

    ReaderPostService *service = [[ReaderPostService alloc] initWithManagedObjectContext:context];
    [service fetchPostsForTopic:self.currentTopic earlierThan:post.sortDate success:^(BOOL hasMore){
        if (success) {
            dispatch_async(dispatch_get_main_queue(), ^{
                success();
            });
        }
        [self onSyncSuccess:hasMore];
    } failure:^(NSError *error) {
        if (failure) {
            dispatch_async(dispatch_get_main_queue(), ^{
                failure(error);
            });
        }
    }];
    
    [WPAnalytics track:WPAnalyticsStatReaderInfiniteScroll withProperties:[self tagPropertyForStats]];
}

- (UITableViewRowAnimation)tableViewRowAnimation
{
	return UITableViewRowAnimationNone;
}

- (void)onSyncSuccess:(BOOL)hasMore
{
    DDLogMethod();
    self.loadingMore = NO;
    self.hasMoreContent = hasMore;
}


#pragma mark - TableView Methods

- (UITableViewCell *)tableView:(UITableView *)tableView cellForRowAtIndexPath:(NSIndexPath *)indexPath {
    UITableViewCell *cell;
    ReaderPost *post = (ReaderPost *)[self.resultsController objectAtIndexPath:indexPath];
    if ([post featuredImageURLForDisplay]) {
        cell = [tableView dequeueReusableCellWithIdentifier:FeaturedImageCellIdentifier];
    } else {
        cell = [tableView dequeueReusableCellWithIdentifier:NoFeaturedImageCellIdentifier];
    }

    if (self.tableView.isEditing) {
		cell.accessoryType = UITableViewCellAccessoryNone;
	} else {
        cell.accessoryType = UITableViewCellAccessoryDisclosureIndicator;
    }

    [self configureCell:cell atIndexPath:indexPath];
    if (!cell) {
        NSLog(@"NO CELL!");
    }

    return cell;
}

- (CGFloat)tableView:(UITableView *)tableView heightForRowAtIndexPath:(NSIndexPath *)indexPath
{
    [self configureCell:self.cellForLayout atIndexPath:indexPath];
    CGFloat width = IS_IPAD ? WPTableViewFixedWidth : CGRectGetWidth(self.tableView.bounds);
    CGSize size = [self.cellForLayout sizeThatFits:CGSizeMake(width, CGFLOAT_MAX)];
    return ceil(size.height + 1);
}

- (UIView *)tableView:(UITableView *)tableView viewForHeaderInSection:(NSInteger)section
{
    return [[UIView alloc] initWithFrame:CGRectZero];
}

- (CGFloat)tableView:(UITableView *)tableView heightForHeaderInSection:(NSInteger)section
{
    if (IS_IPHONE) {
        return RPVCHeaderHeightPhone;
    }
    return [super tableView:tableView heightForHeaderInSection:section];
}

- (void)tableView:(UITableView *)tableView didSelectRowAtIndexPath:(NSIndexPath *)indexPath
{
    if (IS_IPAD) {
        [tableView deselectRowAtIndexPath:indexPath animated:YES];
    }

    // Pass the image forward
	ReaderPost *post = [self.resultsController.fetchedObjects objectAtIndex:indexPath.row];
    ReaderPostTableViewCell *cell = (ReaderPostTableViewCell *)[self.tableView cellForRowAtIndexPath:indexPath];

    CGSize imageSize = cell.postView.featuredImageView.image.size;
    UIImage *image = [_featuredImageSource imageForURL:post.featuredImageURL withSize:imageSize];
    UIImage *avatarImage = [cell.post cachedAvatarWithSize:CGSizeMake(32.0, 32.0)];
// TODO: the detail controller should just fetch the cached versions of these resources vs passing them around here. :P
	self.detailController = [[ReaderPostDetailViewController alloc] initWithPost:post featuredImage:image avatarImage:avatarImage];
    
    [self.navigationController pushViewController:self.detailController animated:YES];
    
    [WPAnalytics track:WPAnalyticsStatReaderOpenedArticle];
}


#pragma mark - NSFetchedResultsController overrides

- (void)controllerWillChangeContent:(NSFetchedResultsController *)controller
{
    // Do nothing (prevent superclass from adjusting table view)
}

- (void)controllerDidChangeContent:(NSFetchedResultsController *)controller
{
    [self.tableView reloadData];
    [self.noResultsView removeFromSuperview];
}

- (void)controller:(NSFetchedResultsController *)controller
   didChangeObject:(id)anObject
       atIndexPath:(NSIndexPath *)indexPath
     forChangeType:(NSFetchedResultsChangeType)type
      newIndexPath:(NSIndexPath *)newIndexPath
{
    // Do nothing (prevent superclass from adjusting table view)
}


#pragma mark - Notifications

- (void)readerTopicDidChange:(NSNotification *)notification
{
	if (IS_IPAD){
        [self dismissPopover];
	}

    [self updateTitle];

	self.loadingMore = NO;
	self.hasMoreContent = YES;
	[(WPNoResultsView *)self.noResultsView setTitleText:[self noResultsTitleText]];

	[self.tableView setContentOffset:CGPointMake(0, 0) animated:NO];
	[self resetResultsController];
	[self.tableView reloadData];
    [self syncItems];
	[self configureNoResultsView];

    [WPAnalytics track:WPAnalyticsStatReaderLoadedTag withProperties:[self tagPropertyForStats]];
    if ([self isCurrentTagFreshlyPressed]) {
        [WPAnalytics track:WPAnalyticsStatReaderLoadedFreshlyPressed];
    }
}

<<<<<<< HEAD
#pragma mark - WPAccount Notifications

- (void)didChangeAccount:(NSNotification *)notification {
=======
- (void)didChangeAccount:(NSNotification *)notification
{
>>>>>>> 9e1c6be6
    NSManagedObjectContext *context = [[ContextManager sharedInstance] mainContext];
    [[[ReaderTopicService alloc] initWithManagedObjectContext:context] deleteAllTopics];
    [[[ReaderPostService alloc] initWithManagedObjectContext:context] deletePostsWithNoTopic];

    [self resetResultsController];
    [self.tableView reloadData];
    [self.navigationController popToViewController:self animated:NO];

    if ([self isViewLoaded]) {
        [self syncItems];
    }
}


#pragma mark - Utility

- (BOOL)isCurrentTagFreshlyPressed
{
    return [self.currentTopic.title rangeOfString:@"freshly-pressed"].location != NSNotFound;
}

- (NSDictionary *)tagPropertyForStats
{
    return @{@"tag": self.currentTopic.title};
}

<<<<<<< HEAD
- (void)fetchBlogsAndPrimaryBlog {
	NSURL *xmlrpc;
    NSString *username;
    NSString *password;
    NSString *authToken;
    NSManagedObjectContext *context = [[ContextManager sharedInstance] mainContext];
    AccountService *accountService = [[AccountService alloc] initWithManagedObjectContext:context];
    WPAccount *defaultAccount = [accountService defaultWordPressComAccount];

    if (!defaultAccount) {
        return;
    }
	
	xmlrpc = [NSURL URLWithString:@"https://wordpress.com/xmlrpc.php"];
	username = defaultAccount.username;
	password = defaultAccount.password;
    authToken = defaultAccount.authToken;
    
    WPXMLRPCClient *api = [WPXMLRPCClient clientWithXMLRPCEndpoint:xmlrpc];
    [api setAuthorizationHeaderWithToken:authToken];
    [api callMethod:@"wp.getUsersBlogs"
         parameters:[NSArray arrayWithObjects:username, password, nil]
            success:^(AFHTTPRequestOperation *operation, id responseObject) {
                NSArray *usersBlogs = responseObject;
				
                if ([usersBlogs count] > 0) {
                    [usersBlogs enumerateObjectsUsingBlock:^(id obj, NSUInteger idx, BOOL *stop) {
                        NSString *title = [obj valueForKey:@"blogName"];
                        title = [title stringByDecodingXMLCharacters];
                        [obj setValue:title forKey:@"blogName"];
                    }];
                }
				
				[[NSUserDefaults standardUserDefaults] setObject:usersBlogs forKey:@"wpcom_users_blogs"];
				
                NSManagedObjectContext *context = [[ContextManager sharedInstance] mainContext];
                AccountService *accountService = [[AccountService alloc] initWithManagedObjectContext:context];
                WPAccount *defaultAccount = [accountService defaultWordPressComAccount];

                [[defaultAccount restApi] GET:@"me"
                                       parameters:nil
                                          success:^(AFHTTPRequestOperation *operation, id responseObject) {
                                              if ([usersBlogs count] < 1)
                                                  return;
                                              
                                              NSDictionary *dict = (NSDictionary *)responseObject;
                                              __block NSNumber *preferredBlogId;
                                              NSNumber *primaryBlog = [dict objectForKey:@"primary_blog"];
                                              [usersBlogs enumerateObjectsUsingBlock:^(id obj, NSUInteger idx, BOOL *stop) {
                                                  if ([primaryBlog isEqualToNumber:[obj numberForKey:@"blogid"]]) {
                                                      preferredBlogId = [obj numberForKey:@"blogid"];
                                                      *stop = YES;
                                                  }
                                              }];
                                              
                                              if (!preferredBlogId) {
                                                  NSDictionary *dict = [usersBlogs objectAtIndex:0];
                                                  preferredBlogId = [dict numberForKey:@"blogid"];
                                              }
                                              
                                              [[NSUserDefaults standardUserDefaults] setObject:preferredBlogId forKey:@"wpcom_users_prefered_blog_id"];
                                              [NSUserDefaults resetStandardUserDefaults];
                                              
                                          } failure:^(AFHTTPRequestOperation *operation, NSError *error) {
                                              // TODO: Handle Failure. Retry maybe?
                                          }];
                
                if ([usersBlogs count] == 0) {
                    return;
                }

			} failure:^(AFHTTPRequestOperation *operation, NSError *error) {
				// Fail silently.
                DDLogError(@"Failed retrieving user blogs in ReaderPostsViewController: %@", error);
            }];
}

- (CGSize)tabBarSize {
=======
- (CGSize)tabBarSize
{
>>>>>>> 9e1c6be6
    CGSize tabBarSize = CGSizeZero;
    if ([self tabBarController]) {
        tabBarSize = [[[self tabBarController] tabBar] bounds].size;
    }

    return tabBarSize;
}

#pragma mark - WPTableImageSourceDelegate

- (void)tableImageSource:(WPTableImageSource *)tableImageSource imageReady:(UIImage *)image forIndexPath:(NSIndexPath *)indexPath
{
    ReaderPostTableViewCell *cell = (ReaderPostTableViewCell *)[self.tableView cellForRowAtIndexPath:indexPath];
    
    // Don't do anything if the cell is out of view or out of range
    // (this is a safety check in case the Reader doesn't properly kill image requests when changing topics)
    if (cell == nil) {
        return;
    }

    [cell.postView setFeaturedImage:image];
    
    // Failsafe: If the topic has changed, fetchedObject count might be zero
    if (self.resultsController.fetchedObjects.count == 0) {
        return;
    }
    
    // Update the detail view if it's open and applicable
    ReaderPost *post = [self.resultsController objectAtIndexPath:indexPath];
    
    if (post == self.detailController.post) {
        [self.detailController updateFeaturedImage:image];
    }
}

@end<|MERGE_RESOLUTION|>--- conflicted
+++ resolved
@@ -881,14 +881,11 @@
     }
 }
 
-<<<<<<< HEAD
+
 #pragma mark - WPAccount Notifications
 
-- (void)didChangeAccount:(NSNotification *)notification {
-=======
 - (void)didChangeAccount:(NSNotification *)notification
 {
->>>>>>> 9e1c6be6
     NSManagedObjectContext *context = [[ContextManager sharedInstance] mainContext];
     [[[ReaderTopicService alloc] initWithManagedObjectContext:context] deleteAllTopics];
     [[[ReaderPostService alloc] initWithManagedObjectContext:context] deletePostsWithNoTopic];
@@ -915,89 +912,8 @@
     return @{@"tag": self.currentTopic.title};
 }
 
-<<<<<<< HEAD
-- (void)fetchBlogsAndPrimaryBlog {
-	NSURL *xmlrpc;
-    NSString *username;
-    NSString *password;
-    NSString *authToken;
-    NSManagedObjectContext *context = [[ContextManager sharedInstance] mainContext];
-    AccountService *accountService = [[AccountService alloc] initWithManagedObjectContext:context];
-    WPAccount *defaultAccount = [accountService defaultWordPressComAccount];
-
-    if (!defaultAccount) {
-        return;
-    }
-	
-	xmlrpc = [NSURL URLWithString:@"https://wordpress.com/xmlrpc.php"];
-	username = defaultAccount.username;
-	password = defaultAccount.password;
-    authToken = defaultAccount.authToken;
-    
-    WPXMLRPCClient *api = [WPXMLRPCClient clientWithXMLRPCEndpoint:xmlrpc];
-    [api setAuthorizationHeaderWithToken:authToken];
-    [api callMethod:@"wp.getUsersBlogs"
-         parameters:[NSArray arrayWithObjects:username, password, nil]
-            success:^(AFHTTPRequestOperation *operation, id responseObject) {
-                NSArray *usersBlogs = responseObject;
-				
-                if ([usersBlogs count] > 0) {
-                    [usersBlogs enumerateObjectsUsingBlock:^(id obj, NSUInteger idx, BOOL *stop) {
-                        NSString *title = [obj valueForKey:@"blogName"];
-                        title = [title stringByDecodingXMLCharacters];
-                        [obj setValue:title forKey:@"blogName"];
-                    }];
-                }
-				
-				[[NSUserDefaults standardUserDefaults] setObject:usersBlogs forKey:@"wpcom_users_blogs"];
-				
-                NSManagedObjectContext *context = [[ContextManager sharedInstance] mainContext];
-                AccountService *accountService = [[AccountService alloc] initWithManagedObjectContext:context];
-                WPAccount *defaultAccount = [accountService defaultWordPressComAccount];
-
-                [[defaultAccount restApi] GET:@"me"
-                                       parameters:nil
-                                          success:^(AFHTTPRequestOperation *operation, id responseObject) {
-                                              if ([usersBlogs count] < 1)
-                                                  return;
-                                              
-                                              NSDictionary *dict = (NSDictionary *)responseObject;
-                                              __block NSNumber *preferredBlogId;
-                                              NSNumber *primaryBlog = [dict objectForKey:@"primary_blog"];
-                                              [usersBlogs enumerateObjectsUsingBlock:^(id obj, NSUInteger idx, BOOL *stop) {
-                                                  if ([primaryBlog isEqualToNumber:[obj numberForKey:@"blogid"]]) {
-                                                      preferredBlogId = [obj numberForKey:@"blogid"];
-                                                      *stop = YES;
-                                                  }
-                                              }];
-                                              
-                                              if (!preferredBlogId) {
-                                                  NSDictionary *dict = [usersBlogs objectAtIndex:0];
-                                                  preferredBlogId = [dict numberForKey:@"blogid"];
-                                              }
-                                              
-                                              [[NSUserDefaults standardUserDefaults] setObject:preferredBlogId forKey:@"wpcom_users_prefered_blog_id"];
-                                              [NSUserDefaults resetStandardUserDefaults];
-                                              
-                                          } failure:^(AFHTTPRequestOperation *operation, NSError *error) {
-                                              // TODO: Handle Failure. Retry maybe?
-                                          }];
-                
-                if ([usersBlogs count] == 0) {
-                    return;
-                }
-
-			} failure:^(AFHTTPRequestOperation *operation, NSError *error) {
-				// Fail silently.
-                DDLogError(@"Failed retrieving user blogs in ReaderPostsViewController: %@", error);
-            }];
-}
-
-- (CGSize)tabBarSize {
-=======
 - (CGSize)tabBarSize
 {
->>>>>>> 9e1c6be6
     CGSize tabBarSize = CGSizeZero;
     if ([self tabBarController]) {
         tabBarSize = [[[self tabBarController] tabBar] bounds].size;
