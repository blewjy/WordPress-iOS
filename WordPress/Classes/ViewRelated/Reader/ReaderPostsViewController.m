#import <AFNetworking/AFNetworking.h>
#import "WPTableViewControllerSubclass.h"
#import "ReaderPostsViewController.h"
#import "ReaderPostTableViewCell.h"
#import "ReaderBlockedTableViewCell.h"
#import "ReaderSubscriptionViewController.h"
#import "ReaderPostDetailViewController.h"
#import "ReaderPost.h"
#import "WordPressAppDelegate.h"
#import "NSString+XMLExtensions.h"
#import "WPAccount.h"
#import "WPTableImageSource.h"
#import "WPNoResultsView.h"
#import "NSString+Helpers.h"
#import "WPAnimatedBox.h"
#import "InlineComposeView.h"
#import "ReaderCommentPublisher.h"
#import "ContextManager.h"
#import "AccountService.h"
#import "RebloggingViewController.h"
#import "ReaderTopicService.h"
#import "ReaderPostService.h"
#import "CustomHighlightButton.h"
#import "UIView+Subviews.h"
#import "BlogService.h"
#import "ReaderSiteService.h"

static CGFloat const RPVCHeaderHeightPhone = 10.0;
static CGFloat const RPVCBlockedCellHeight = 66.0;
static CGFloat const RPVCEstimatedRowHeightIPhone = 400.0;
static CGFloat const RPVCEstimatedRowHeightIPad = 600.0;

NSString * const BlockedCellIdentifier = @"BlockedCellIdentifier";
NSString * const FeaturedImageCellIdentifier = @"FeaturedImageCellIdentifier";
NSString * const NoFeaturedImageCellIdentifier = @"NoFeaturedImageCellIdentifier";
NSString * const RPVCDisplayedNativeFriendFinder = @"DisplayedNativeFriendFinder";

@interface ReaderPostsViewController ()<WPTableImageSourceDelegate, ReaderCommentPublisherDelegate, RebloggingViewControllerDelegate, UIActionSheetDelegate>

@property (nonatomic, assign) BOOL hasMoreContent;
@property (nonatomic, assign) BOOL loadingMore;
@property (nonatomic, assign) BOOL viewHasAppeared;
@property (nonatomic, strong) WPTableImageSource *featuredImageSource;
@property (nonatomic, assign) CGFloat keyboardOffset;
@property (nonatomic, assign) CGFloat lastOffset;
@property (nonatomic, strong) WPAnimatedBox *animatedBox;
@property (nonatomic, strong) UIGestureRecognizer *tapOffKeyboardGesture;
@property (nonatomic, strong) InlineComposeView *inlineComposeView;
@property (nonatomic, strong) ReaderCommentPublisher *commentPublisher;
@property (nonatomic, readonly) ReaderTopic *currentTopic;
@property (nonatomic, strong) ReaderPostTableViewCell *cellForLayout;
@property (nonatomic, strong) NSLayoutConstraint *cellForLayoutWidthConstraint;
@property (nonatomic) BOOL infiniteScrollEnabled;
@property (nonatomic, strong) NSMutableDictionary *cachedRowHeights;
@property (nonatomic, strong) NSNumber *siteIDToBlock;
@property (nonatomic, strong) NSNumber *postIDThatInitiatedBlock;
@property (nonatomic, strong) UIActionSheet *actionSheet;

@end

@implementation ReaderPostsViewController

#pragma mark - Life Cycle methods

+ (UIViewController *)viewControllerWithRestorationIdentifierPath:(NSArray *)identifierComponents coder:(NSCoder *)coder
{
    return [[WordPressAppDelegate sharedWordPressApplicationDelegate] readerPostsViewController];
}

- (void)dealloc
{
    self.featuredImageSource.delegate = nil;
    self.inlineComposeView.delegate = nil;
    self.inlineComposeView = nil;
    self.commentPublisher = nil;
    [[NSNotificationCenter defaultCenter] removeObserver:self];
}

- (instancetype)init
{
    self = [super init];
    if (self) {
        _hasMoreContent = YES;
        _infiniteScrollEnabled = YES;

        [[NSNotificationCenter defaultCenter] addObserver:self selector:@selector(didChangeAccount:) name:WPAccountDefaultWordPressComAccountChangedNotification object:nil];
        [[NSNotificationCenter defaultCenter] addObserver:self selector:@selector(readerTopicDidChange:) name:ReaderTopicDidChangeNotification object:nil];
    }
    return self;
}

- (void)viewDidLoad
{
    [super viewDidLoad];

    self.cachedRowHeights = [NSMutableDictionary dictionary];

    [self configureCellSeparatorStyle];

    self.incrementalLoadingSupported = YES;

    [self.tableView registerClass:[ReaderBlockedTableViewCell class] forCellReuseIdentifier:BlockedCellIdentifier];
    [self.tableView registerClass:[ReaderPostTableViewCell class] forCellReuseIdentifier:NoFeaturedImageCellIdentifier];
    [self.tableView registerClass:[ReaderPostTableViewCell class] forCellReuseIdentifier:FeaturedImageCellIdentifier];

    self.tableView.keyboardDismissMode = UIScrollViewKeyboardDismissModeInteractive;

    [self configureCellForLayout];

    CGFloat maxWidth;
    if (IS_IPHONE) {
        maxWidth = MAX(CGRectGetWidth(self.tableView.bounds), CGRectGetHeight(self.tableView.bounds));
    } else {
        maxWidth = WPTableViewFixedWidth;
    }

    CGFloat maxHeight = maxWidth * WPContentViewMaxImageHeightPercentage;
    self.featuredImageSource = [[WPTableImageSource alloc] initWithMaxSize:CGSizeMake(maxWidth, maxHeight)];
    self.featuredImageSource.delegate = self;

    // Topics button
    UIBarButtonItem *button = nil;
    CustomHighlightButton *topicsButton = [CustomHighlightButton buttonWithType:UIButtonTypeCustom];
    topicsButton.tintColor = [UIColor colorWithWhite:1.0 alpha:0.5];
    [topicsButton setImage:[UIImage imageNamed:@"icon-reader-topics"] forState:UIControlStateNormal];

    CGSize imageSize = [UIImage imageNamed:@"icon-reader-topics"].size;
    topicsButton.frame = CGRectMake(0.0, 0.0, imageSize.width, imageSize.height);
    topicsButton.contentEdgeInsets = UIEdgeInsetsMake(0, 16, 0, -16);

    [topicsButton addTarget:self action:@selector(topicsAction:) forControlEvents:UIControlEventTouchUpInside];
    button = [[UIBarButtonItem alloc] initWithCustomView:topicsButton];
    [button setAccessibilityLabel:NSLocalizedString(@"Browse", @"")];
    self.navigationItem.rightBarButtonItem = button;

    self.tapOffKeyboardGesture = [[UITapGestureRecognizer alloc] initWithTarget:self
                                                                         action:@selector(dismissKeyboard:)];

    self.inlineComposeView = [[InlineComposeView alloc] initWithFrame:CGRectZero];
    [self.inlineComposeView setButtonTitle:NSLocalizedString(@"Post", nil)];
    self.commentPublisher = [[ReaderCommentPublisher alloc] initWithComposer:self.inlineComposeView];

    self.commentPublisher.delegate = self;

    self.tableView.tableFooterView = self.inlineComposeView;
}

- (void)viewWillAppear:(BOOL)animated
{
    [super viewWillAppear:animated];

    [self updateTitle];

    [[NSNotificationCenter defaultCenter] addObserver:self selector:@selector(handleKeyboardDidShow:) name:UIKeyboardWillShowNotification object:nil];
    [[NSNotificationCenter defaultCenter] addObserver:self selector:@selector(handleKeyboardWillHide:) name:UIKeyboardWillHideNotification object:nil];

    if (self.noResultsView && self.animatedBox) {
        [self.animatedBox prepareAnimation:NO];
    }
}

- (void)viewDidAppear:(BOOL)animated
{
    [super viewDidAppear:animated];

    NSIndexPath *selectedIndexPath = [self.tableView indexPathForSelectedRow];
    if (selectedIndexPath) {
        [self.tableView deselectRowAtIndexPath:selectedIndexPath animated:YES];
    }

    if (!self.viewHasAppeared) {
        if (self.currentTopic) {
            [WPAnalytics track:WPAnalyticsStatReaderAccessed withProperties:[self tagPropertyForStats]];
        }
        self.viewHasAppeared = YES;
    }

    // Delay box animation after the view appears
    double delayInSeconds = 0.3;
    dispatch_time_t popTime = dispatch_time(DISPATCH_TIME_NOW, (int64_t)(delayInSeconds * NSEC_PER_SEC));
    dispatch_after(popTime, dispatch_get_main_queue(), ^(void){
        if (self.noResultsView && self.animatedBox) {
            [self.animatedBox animate];
        }
    });
}

- (void)viewWillDisappear:(BOOL)animated
{
    [self.inlineComposeView endEditing:YES];
    [super viewWillDisappear:animated];

    [[NSNotificationCenter defaultCenter] removeObserver:self name:UIKeyboardWillShowNotification object:nil];
    [[NSNotificationCenter defaultCenter] removeObserver:self name:UIKeyboardWillHideNotification object:nil];
}

- (void)willAnimateRotationToInterfaceOrientation:(UIInterfaceOrientation)toInterfaceOrientation duration:(NSTimeInterval)duration
{
    // Remove the no results view or else the position will abruptly adjust after rotation
    // due to the table view sizing for image preloading
    [self.noResultsView removeFromSuperview];

    [super willAnimateRotationToInterfaceOrientation:toInterfaceOrientation duration:duration];
}

- (void)didRotateFromInterfaceOrientation:(UIInterfaceOrientation)fromInterfaceOrientation
{
    [super didRotateFromInterfaceOrientation:fromInterfaceOrientation];
    [self configureNoResultsView];
}

- (void)willRotateToInterfaceOrientation:(UIInterfaceOrientation)toInterfaceOrientation duration:(NSTimeInterval)duration
{
    CGFloat width;
    if (UIInterfaceOrientationIsPortrait(toInterfaceOrientation)) {
        width = CGRectGetWidth(self.tableView.window.frame);
    } else {
        width = CGRectGetHeight(self.tableView.window.frame);
    }
    [self updateCellForLayoutWidthConstraint:width];
    if (IS_IPHONE) {
        [self.cachedRowHeights removeAllObjects];
    }
}

#pragma mark - Instance Methods

- (void)configureCellSeparatorStyle
{
    // Setting the separator style will cause the table view to redraw all its cells.
    // We want to avoid this when we first load the tableview as there is a performance
    // cost.  As a work around, unset the delegate and datasource, and restore them
    // after setting the style.
    self.tableView.delegate = nil;
    self.tableView.dataSource = nil;
    self.tableView.separatorStyle = UITableViewCellSeparatorStyleNone;
    self.tableView.delegate = self;
    self.tableView.dataSource = self;
}

- (void)configureCellForLayout
{
    NSString *CellIdentifier = @"CellForLayoutIdentifier";
    [self.tableView registerClass:[ReaderPostTableViewCell class] forCellReuseIdentifier:CellIdentifier];
    self.cellForLayout = [self.tableView dequeueReusableCellWithIdentifier:CellIdentifier];
    [self updateCellForLayoutWidthConstraint:CGRectGetWidth(self.tableView.bounds)];
}

- (void)updateCellForLayoutWidthConstraint:(CGFloat)width
{
    UIView *contentView = self.cellForLayout.contentView;
    if (self.cellForLayoutWidthConstraint) {
        [contentView removeConstraint:self.cellForLayoutWidthConstraint];
    }
    NSDictionary *views = NSDictionaryOfVariableBindings(contentView);
    NSDictionary *metrics = @{@"width":@(width)};
    self.cellForLayoutWidthConstraint = [[NSLayoutConstraint constraintsWithVisualFormat:@"[contentView(width)]"
                                                                             options:0
                                                                             metrics:metrics
                                                                               views:views] firstObject];
    [contentView addConstraint:self.cellForLayoutWidthConstraint];
}

- (ReaderTopic *)currentTopic
{
    NSManagedObjectContext *context = [[ContextManager sharedInstance] mainContext];
    return [[[ReaderTopicService alloc] initWithManagedObjectContext:context] currentTopic];
}

- (void)updateTitle
{
    if (self.currentTopic) {
        self.title = [self.currentTopic.title capitalizedString];
    } else {
        self.title = NSLocalizedString(@"Reader", @"Default title for the reader before topics are loaded the first time.");
    }
}

- (void)setTitle:(NSString *)title
{
    [super setTitle:title];

    // Reset the tab bar title; this isn't a great solution, but works
    NSInteger tabIndex = [self.tabBarController.viewControllers indexOfObject:self.navigationController];
    UITabBarItem *tabItem = [[[self.tabBarController tabBar] items] objectAtIndex:tabIndex];
    tabItem.title = NSLocalizedString(@"Reader", @"Description of the Reader tab");
}

- (void)handleKeyboardDidShow:(NSNotification *)notification
{
    if (self.inlineComposeView.isDisplayed) {
        return;
    }

    UIView *view = self.view.superview;
    CGRect frame = view.frame;
    CGRect startFrame = [[[notification userInfo] objectForKey:UIKeyboardFrameBeginUserInfoKey] CGRectValue];
    CGRect endFrame = [[[notification userInfo] objectForKey:UIKeyboardFrameEndUserInfoKey] CGRectValue];

    // Figure out the difference between the bottom of this view, and the top of the keyboard.
    // This should account for any toolbars.
    CGPoint point = [view.window convertPoint:startFrame.origin toView:view];
    self.keyboardOffset = point.y - (frame.origin.y + frame.size.height);

    // if we're upside down, we need to adjust the origin.
    if (endFrame.origin.x == 0 && endFrame.origin.y == 0) {
        endFrame.origin.y = endFrame.origin.x += MIN(endFrame.size.height, endFrame.size.width);
    }

    point = [view.window convertPoint:endFrame.origin toView:view];
    CGSize tabBarSize = [self tabBarSize];
    frame.size.height = point.y + tabBarSize.height;

    [UIView animateWithDuration:0.3f delay:0.0f options:UIViewAnimationOptionBeginFromCurrentState animations:^{
        view.frame = frame;
    } completion:^(BOOL finished) {
        // BUG: When dismissing a modal view, and the keyboard is showing again, the animation can get clobbered in some cases.
        // When this happens the view is set to the dimensions of its wrapper view, hiding content that should be visible
        // above the keyboard.
        // For now use a fallback animation.
        if (!CGRectEqualToRect(view.frame, frame)) {
            [UIView animateWithDuration:0.3 animations:^{
                view.frame = frame;
            }];
        }
    }];
}

- (void)handleKeyboardWillHide:(NSNotification *)notification
{
    if (self.inlineComposeView.isDisplayed) {
        return;
    }

    UIView *view = self.view.superview;
    CGRect frame = view.frame;
    CGRect keyFrame = [[[notification userInfo] objectForKey:UIKeyboardFrameEndUserInfoKey] CGRectValue];

    CGPoint point = [view.window convertPoint:keyFrame.origin toView:view];
    frame.size.height = point.y - (frame.origin.y + self.keyboardOffset);
    view.frame = frame;
}

<<<<<<< HEAD
- (ReaderPost *)postFromCellSubview:(UIView *)subview
{
    ReaderPostTableViewCell *cell = [ReaderPostTableViewCell cellForSubview:subview];
    NSIndexPath *indexPath = [self.tableView indexPathForCell:cell];
    ReaderPost *post = (ReaderPost *)[self.resultsController objectAtIndexPath:indexPath];
    return post;
}

- (void)blockSite
{
    if (!self.siteIDToBlock) {
        return;
    }

    NSNumber *siteIDToBlock = self.siteIDToBlock;
    self.siteIDToBlock = nil;

    [self.cachedRowHeights removeAllObjects];
    NSManagedObjectContext *derivedContext = [[ContextManager sharedInstance] newDerivedContext];
    ReaderSiteService *service = [[ReaderSiteService alloc] initWithManagedObjectContext:derivedContext];
    [service flagSiteWithID:siteIDToBlock asBlocked:YES success:^{
        // Nothing to do.
    } failure:^(NSError *error) {
        self.postIDThatInitiatedBlock = nil;
        UIAlertView *alertView = [[UIAlertView alloc] initWithTitle:NSLocalizedString(@"Error Blocking Site", @"Title of a prompt letting the user know there was an error trying to block a site from appearing in the reader.")
                                                            message:[error localizedDescription]
                                                           delegate:nil
                                                  cancelButtonTitle:NSLocalizedString(@"OK", @"Text for an alert's dismissal button.")
                                                  otherButtonTitles:nil, nil];
        [alertView show];
    }];
}

- (void)unblockSiteForPost:(ReaderPost *)post
{
    [self.cachedRowHeights removeAllObjects];
    NSManagedObjectContext *derivedContext = [[ContextManager sharedInstance] newDerivedContext];
    ReaderSiteService *service = [[ReaderSiteService alloc] initWithManagedObjectContext:derivedContext];
    [service flagSiteWithID:post.siteID asBlocked:NO success:^{
        // Nothing to do.
        self.postIDThatInitiatedBlock = nil;
    } failure:^(NSError *error) {
        UIAlertView *alertView = [[UIAlertView alloc] initWithTitle:NSLocalizedString(@"Error Unblocking Site", @"Title of a prompt letting the user know there was an error trying to unblock a site from appearing in the reader.")
                                                            message:[error localizedDescription]
                                                           delegate:nil
                                                  cancelButtonTitle:NSLocalizedString(@"OK", @"Text for an alert's dismissal button.")
                                                  otherButtonTitles:nil, nil];
        [alertView show];
    }];
}

- (void)setPostIDThatInitiatedBlock:(NSNumber *)postIDThatInitiatedBlock
{
    // Comparing integer values is a valid check even if both values are nil, where an isEqual check would fail.
    if ([_postIDThatInitiatedBlock integerValue] == [postIDThatInitiatedBlock integerValue]) {
        return;
    }

    _postIDThatInitiatedBlock = postIDThatInitiatedBlock;

    [self.cachedRowHeights removeAllObjects];
    NSError *error;
    [self.resultsController.fetchRequest setPredicate:[self predicateForFetchRequest]];
    [self.resultsController performFetch:&error];
    if (error) {
        DDLogError(@"Error fetching posts after updating the fetch request predicate: %@", error);
    }
}

=======
>>>>>>> 22305bb2

#pragma mark - ReaderPostContentView delegate methods

- (void)postView:(ReaderPostContentView *)postView didReceiveReblogAction:(id)sender
{
    // Pass the image forward
    ReaderPostTableViewCell *cell = [ReaderPostTableViewCell cellForSubview:sender];
    NSIndexPath *indexPath = [self.tableView indexPathForCell:cell];
    ReaderPost *post = (ReaderPost *)[self.resultsController objectAtIndexPath:indexPath];

    RebloggingViewController *controller = [[RebloggingViewController alloc] initWithPost:post];
    controller.delegate = self;
    UINavigationController *navController = [[UINavigationController alloc] initWithRootViewController:controller];
    navController.modalPresentationStyle = UIModalPresentationFormSheet;
    navController.modalTransitionStyle = UIModalTransitionStyleCoverVertical;
    [self presentViewController:navController animated:YES completion:nil];
}

- (void)postView:(ReaderPostContentView *)postView didReceiveLikeAction:(id)sender
{
    ReaderPostTableViewCell *cell = [ReaderPostTableViewCell cellForSubview:sender];
    NSIndexPath *indexPath = [self.tableView indexPathForCell:cell];
    ReaderPost *post = (ReaderPost *)[self.resultsController objectAtIndexPath:indexPath];

    NSManagedObjectContext *context = [[ContextManager sharedInstance] newDerivedContext];
    ReaderPostService *service = [[ReaderPostService alloc] initWithManagedObjectContext:context];
    [service toggleLikedForPost:post success:^{
        if (post.isLiked) {
            [WPAnalytics track:WPAnalyticsStatReaderLikedArticle];
        }
    } failure:^(NSError *error) {
        DDLogError(@"Error Liking Post : %@", [error localizedDescription]);
        [postView updateActionButtons];
    }];

    [postView updateActionButtons];
}

- (void)contentView:(UIView *)contentView didReceiveAttributionLinkAction:(id)sender
{
    UIButton *followButton = (UIButton *)sender;

    ReaderPost *post = [self postFromCellSubview:followButton];

    if (![post isFollowable]) {
        return;
    }

    if (!post.isFollowing) {
        [WPAnalytics track:WPAnalyticsStatReaderFollowedSite];
    }

    [followButton setSelected:!post.isFollowing]; // Set it optimistically

    NSManagedObjectContext *context = [[ContextManager sharedInstance] newDerivedContext];
    ReaderPostService *service = [[ReaderPostService alloc] initWithManagedObjectContext:context];
    [service toggleFollowingForPost:post success:^{
        //noop
    } failure:^(NSError *error) {
        DDLogError(@"Error Following Blog : %@", [error localizedDescription]);
        [followButton setSelected:post.isFollowing];
    }];
}

- (void)contentView:(UIView *)contentView didReceiveAttributionMenuAction:(id)sender
{
    ReaderPost *post = [self postFromCellSubview:sender];
    self.siteIDToBlock = post.siteID;
    self.postIDThatInitiatedBlock = post.postID;

    NSString *cancel = NSLocalizedString(@"Cancel", @"The title of a cancel button.");
    NSString *blockSite = NSLocalizedString(@"Block This Site", @"The title of a button that triggers blocking a site from the user's reader.");

    UIActionSheet *actionSheet = [[UIActionSheet alloc] initWithTitle:nil
                                                             delegate:self
                                                    cancelButtonTitle:cancel
                                               destructiveButtonTitle:blockSite
                                                    otherButtonTitles:nil, nil];
    if (IS_IPHONE) {
        [actionSheet showFromTabBar:self.tabBarController.tabBar];
    } else {
        UIView *view = (UIView *)sender;
        [actionSheet showFromRect:view.bounds inView:view animated:YES];
    }

    self.actionSheet = actionSheet;
}

- (void)postView:(ReaderPostContentView *)postView didReceiveCommentAction:(id)sender
{
    [self.view addGestureRecognizer:self.tapOffKeyboardGesture];

    ReaderPostTableViewCell *cell = [ReaderPostTableViewCell cellForSubview:sender];
    NSIndexPath *indexPath = [self.tableView indexPathForCell:cell];
    ReaderPost *post = (ReaderPost *)[self.resultsController objectAtIndexPath:indexPath];

    if (self.commentPublisher.post == post) {
        [self.inlineComposeView toggleComposer];
        return;
    }

    self.commentPublisher.post = post;
    [self.inlineComposeView displayComposer];

    // scroll the item into view if possible
    [self.tableView scrollToRowAtIndexPath:indexPath
                          atScrollPosition:UITableViewScrollPositionTop
                                  animated:YES];
}

#pragma mark - RebloggingViewController Delegate Methods

- (void)postWasReblogged:(ReaderPost *)post
{
    NSIndexPath *indexPath = [self.resultsController indexPathForObject:post];
    if (!indexPath) {
        return;
    }
    ReaderPostTableViewCell *cell = (ReaderPostTableViewCell *)[self.tableView cellForRowAtIndexPath:indexPath];
    [cell configureCell:post];
    [self setAvatarForPost:post forCell:cell indexPath:indexPath];
}

#pragma mark - Actions

- (void)topicsAction:(id)sender
{
    ReaderSubscriptionViewController *controller = [[ReaderSubscriptionViewController alloc] init];
    UINavigationController *navController = [[UINavigationController alloc] initWithRootViewController:controller];
    navController.navigationBar.translucent = NO;
    [self presentViewController:navController animated:YES completion:nil];
}

- (void)dismissKeyboard:(id)sender
{
    for (UIGestureRecognizer *gesture in self.view.gestureRecognizers) {
        if ([gesture isEqual:self.tapOffKeyboardGesture]) {
            [self.view removeGestureRecognizer:gesture];
        }
    }

    [self.inlineComposeView toggleComposer];
}

#pragma mark - ReaderCommentPublisherDelegate Methods

- (void)commentPublisherDidPublishComment:(ReaderCommentPublisher *)publisher
{
    [WPAnalytics track:WPAnalyticsStatReaderCommentedOnArticle];
    publisher.post.dateCommentsSynced = nil;
    [self.inlineComposeView dismissComposer];
}

- (void)openPost:(NSNumber *)postId onBlog:(NSNumber *)blogId
{
    ReaderPostDetailViewController *controller = [ReaderPostDetailViewController detailControllerWithPostID:postId siteID:blogId];
    [self.navigationController pushViewController:controller animated:YES];
}

#pragma mark - WPTableViewSublass methods

- (void)configureNoResultsView
{
    if (!self.isViewLoaded) {
        return;
    }

    [self.noResultsView removeFromSuperview];

    // Refresh the NoResultsView Properties
    self.noResultsView.titleText        = self.noResultsTitleText;
    self.noResultsView.messageText      = self.noResultsMessageText;
    self.noResultsView.accessoryView    = self.noResultsAccessoryView;
    self.noResultsView.buttonTitle      = self.noResultsButtonText;

    if (!self.resultsController || (self.resultsController.fetchedObjects.count > 0)) {
        return;
    }

    // only add and animate no results view if it isn't already
    // in the table view
    if (![self.noResultsView isDescendantOfView:self.tableView]) {
        [self.tableView addSubviewWithFadeAnimation:self.noResultsView];
    } else {
        [self.noResultsView centerInSuperview];
    }
}

- (NSString *)noResultsTitleText
{
    if (self.isSyncing) {
        return NSLocalizedString(@"Fetching posts...", @"A brief prompt shown when the reader is empty, letting the user know the app is currently fetching new posts.");
    }

    NSRange range = [self.currentTopic.path rangeOfString:@"following"];
    if (range.location != NSNotFound) {
        return NSLocalizedString(@"You're not following any sites yet.", @"");
    }

    range = [self.currentTopic.path rangeOfString:@"liked"];
    if (range.location != NSNotFound) {
        return NSLocalizedString(@"You have not liked any posts.", @"");
    }

    return NSLocalizedString(@"Sorry. No posts yet.", @"");
}

- (NSString *)noResultsMessageText
{
    if (self.isSyncing) {
        return @"";
    }
    return NSLocalizedString(@"Tap the tag icon to browse posts from popular sites.", nil);
}

- (UIView *)noResultsAccessoryView
{
    if (!self.animatedBox) {
        self.animatedBox = [WPAnimatedBox new];
    }
    return self.animatedBox;
}

- (NSString *)entityName
{
    return @"ReaderPost";
}

- (NSDate *)lastSyncDate
{
    return self.currentTopic.lastSynced;
}

- (NSPredicate *)predicateForFetchRequest
{
    NSPredicate *predicate;

    if (self.postIDThatInitiatedBlock) {
        predicate = [NSPredicate predicateWithFormat:@"topic = %@ AND (isSiteBlocked = NO OR postID = %@)", self.currentTopic, self.postIDThatInitiatedBlock];
    } else {
        predicate = [NSPredicate predicateWithFormat:@"topic = %@ AND isSiteBlocked = NO", self.currentTopic];
    }

    return predicate;
}

- (NSFetchRequest *)fetchRequest
{
    NSFetchRequest *fetchRequest = [NSFetchRequest fetchRequestWithEntityName:[self entityName]];
    fetchRequest.predicate = [self predicateForFetchRequest];

    NSSortDescriptor *sortDescriptorDate = [NSSortDescriptor sortDescriptorWithKey:@"sortDate" ascending:NO];
    fetchRequest.sortDescriptors = @[sortDescriptorDate];
    fetchRequest.fetchBatchSize = 20;
    return fetchRequest;
}

- (NSString *)sectionNameKeyPath
{
    return nil;
}

- (Class)cellClass
{
    return [ReaderPostTableViewCell class];
}

- (void)configureCell:(UITableViewCell *)aCell atIndexPath:(NSIndexPath *)indexPath
{
    if (!aCell) {
        return;
    }

    ReaderPost *post = (ReaderPost *)[self.resultsController objectAtIndexPath:indexPath];
    if (post.isSiteBlocked) {
        [self configureBlockedCell:(ReaderBlockedTableViewCell *)aCell atIndexPath:indexPath];
    } else {
        [self configurePostCell:(ReaderPostTableViewCell *)aCell atIndexPath:indexPath];
    }
}

- (void)configurePostCell:(ReaderPostTableViewCell *)cell atIndexPath:(NSIndexPath *)indexPath
{
    ReaderPost *post = (ReaderPost *)[self.resultsController objectAtIndexPath:indexPath];
    BOOL shouldShowAttributionMenu = ([self isCurrentTopicFreshlyPressed] || (self.currentTopic.type != ReaderTopicTypeList)) ? YES : NO;
    cell.postView.shouldShowAttributionMenu = shouldShowAttributionMenu;
    [cell configureCell:post];
    [self setImageForPost:post forCell:cell indexPath:indexPath];
    [self setAvatarForPost:post forCell:cell indexPath:indexPath];

    cell.postView.delegate = self;
}

- (void)configureBlockedCell:(ReaderBlockedTableViewCell *)cell atIndexPath:(NSIndexPath *)indexPath
{
    ReaderPost *post = (ReaderPost *)[self.resultsController objectAtIndexPath:indexPath];

    NSString *str = NSLocalizedString(@"The site %@ will no longer appear in your reader. Tap to undo.", @"Message expliaining that the specified site will no longer appear in the user's reader.  The '%@' characters are a placeholder for the title of the site.");
    NSString *formattedString = [NSString stringWithFormat:str, post.blogName];
    NSRange range = [formattedString rangeOfString:post.blogName];

    NSDictionary *labelAttributes = [WPStyleGuide subtitleAttributes];
    NSDictionary *boldLabelAttributes = [WPStyleGuide subtitleAttributesBold];

    NSMutableAttributedString *attributedStr = [[NSMutableAttributedString alloc]initWithString:formattedString attributes:labelAttributes];
    [attributedStr setAttributes:boldLabelAttributes range:range];

    [cell setLabelAttributedText:attributedStr];
}


- (CGSize)sizeForFeaturedImage
{
    CGSize imageSize = CGSizeZero;
    imageSize.width = IS_IPAD ? WPTableViewFixedWidth : CGRectGetWidth(self.tableView.bounds);
    imageSize.height = round(imageSize.width * WPContentViewMaxImageHeightPercentage);
    return imageSize;
}

- (void)preloadImagesForCellsAfterIndexPath:(NSIndexPath *)indexPath
{
    NSInteger numberToPreload = 2; // keep the number small else they compete and slow each other down.
    for (NSInteger i = 1; i <= numberToPreload; i++) {
        NSIndexPath *nextIndexPath = [NSIndexPath indexPathForRow:indexPath.row + i inSection:indexPath.section];
        if ([self.tableView numberOfRowsInSection:indexPath.section] > nextIndexPath.row) {
            ReaderPost *post = (ReaderPost *)[self.resultsController objectAtIndexPath:nextIndexPath];
            NSURL *imageURL = [post featuredImageURLForDisplay];
            if (!imageURL) {
                // No image to feature.
                continue;
            }

            UIImage *image = [self imageForURL:imageURL];
            if (image) {
                // already cached.
                continue;
            } else {
                [self.featuredImageSource fetchImageForURL:imageURL
                                                  withSize:[self sizeForFeaturedImage]
                                                 indexPath:nextIndexPath
                                                 isPrivate:post.isPrivate];
            }
        }
    }
}

- (UIImage *)imageForURL:(NSURL *)imageURL
{
    if (!imageURL) {
        return nil;
    }
    return [self.featuredImageSource imageForURL:imageURL withSize:[self sizeForFeaturedImage]];
}

- (void)setAvatarForPost:(ReaderPost *)post forCell:(ReaderPostTableViewCell *)cell indexPath:(NSIndexPath *)indexPath
{
    if ([cell isEqual:self.cellForLayout]) {
        return;
    }

    CGSize imageSize = CGSizeMake(WPContentViewAuthorAvatarSize, WPContentViewAuthorAvatarSize);
    UIImage *image = [post cachedAvatarWithSize:imageSize];
    if (image) {
        [cell.postView setAvatarImage:image];
    } else {
        [post fetchAvatarWithSize:imageSize success:^(UIImage *image) {
            if (!image) {
                return;
            }
            if (cell == [self.tableView cellForRowAtIndexPath:indexPath]) {
                [cell.postView setAvatarImage:image];
            }
        }];
    }
}

- (void)setImageForPost:(ReaderPost *)post forCell:(ReaderPostTableViewCell *)cell indexPath:(NSIndexPath *)indexPath
{
    if ([cell isEqual:self.cellForLayout]) {
        return;
    }

    NSURL *imageURL = [post featuredImageURLForDisplay];
    if (!imageURL) {
        return;
    }
    UIImage *image = [self imageForURL:imageURL];
    if (image) {
        [cell.postView setFeaturedImage:image];
    } else {
        [self.featuredImageSource fetchImageForURL:imageURL
                                          withSize:[self sizeForFeaturedImage]
                                         indexPath:indexPath
                                         isPrivate:post.isPrivate];
    }
}

- (void)syncItems
{
    AccountService *service = [[AccountService alloc] initWithManagedObjectContext:[self managedObjectContext]];
    if ([service numberOfAccounts] > 0) {
        [super syncItems];
    } else {
        [self configureNoResultsView];
    }
}

- (void)syncItemsViaUserInteraction:(BOOL)userInteraction success:(void (^)())success failure:(void (^)(NSError *))failure
{
    DDLogMethod();
    NSManagedObjectContext *context = [[ContextManager sharedInstance] mainContext];

    if (!self.currentTopic) {
        ReaderTopicService *topicService = [[ReaderTopicService alloc] initWithManagedObjectContext:context];
        [topicService fetchReaderMenuWithSuccess:^{
            // Changing the topic means we need to also change the fetch request.
            [self resetResultsController];
            [self updateTitle];
            [self syncReaderItemsWithSuccess:success failure:failure];
        } failure:^(NSError *error) {
            failure(error);
        }];
        return;
    }

    if (userInteraction) {
        [self syncReaderItemsWithSuccess:success failure:failure];
    } else {
        [self backfillReaderItemsWithSuccess:success failure:failure];
    }
}

- (void)backfillReaderItemsWithSuccess:(void (^)())success failure:(void (^)(NSError *))failure
{
    DDLogMethod();

    NSManagedObjectContext *context = [[ContextManager sharedInstance] newDerivedContext];
    ReaderPostService *service = [[ReaderPostService alloc] initWithManagedObjectContext:context];
    [service backfillPostsForTopic:self.currentTopic success:^(BOOL hasMore) {
        dispatch_async(dispatch_get_main_queue(), ^{
            self.postIDThatInitiatedBlock = nil;
            if (success) {
                success();
            }
        });
    } failure:^(NSError *error) {
        if (failure) {
            dispatch_async(dispatch_get_main_queue(), ^{
                failure(error);
            });
        }
    }];
}

- (void)syncReaderItemsWithSuccess:(void (^)())success failure:(void (^)(NSError *))failure
{
    DDLogMethod();

    NSManagedObjectContext *context = [[ContextManager sharedInstance] newDerivedContext];
    ReaderPostService *service = [[ReaderPostService alloc] initWithManagedObjectContext:context];
    [service fetchPostsForTopic:self.currentTopic earlierThan:[NSDate date] success:^(BOOL hasMore) {
        dispatch_async(dispatch_get_main_queue(), ^{
            self.postIDThatInitiatedBlock = nil;
            if (success) {
                success();
            }
        });
    } failure:^(NSError *error) {
        if (failure) {
            dispatch_async(dispatch_get_main_queue(), ^{
                failure(error);
            });
        }
    }];
}

- (void)loadMoreWithSuccess:(void (^)())success failure:(void (^)(NSError *error))failure
{
    DDLogMethod();
    if ([self.resultsController.fetchedObjects count] == 0) {
        return;
    }

    if (self.loadingMore) {
        return;
    }

    if (self.currentTopic == nil) {
        if (failure) {
            failure(nil);
        }
        return;
    }

    self.loadingMore = YES;

    ReaderPost *post = self.resultsController.fetchedObjects.lastObject;
    NSManagedObjectContext *context = [[ContextManager sharedInstance] newDerivedContext];

    ReaderPostService *service = [[ReaderPostService alloc] initWithManagedObjectContext:context];
    [service fetchPostsForTopic:self.currentTopic earlierThan:post.sortDate success:^(BOOL hasMore){
        if (success) {
            dispatch_async(dispatch_get_main_queue(), ^{
                success();
            });
        }
        [self onSyncSuccess:hasMore];
    } failure:^(NSError *error) {
        if (failure) {
            dispatch_async(dispatch_get_main_queue(), ^{
                failure(error);
            });
        }
    }];

    [WPAnalytics track:WPAnalyticsStatReaderInfiniteScroll withProperties:[self tagPropertyForStats]];
}

- (UITableViewRowAnimation)tableViewRowAnimation
{
    return UITableViewRowAnimationNone;
}

- (void)onSyncSuccess:(BOOL)hasMore
{
    DDLogMethod();
    self.loadingMore = NO;
    self.hasMoreContent = hasMore;
}

#pragma mark - TableView Methods

- (UITableViewCell *)tableView:(UITableView *)tableView cellForRowAtIndexPath:(NSIndexPath *)indexPath
{
    UITableViewCell *cell;
    ReaderPost *post = (ReaderPost *)[self.resultsController objectAtIndexPath:indexPath];
    if ([post isSiteBlocked]) {
        cell = [tableView dequeueReusableCellWithIdentifier:BlockedCellIdentifier];
    } else if ([post featuredImageURLForDisplay]) {
        cell = [tableView dequeueReusableCellWithIdentifier:FeaturedImageCellIdentifier];
    } else {
        cell = [tableView dequeueReusableCellWithIdentifier:NoFeaturedImageCellIdentifier];
    }

    cell.accessoryType = UITableViewCellAccessoryNone;
    cell.selectionStyle = UITableViewCellSelectionStyleNone;

    [self configureCell:cell atIndexPath:indexPath];

    return cell;
}

- (void)cacheHeight:(CGFloat)height forIndexPath:(NSIndexPath *)indexPath
{
    NSString *key = [NSString stringWithFormat:@"%i", indexPath.row];
    [self.cachedRowHeights setObject:@(height) forKey:key];
}

- (NSNumber *)cachedHeightForIndexPath:(NSIndexPath *)indexPath
{
    NSString *key = [NSString stringWithFormat:@"%i", indexPath.row];
    return [self.cachedRowHeights numberForKey:key];
}

- (CGFloat)tableView:(UITableView *)tableView estimatedHeightForRowAtIndexPath:(NSIndexPath *)indexPath
{
    NSNumber *height = [self cachedHeightForIndexPath:indexPath];
    if (height) {
        return [height floatValue];
    }

    ReaderPost *post = [self.resultsController.fetchedObjects objectAtIndex:indexPath.row];
    if (post.isSiteBlocked) {
        return RPVCBlockedCellHeight;
    }
    return IS_IPAD ? RPVCEstimatedRowHeightIPad : RPVCEstimatedRowHeightIPhone;
}

- (CGFloat)tableView:(UITableView *)tableView heightForRowAtIndexPath:(NSIndexPath *)indexPath
{
    NSNumber *cachedHeight = [self cachedHeightForIndexPath:indexPath];
    if (cachedHeight) {
        return [cachedHeight floatValue];
    }

    ReaderPost *post = [self.resultsController.fetchedObjects objectAtIndex:indexPath.row];
    if (post.isSiteBlocked) {
        return RPVCBlockedCellHeight;
    }

    [self configureCell:self.cellForLayout atIndexPath:indexPath];
    CGFloat width = IS_IPAD ? WPTableViewFixedWidth : CGRectGetWidth(self.tableView.bounds);
    CGSize size = [self.cellForLayout sizeThatFits:CGSizeMake(width, CGFLOAT_MAX)];
    CGFloat height = ceil(size.height) + 1;

    [self cacheHeight:height forIndexPath:indexPath];
    return height;
}

- (UIView *)tableView:(UITableView *)tableView viewForHeaderInSection:(NSInteger)section
{
    return [[UIView alloc] initWithFrame:CGRectZero];
}

- (CGFloat)tableView:(UITableView *)tableView heightForHeaderInSection:(NSInteger)section
{
    if (IS_IPHONE) {
        return RPVCHeaderHeightPhone;
    }
    return [super tableView:tableView heightForHeaderInSection:section];
}

- (void)tableView:(UITableView *)tableView didSelectRowAtIndexPath:(NSIndexPath *)indexPath
{
    if (IS_IPAD) {
        [tableView deselectRowAtIndexPath:indexPath animated:YES];
    }

	ReaderPost *post = [self.resultsController.fetchedObjects objectAtIndex:indexPath.row];

    if (post.isSiteBlocked) {
        [self unblockSiteForPost:post];
        return;
    }

    UIViewController *detailController = [ReaderPostDetailViewController detailControllerWithPost:post];
    [self.navigationController pushViewController:detailController animated:YES];

    [WPAnalytics track:WPAnalyticsStatReaderOpenedArticle];
}

- (void)tableView:(UITableView *)tableView willDisplayCell:(UITableViewCell *)cell forRowAtIndexPath:(NSIndexPath *)indexPath
{
    [super tableView:tableView willDisplayCell:cell forRowAtIndexPath:indexPath];
    // Preload here to avoid unnecessary preload calls when fetching cells for reasons other than for display.
    [self preloadImagesForCellsAfterIndexPath:indexPath];
}

#pragma mark - NSFetchedResultsController overrides

- (void)controllerWillChangeContent:(NSFetchedResultsController *)controller
{
    // Do nothing (prevent superclass from adjusting table view)
}

- (void)controllerDidChangeContent:(NSFetchedResultsController *)controller
{
    // Index paths may have changed. We don't want callbacks for stale paths.
    if (self.actionSheet) {
        // Dismiss the action sheet when content changes since the post that was tapped may have scrolled out of view or been removed.
        [self.actionSheet dismissWithClickedButtonIndex:[self.actionSheet cancelButtonIndex] animated:YES];
    }
    [self.featuredImageSource invalidateIndexPaths];
    [self.tableView reloadData];
    [self configureNoResultsView];
}

- (void)controller:(NSFetchedResultsController *)controller
   didChangeObject:(id)anObject
       atIndexPath:(NSIndexPath *)indexPath
     forChangeType:(NSFetchedResultsChangeType)type
      newIndexPath:(NSIndexPath *)newIndexPath
{
    if (type == NSFetchedResultsChangeInsert || type == NSFetchedResultsChangeDelete) {
        [self.cachedRowHeights removeAllObjects];
    }
    // Do not call super. (prevent superclass from adjusting table view)
}

#pragma mark - Notifications

- (void)readerTopicDidChange:(NSNotification *)notification
{
    [self updateTitle];

    self.loadingMore = NO;
    self.hasMoreContent = YES;

    [self.tableView setContentOffset:CGPointMake(0, 0) animated:NO];

    [self.cachedRowHeights removeAllObjects];
    [self resetResultsController];
    [self.tableView reloadData];
    [self syncItems];

    [WPAnalytics track:WPAnalyticsStatReaderLoadedTag withProperties:[self tagPropertyForStats]];
    if ([self isCurrentTopicFreshlyPressed]) {
        [WPAnalytics track:WPAnalyticsStatReaderLoadedFreshlyPressed];
    }
}

#pragma mark - WPAccount Notifications

- (void)didChangeAccount:(NSNotification *)notification
{
    NSManagedObjectContext *context = [[ContextManager sharedInstance] mainContext];
    [[[ReaderTopicService alloc] initWithManagedObjectContext:context] deleteAllTopics];
    [[[ReaderPostService alloc] initWithManagedObjectContext:context] deletePostsWithNoTopic];

    [self resetResultsController];
    [self.tableView reloadData];
    [self.navigationController popToViewController:self animated:NO];

    if ([self isViewLoaded]) {
        [self syncItems];
    }
}

#pragma mark - Utility

- (BOOL)isCurrentTopicFreshlyPressed
{
    return [self.currentTopic.path rangeOfString:@"freshly-pressed"].location != NSNotFound;
}

- (NSDictionary *)tagPropertyForStats
{
    return @{@"tag": self.currentTopic.title};
}

- (CGSize)tabBarSize
{
    CGSize tabBarSize = CGSizeZero;
    if ([self tabBarController]) {
        tabBarSize = [[[self tabBarController] tabBar] bounds].size;
    }

    return tabBarSize;
}

#pragma mark - WPTableImageSourceDelegate

- (void)tableImageSource:(WPTableImageSource *)tableImageSource imageReady:(UIImage *)image forIndexPath:(NSIndexPath *)indexPath
{
    ReaderPostTableViewCell *cell = (ReaderPostTableViewCell *)[self.tableView cellForRowAtIndexPath:indexPath];

    // Don't do anything if the cell is out of view or out of range
    // (this is a safety check in case the Reader doesn't properly kill image requests when changing topics)
    if (cell == nil) {
        return;
    }

    [cell.postView setFeaturedImage:image];
}


#pragma mark - ActionSheet Delegate methods

- (void)actionSheet:(UIActionSheet *)actionSheet clickedButtonAtIndex:(NSInteger)buttonIndex
{
    if (buttonIndex == actionSheet.cancelButtonIndex) {
        self.siteIDToBlock = nil;
        self.postIDThatInitiatedBlock = nil;
        return;
    }

    [self blockSite];
}

- (void)actionSheet:(UIActionSheet *)actionSheet didDismissWithButtonIndex:(NSInteger)buttonIndex
{
    self.actionSheet = nil;
    actionSheet.delegate = nil;
}

@end<|MERGE_RESOLUTION|>--- conflicted
+++ resolved
@@ -341,7 +341,6 @@
     view.frame = frame;
 }
 
-<<<<<<< HEAD
 - (ReaderPost *)postFromCellSubview:(UIView *)subview
 {
     ReaderPostTableViewCell *cell = [ReaderPostTableViewCell cellForSubview:subview];
@@ -411,8 +410,6 @@
     }
 }
 
-=======
->>>>>>> 22305bb2
 
 #pragma mark - ReaderPostContentView delegate methods
 
