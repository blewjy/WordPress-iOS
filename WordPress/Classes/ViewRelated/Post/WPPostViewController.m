#import "WPPostViewController.h"

#import <AssetsLibrary/AssetsLibrary.h>
#import <WordPress-iOS-Editor/WPEditorField.h>
#import <WordPress-iOS-Editor/WPEditorView.h>
#import <WordPress-iOS-Shared/NSString+Util.h>
#import <WordPress-iOS-Shared/UIImage+Util.h>
#import <WordPress-iOS-Shared/WPFontManager.h>
#import <WordPress-iOS-Shared/WPStyleGuide.h>
#import <WordPressCom-Analytics-iOS/WPAnalytics.h>
#import "ContextManager.h"
#import "Post.h"
#import "Coordinate.h"
#import "Media.h"
#import "WPTableViewCell.h"
#import "BlogSelectorViewController.h"
#import "WPBlogSelectorButton.h"
#import "LocationService.h"
#import "BlogService.h"
#import "MediaBrowserViewController.h"
#import "MediaService.h"
#import "PostPreviewViewController.h"
#import "PostService.h"
#import "PostSettingsViewController.h"
#import "NSString+Helpers.h"
#import "WPMediaUploader.h"
#import "WPButtonForNavigationBar.h"
#import "WPUploadStatusButton.h"
#import "WordPressAppDelegate.h"
#import "PrivateSiteURLProtocol.h"

typedef NS_ENUM(NSInteger, EditPostViewControllerAlertTag) {
    EditPostViewControllerAlertTagNone,
    EditPostViewControllerAlertTagLinkHelper,
    EditPostViewControllerAlertTagFailedMedia,
    EditPostViewControllerAlertTagSwitchBlogs,
    EditPostViewControllerAlertCancelMediaUpload,
};

typedef NS_ENUM(NSInteger, EditPostViewControllerAlertTag) {
    EditPostViewControllerAlertTagNone,
    EditPostViewControllerAlertTagLinkHelper,
    EditPostViewControllerAlertTagFailedMedia,
    EditPostViewControllerAlertTagSwitchBlogs,
    EditPostViewControllerAlertCancelMediaUpload,
};

// State Restoration
NSString* const WPEditorNavigationRestorationID = @"WPEditorNavigationRestorationID";
static NSString* const WPPostViewControllerEditModeRestorationKey = @"WPPostViewControllerEditModeRestorationKey";
static NSString* const WPPostViewControllerPostRestorationKey = @"WPPostViewControllerPostRestorationKey";

NSString* const kUserDefaultsNewEditorAvailable = @"kUserDefaultsNewEditorAvailable";
NSString* const kUserDefaultsNewEditorEnabled = @"kUserDefaultsNewEditorEnabled";

const CGRect NavigationBarButtonRect = {
    .origin.x = 0.0f,
    .origin.y = 0.0f,
    .size.width = 30.0f,
    .size.height = 30.0f
};

// Secret URL config parameters
NSString *const kWPEditorConfigURLParamAvailable = @"available";
NSString *const kWPEditorConfigURLParamEnabled = @"enabled";

static NSInteger const MaximumNumberOfPictures = 10;
static NSInteger const MaxConcurrentOperationCountForUploads = 4;
static NSUInteger const WPPostViewControllerSaveOnExitActionSheetTag = 201;
static CGFloat const SpacingBetweeenNavbarButtons = 20.0f;
static CGFloat const RightSpacingOnExitNavbarButton = 5.0f;
static NSDictionary *DisabledButtonBarStyle;
static NSDictionary *EnabledButtonBarStyle;

@interface WPPostViewController ()<CTAssetsPickerControllerDelegate, UIActionSheetDelegate, UIPopoverControllerDelegate, UITextFieldDelegate, UITextViewDelegate, UIViewControllerRestoration>

#pragma mark - Misc properties
@property (nonatomic, strong) UIButton *blogPickerButton;
@property (nonatomic, strong) UIButton *uploadStatusButton;
@property (nonatomic, strong) UIPopoverController *blogSelectorPopover;
@property (nonatomic) BOOL dismissingBlogPicker;
@property (nonatomic) CGPoint scrollOffsetRestorePoint;
@property (nonatomic) NSMutableArray *mediaInProgress;

#pragma mark - Bar Button Items
@property (nonatomic, strong) UIBarButtonItem *secondaryLeftUIBarButtonItem;
@property (nonatomic, strong) UIBarButtonItem *negativeSeparator;
@property (nonatomic, strong) UIBarButtonItem *cancelButton;
@property (nonatomic, strong) UIBarButtonItem *editBarButtonItem;
@property (nonatomic, strong) UIBarButtonItem *saveBarButtonItem;
@property (nonatomic, strong) UIBarButtonItem *previewBarButtonItem;
@property (nonatomic, strong) UIBarButtonItem *optionsBarButtonItem;

#pragma mark - Post ownership
@property (nonatomic, assign, readwrite) BOOL ownsPost;

#pragma mark - Media uploads
@property (nonatomic, strong, readwrite) NSOperationQueue *mediaUploadQueue;
@end

@implementation WPPostViewController

#pragma mark - Dealloc

- (void)dealloc
{
    _failedMediaAlertView.delegate = nil;
    [self.mediaUploadQueue removeObserver:self forKeyPath:@"operationCount"];
    [[NSNotificationCenter defaultCenter] removeObserver:self];
    [PrivateSiteURLProtocol unregisterPrivateSiteURLProtocol];
}

#pragma mark - Initializers

- (id)initWithDraftForLastUsedBlog
{
    NSManagedObjectContext *context = [[ContextManager sharedInstance] mainContext];
    BlogService *blogService = [[BlogService alloc] initWithManagedObjectContext:context];

    Blog *blog = [blogService lastUsedOrFirstBlog];
    NSAssert([blog isKindOfClass:[Blog class]],
             @"There should be no issues in obtaining the last used blog.");
    
    [self syncOptionsIfNecessaryForBlog:blog afterBlogChanged:YES];

    return [self initWithDraftForBlog:blog];
}

- (instancetype)initWithDraftForBlog:(Blog*)blog
{
    NSParameterAssert([blog isKindOfClass:[Blog class]]);
    
    AbstractPost *post = [self createNewDraftForBlog:blog];
    NSAssert([post isKindOfClass:[AbstractPost class]],
             @"There should be no issues in creating a draft post.");
    
    _ownsPost = YES;
    
    return [self initWithPost:post
                         mode:kWPPostViewControllerModeEdit];
}

- (id)initWithPost:(AbstractPost *)post
{
    NSParameterAssert([post isKindOfClass:[Post class]]);
    
    return [self initWithPost:post
                         mode:kWPPostViewControllerModePreview];
}

- (id)initWithPost:(AbstractPost *)post
			  mode:(WPPostViewControllerMode)mode
{
    self = [super initWithMode:mode];
	
    if (self) {
        self.restorationIdentifier = NSStringFromClass([self class]);
        self.restorationClass = [self class];

        _post = post;
<<<<<<< HEAD
        if (post.blog.isPrivate) {
            [PrivateSiteURLProtocol registerPrivateSiteURLProtocol];
        }

=======
		
>>>>>>> 218afa9a
        [self configureMediaUploadQueue];
    }
	
    return self;
}

- (id)initWithTitle:(NSString *)title
		 andContent:(NSString *)content
			andTags:(NSString *)tags
		   andImage:(NSString *)image
{
    self = [self initWithDraftForLastUsedBlog];
	
    if (self) {
        self.restorationIdentifier = NSStringFromClass([self class]);
        self.restorationClass = [self class];
        self.modalTransitionStyle = UIModalPresentationCustom;
        Post *post = (Post *)self.post;
        post.postTitle = title;
        post.content = content;
        post.tags = tags;
        
        if (image) {
            NSURL *imageURL = [NSURL URLWithString:image];
			
            if (imageURL) {
				static NSString* const kFormat = @"<a href=\"%@\"><img src=\"%@\"></a>";
				
                NSString *aimg = [NSString stringWithFormat:kFormat, [imageURL absoluteString], [imageURL absoluteString]];
                content = [NSString stringWithFormat:@"%@\n%@", aimg, content];
                post.content = content;
            } else {
                // Assume image as base64 encoded string.
                // TODO: Wrangle a base64 encoded image.
            }
        }
    }
	
    return self;
}

#pragma mark - UIViewControllerRestoration

+ (UIViewController *)viewControllerWithRestorationIdentifierPath:(NSArray *)identifierComponents
															coder:(NSCoder *)coder
{
    UIViewController* restoredViewController = nil;
    
    // IMPORTANT: the reason why we don't do any restoring before the post is found, is that we
    // don't want any of the VCs to be restored unless we're sure there's a post they can use.
    //
    AbstractPost* restoredPost = [self decodePostFromCoder:coder];
    
    if (restoredPost) {
        BOOL mustRestoreParentNavigationController = [[identifierComponents lastObject] isEqualToString:WPEditorNavigationRestorationID];
        
        if (mustRestoreParentNavigationController) {
            UINavigationController *navController = [[UINavigationController alloc] init];
            navController.restorationIdentifier = WPEditorNavigationRestorationID;
            navController.restorationClass = self;
            
            restoredViewController = navController;
        } else {
            BOOL mustRestoreThisViewController = [[identifierComponents lastObject] isEqualToString:NSStringFromClass([self class])];
            
            if (mustRestoreThisViewController) {
                WPPostViewControllerMode mode = [self decodeEditModeFromCoder:coder];
                
                restoredViewController = [[self alloc] initWithPost:restoredPost
                                                               mode:mode];
            }
        }
    }
    
    return restoredViewController;
}

#pragma mark - UIViewController (UIStateRestoration)

- (void)encodeRestorableStateWithCoder:(NSCoder *)coder
{
    [self encodeEditModeInCoder:coder];
    [self encodePostInCoder:coder];
    
    [super encodeRestorableStateWithCoder:coder];
}

#pragma mark - Restoration: encoding

/**
 *  @brief      Encodes the edit mode info from this VC into the specified coder.
 *
 *  @param      coder       The coder to store the information.  Cannot be nil.
 */
- (void)encodeEditModeInCoder:(NSCoder*)coder
{
    BOOL isInEditMode = self.isEditing;
    NSNumber* isInEditModeValue = [NSNumber numberWithBool:isInEditMode];
        
    [coder encodeObject:isInEditModeValue forKey:WPPostViewControllerEditModeRestorationKey];
}

/**
 *  @brief      Encodes the post ID info from this VC into the specified coder.
 *
 *  @param      coder       The coder to store the information.  Cannot be nil.
 */
- (void)encodePostInCoder:(NSCoder*)coder
{
    NSURL* postURIRepresentation = [self.post.objectID URIRepresentation];
    [coder encodeObject:postURIRepresentation forKey:WPPostViewControllerPostRestorationKey];
}

#pragma mark - Restoration: decoding

/**
 *  @brief      Obtains the edit mode for this VC from the specified coder.
 *
 *  @param      coder       The coder to retrieve the information from.  Cannot be nil.
 *
 *  @return     The edit mode stored in the coder.
 */
+ (WPPostViewControllerMode)decodeEditModeFromCoder:(NSCoder*)coder
{
    NSParameterAssert([coder isKindOfClass:[NSCoder class]]);
    
    NSNumber* isInEditModeValue = [coder decodeObjectForKey:WPPostViewControllerEditModeRestorationKey];
    BOOL isInEditMode = [isInEditModeValue boolValue];
    
    WPPostViewControllerMode mode = kWPEditorViewControllerModePreview;
    
    if (isInEditMode) {
        mode = kWPEditorViewControllerModeEdit;
    }
    
    return mode;
}

/**
 *  @brief      Obtains the post for this VC from the specified coder.
 *
 *  @param      coder       The coder to retrieve the information from.  Cannot be nil.
 *
 *  @return     The post for this VC.  Can be nil.
 */
+ (AbstractPost*)decodePostFromCoder:(NSCoder*)coder
{
    NSParameterAssert([coder isKindOfClass:[NSCoder class]]);
    
    AbstractPost* post = nil;
    NSURL* postURIRepresentation = [coder decodeObjectForKey:WPPostViewControllerPostRestorationKey];
    
    if (postURIRepresentation) {
        NSManagedObjectContext *context = [[ContextManager sharedInstance] mainContext];
        NSManagedObjectID *objectID = [context.persistentStoreCoordinator managedObjectIDForURIRepresentation:postURIRepresentation];
        
        if (objectID) {
            NSError *error = nil;
            AbstractPost *restoredPost = (AbstractPost *)[context existingObjectWithID:objectID error:&error];
            if (!error && restoredPost) {
                post = restoredPost;
            }
        }
    }
    
    return post;
}

#pragma mark - Media upload configuration

- (void)configureMediaUploadQueue
{
    _mediaUploadQueue = [NSOperationQueue new];
    _mediaUploadQueue.maxConcurrentOperationCount = MaxConcurrentOperationCountForUploads;
    [_mediaUploadQueue addObserver:self forKeyPath:@"operationCount" options:NSKeyValueObservingOptionNew context:nil];
    _mediaInProgress = [NSMutableArray array];
}

#pragma mark - View lifecycle

- (void)viewDidLoad
{
    [super viewDidLoad];
    
    DisabledButtonBarStyle = @{NSFontAttributeName: [WPStyleGuide regularTextFontSemiBold], NSForegroundColorAttributeName: [UIColor colorWithWhite:1.0 alpha:0.25]};
    EnabledButtonBarStyle = @{NSFontAttributeName: [WPStyleGuide regularTextFontSemiBold], NSForegroundColorAttributeName: [UIColor whiteColor]};
    
    // This is a trick to kick the starting UIButtonBarItem to the left
    self.negativeSeparator = [[UIBarButtonItem alloc] initWithBarButtonSystemItem:UIBarButtonSystemItemFixedSpace target:nil action:nil];
    self.negativeSeparator.width = -12;
    
    [self removeIncompletelyUploadedMediaFilesAsAResultOfACrash];
    
	[[NSNotificationCenter defaultCenter] addObserver:self selector:@selector(insertMediaBelow:)
                                                 name:MediaShouldInsertBelowNotification
                                               object:nil];
	[[NSNotificationCenter defaultCenter] addObserver:self
                                             selector:@selector(removeMedia:)
                                                 name:@"ShouldRemoveMedia"
                                               object:nil];
    
    [self geotagNewPost];
    self.delegate = self;
    self.failedMediaAlertView = nil;
    [self refreshNavigationBarButtons:NO];
}

- (void)viewDidAppear:(BOOL)animated
{
	[super viewDidAppear:animated];
    
	[self refreshNavigationBarButtons:NO];
    
	if (self.isEditing) {
		if ([self shouldHideStatusBarWhileTyping]) {
			[[UIApplication sharedApplication] setStatusBarHidden:YES
													withAnimation:UIStatusBarAnimationSlide];
		}
	}
}

#pragma mark - Actions

- (void)showBlogSelectorPrompt
{
    if (![self.post hasSiteSpecificChanges]) {
        [self showBlogSelector];
        return;
    }
    UIAlertView *alertView = [[UIAlertView alloc] initWithTitle:NSLocalizedString(@"Change Site", @"Title of an alert prompting the user that they are about to change the blog they are posting to.")
                                                        message:NSLocalizedString(@"Choosing a different site will lose edits to site specific content like media and categories. Are you sure?", @"And alert message warning the user they will loose blog specific edits like categories, and media if they change the blog being posted to.")
                                                       delegate:self
                                              cancelButtonTitle:NSLocalizedString(@"Cancel",@"")
                                              otherButtonTitles:NSLocalizedString(@"OK",@""), nil];
    alertView.tag = EditPostViewControllerAlertTagSwitchBlogs;
    [alertView show];
}

- (void)showBlogSelector
{
    if (IS_IPAD && self.blogSelectorPopover.isPopoverVisible) {
        [self.blogSelectorPopover dismissPopoverAnimated:YES];
        self.blogSelectorPopover = nil;
    }
    
    void (^dismissHandler)() = ^(void) {
        if (IS_IPAD) {
            [self.blogSelectorPopover dismissPopoverAnimated:YES];
        } else {
            self.dismissingBlogPicker = YES;
            [self dismissViewControllerAnimated:YES completion:nil];
            self.dismissingBlogPicker = NO;
        }
    };
    void (^selectedCompletion)(NSManagedObjectID *) = ^(NSManagedObjectID *selectedObjectID) {
        NSManagedObjectContext *context = [[ContextManager sharedInstance] mainContext];
        Blog *blog = (Blog *)[context objectWithID:selectedObjectID];
        
        if (blog) {
            BlogService *blogService = [[BlogService alloc] initWithManagedObjectContext:context];

            [blogService flagBlogAsLastUsed:blog];
            AbstractPost *newPost = [self createNewDraftForBlog:blog];
            AbstractPost *oldPost = self.post;
            
            NSString *content = oldPost.content;
            if ([oldPost.media count] > 0) {
                for (Media *media in oldPost.media) {
                    content = [self removeMedia:media fromString:content];
                }
            }
            newPost.content = content;
            newPost.postTitle = oldPost.postTitle;
            newPost.password = oldPost.password;
            newPost.status = oldPost.status;
            newPost.dateCreated = oldPost.dateCreated;
            
            if ([newPost isKindOfClass:[Post class]]) {
                ((Post *)newPost).tags = ((Post *)oldPost).tags;
            }
            
            NSAssert(self.isEditing,
                     @"We assume that changing blogs is only enabled during editing.");
            
            [self discardChanges];
            self.post = newPost;
            [self createRevisionOfPost];

            [self syncOptionsIfNecessaryForBlog:blog afterBlogChanged:YES];
        }
        
        [self refreshUIForCurrentPost];
        [self refreshNavigationBarButtons:NO];
        dismissHandler();
    };
    
    BlogSelectorViewController *vc = [[BlogSelectorViewController alloc] initWithSelectedBlogObjectID:self.post.blog.objectID
                                                                                   selectedCompletion:selectedCompletion
                                                                                     cancelCompletion:dismissHandler];
    vc.title = NSLocalizedString(@"Select Site", @"");
    UINavigationController *navController = [[UINavigationController alloc] initWithRootViewController:vc];
    navController.navigationBar.translucent = NO;
    navController.navigationBar.barStyle = UIBarStyleBlack;
    
    if (IS_IPAD) {
        vc.preferredContentSize = CGSizeMake(320.0, 500);
        self.blogSelectorPopover = [[UIPopoverController alloc] initWithContentViewController:navController];
        self.blogSelectorPopover.backgroundColor = [WPStyleGuide newKidOnTheBlockBlue];
        self.blogSelectorPopover.delegate = self;
        [self.blogSelectorPopover presentPopoverFromBarButtonItem:self.secondaryLeftUIBarButtonItem permittedArrowDirections:UIPopoverArrowDirectionAny animated:YES];

    } else {
        navController.modalPresentationStyle = UIModalPresentationPageSheet;
        navController.modalTransitionStyle = UIModalTransitionStyleCoverVertical;
        [self presentViewController:navController animated:YES completion:nil];
    }
}

- (Class)classForSettingsViewController
{
    return [PostSettingsViewController class];
}

- (void)showCancelMediaUploadPrompt
{
    UIAlertView *alertView = [[UIAlertView alloc] initWithTitle:NSLocalizedString(@"Cancel Media Uploads", "Dialog box title for when the user is cancelling an upload.")
                                                        message:NSLocalizedString(@"You are currently uploading media. This action will cancel uploads in progress.\n\nAre you sure?", @"This prompt is displayed when the user attempts to stop media uploads in the post editor.")
                                                       delegate:self
                                              cancelButtonTitle:NSLocalizedString(@"Not Now", "Nicer dialog answer for \"No\".")
                                              otherButtonTitles:NSLocalizedString(@"Yes", "Yes"), nil];
    alertView.tag = EditPostViewControllerAlertCancelMediaUpload;
    [alertView show];
}

- (void)showFailedMediaAlert
{
    if (self.failedMediaAlertView)
        return;
    self.failedMediaAlertView = [[UIAlertView alloc] initWithTitle:NSLocalizedString(@"Pending media", @"Title for alert when trying to publish a post with failed media items")
                                                       message:NSLocalizedString(@"There are media items in this post that aren't uploaded to the server. Do you want to continue?", @"")
                                                      delegate:self
                                             cancelButtonTitle:NSLocalizedString(@"No", @"")
                                             otherButtonTitles:NSLocalizedString(@"Post anyway", @""), nil];
    self.failedMediaAlertView.tag = EditPostViewControllerAlertTagFailedMedia;
    [self.failedMediaAlertView show];
}

- (void)showMediaUploadingAlert
{
    //the post is using the network connection and cannot be stoped, show a message to the user
    UIAlertView *blogIsCurrentlyBusy = [[UIAlertView alloc] initWithTitle:NSLocalizedString(@"Uploading media", @"Title for alert when trying to save/exit a post before media upload process is complete.")
                                                                  message:NSLocalizedString(@"You are currently uploading media. Please wait until this completes.", @"This is a notification the user receives if they are trying to save a post (or exit) before the media upload process is complete.")
                                                                 delegate:nil
                                                        cancelButtonTitle:NSLocalizedString(@"OK", @"")
                                                        otherButtonTitles:nil];
    [blogIsCurrentlyBusy show];
}

- (void)cancelMediaUploads
{
    [self.mediaUploadQueue cancelAllOperations];
    [self.mediaInProgress removeAllObjects];
    [self refreshNavigationBarButtons:NO];
}

- (void)showSettings
{
    if ([self isMediaUploading]) {
        [self showMediaUploadingAlert];
        return;
    }
    
    Post *post = (Post *)self.post;
    PostSettingsViewController *vc = [[[self classForSettingsViewController] alloc] initWithPost:post shouldHideStatusBar:YES];
	vc.hidesBottomBarWhenPushed = YES;
    [self.navigationController pushViewController:vc animated:YES];
}

- (void)showPreview
{
    if ([self isMediaUploading]) {
        [self showMediaUploadingAlert];
        return;
    }
    
    PostPreviewViewController *vc = [[PostPreviewViewController alloc] initWithPost:self.post shouldHideStatusBar:self.isEditing];
	vc.hidesBottomBarWhenPushed = YES;
    [self.navigationController pushViewController:vc animated:YES];
}

- (void)showMediaOptions
{
    [self.editorView saveSelection];
    
    CTAssetsPickerController *picker = [[CTAssetsPickerController alloc] init];
	picker.delegate = self;
    
    UIBarButtonItem *barButtonItem = [UIBarButtonItem appearanceWhenContainedIn:[UIToolbar class], [CTAssetsPickerController class], nil];
    [barButtonItem setTitleTextAttributes:@{NSForegroundColorAttributeName: [UIColor whiteColor]} forState:UIControlStateNormal];
    [barButtonItem setTitleTextAttributes:@{NSForegroundColorAttributeName: [UIColor whiteColor]} forState:UIControlStateDisabled];
    
    // Only show photos for now (not videos)
    picker.assetsFilter = [ALAssetsFilter allPhotos];
    
    [self presentViewController:picker animated:YES completion:nil];
    picker.childNavigationController.navigationBar.translucent = NO;
}

#pragma mark - Data Model: Post

- (BOOL)isPostLocal
{
    return self.post.remoteStatus == AbstractPostRemoteStatusLocal;
}

#pragma mark - Editing

- (void)cancelEditing
{
    if ([self isMediaUploading]) {
        [self showMediaUploadingAlert];
        return;
    }
    
    [self.editorView saveSelection];
    [self.editorView.focusedField blur];
	
    if ([self hasChanges]) {
        [self showPostHasChangesActionSheet];
    } else {
        [self stopEditing];
        [self discardChangesAndUpdateGUI];
    }
}

- (void)showPostHasChangesActionSheet
{
	UIActionSheet *actionSheet;
	if (![self.post.original.status isEqualToString:@"draft"] && ![self isPostLocal]) {
        // The post is already published in the server or it was intended to be and failed: Discard changes or keep editing
		actionSheet = [[UIActionSheet alloc] initWithTitle:NSLocalizedString(@"You have unsaved changes.", @"Title of message with options that shown when there are unsaved changes and the author is trying to move away from the post.")
												  delegate:self
                                         cancelButtonTitle:NSLocalizedString(@"Keep Editing", @"Button shown if there are unsaved changes and the author is trying to move away from the post.")
                                    destructiveButtonTitle:NSLocalizedString(@"Discard", @"Button shown if there are unsaved changes and the author is trying to move away from the post.")
										 otherButtonTitles:nil];
    } else if ([self isPostLocal]) {
        // The post is a local draft or an autosaved draft: Discard or Save
        actionSheet = [[UIActionSheet alloc] initWithTitle:NSLocalizedString(@"You have unsaved changes.", @"Title of message with options that shown when there are unsaved changes and the author is trying to move away from the post.")
                                                  delegate:self
                                         cancelButtonTitle:NSLocalizedString(@"Keep Editing", @"Button shown if there are unsaved changes and the author is trying to move away from the post.")
                                    destructiveButtonTitle:NSLocalizedString(@"Discard", @"Button shown if there are unsaved changes and the author is trying to move away from the post.")
                                         otherButtonTitles:NSLocalizedString(@"Save Draft", @"Button shown if there are unsaved changes and the author is trying to move away from the post."), nil];
    } else {
        // The post was already a draft
        actionSheet = [[UIActionSheet alloc] initWithTitle:NSLocalizedString(@"You have unsaved changes.", @"Title of message with options that shown when there are unsaved changes and the author is trying to move away from the post.")
                                                  delegate:self
                                         cancelButtonTitle:NSLocalizedString(@"Keep Editing", @"Button shown if there are unsaved changes and the author is trying to move away from the post.")
                                    destructiveButtonTitle:NSLocalizedString(@"Discard", @"Button shown if there are unsaved changes and the author is trying to move away from the post.")
                                         otherButtonTitles:NSLocalizedString(@"Update Draft", @"Button shown if there are unsaved changes and the author is trying to move away from an already published/saved post."), nil];
    }
    
    actionSheet.tag = WPPostViewControllerSaveOnExitActionSheetTag;
    actionSheet.actionSheetStyle = UIActionSheetStyleAutomatic;
    if (IS_IPAD) {
        [actionSheet showFromBarButtonItem:self.cancelButton animated:YES];
    } else {
        [actionSheet showInView:[UIApplication sharedApplication].keyWindow];
    }
}

- (void)startEditing
{
    [self createRevisionOfPost];
    
    [super startEditing];
}

#pragma mark - Visual editor in settings

+ (void)setNewEditorAvailable:(BOOL)isAvailable
{
	NSUserDefaults *defaults = [NSUserDefaults standardUserDefaults];
	[defaults setBool:isAvailable forKey:kUserDefaultsNewEditorAvailable];
	[defaults synchronize];
}

+ (void)setNewEditorEnabled:(BOOL)isEnabled
{
    NSUserDefaults *defaults = [NSUserDefaults standardUserDefaults];
    [defaults setBool:isEnabled forKey:kUserDefaultsNewEditorEnabled];
    [defaults synchronize];
}

+ (BOOL)isNewEditorAvailable
{
	return [[NSUserDefaults standardUserDefaults] boolForKey:kUserDefaultsNewEditorAvailable];
}

+ (BOOL)isNewEditorEnabled
{    
    return [[NSUserDefaults standardUserDefaults] boolForKey:kUserDefaultsNewEditorEnabled];
}

#pragma mark - Instance Methods

- (UIImage *)tintedImageWithColor:(UIColor *)tintColor image:(UIImage *)image
{
    UIGraphicsBeginImageContextWithOptions(image.size, NO, [[UIScreen mainScreen] scale]);
    CGContextRef context = UIGraphicsGetCurrentContext();
    
    CGContextTranslateCTM(context, 0, image.size.height);
    CGContextScaleCTM(context, 1.0, -1.0);
    
    CGRect rect = CGRectMake(0, 0, image.size.width, image.size.height);
    
    // draw alpha-mask
    CGContextSetBlendMode(context, kCGBlendModeNormal);
    CGContextDrawImage(context, rect, image.CGImage);
    
    // draw tint color, preserving alpha values of original image
    CGContextSetBlendMode(context, kCGBlendModeSourceIn);
    [tintColor setFill];
    CGContextFillRect(context, rect);
    
    UIImage *coloredImage = UIGraphicsGetImageFromCurrentImageContext();
    UIGraphicsEndImageContext();
    return coloredImage;
}

- (AbstractPost *)createNewDraftForBlog:(Blog *)blog {
    return [PostService createDraftPostInMainContextForBlog:blog];
}

- (void)geotagNewPost {
    if (![self isPostLocal]) {
        return;
    }
    
    if (self.post.blog.geolocationEnabled && ![LocationService sharedService].locationServicesDisabled) {
        [[LocationService sharedService] getCurrentLocationAndAddress:^(CLLocation *location, NSString *address, NSError *error) {
            if (location) {
                if(self.post.isDeleted) {
                    return;
                }
                Coordinate *coord = [[Coordinate alloc] initWithCoordinate:location.coordinate];
                Post *post = (Post *)self.post;
                post.geolocation = coord;
            }
        }];
    }
}

/*
 Sync the blog if desired info is missing.
 
 Always sync after a blog switch to ensure options are updated. Otherwise, 
 only sync for new posts when launched from the post tab vs the posts list.
 */
- (void)syncOptionsIfNecessaryForBlog:(Blog *)blog afterBlogChanged:(BOOL)blogChanged
{
    if (blogChanged) {
        NSManagedObjectContext *context = [[ContextManager sharedInstance] mainContext];
        __block BlogService *blogService = [[BlogService alloc] initWithManagedObjectContext:context];

        [blogService syncBlog:blog success:^{
            blogService = nil;
        } failure:^(NSError *error) {
            blogService = nil;
        }];
    }
}

- (NSString *)editorTitle
{
    NSString *title = @"";
    if ([self isPostLocal]) {
        title = NSLocalizedString(@"New Post", @"Post Editor screen title.");
    } else {
        if ([self.post.postTitle length]) {
            title = self.post.postTitle;
        } else {
            title = NSLocalizedString(@"Edit Post", @"Post Editor screen title.");
        }
    }
    return title;
}

- (BOOL)hasChanges
{
    return [self.post hasChanged];
}

#pragma mark - UI Manipulation

/**
 *  @brief      Refreshes the navigation bar buttons.
 *  
 *  @param      editingChanged      Should be YES if this call is triggered by an editing status
 *                                  change (ie: it it's triggered by the VC going into edit mode
 *                                  or vice-versa).
 */
- (void)refreshNavigationBarButtons:(BOOL)editingChanged
{
    [self refreshNavigationBarLeftButtons:editingChanged];
    [self refreshNavigationBarRightButtons:editingChanged];
}

- (void)refreshNavigationBarLeftButtons:(BOOL)editingChanged
{
    UIBarButtonItem *secondaryleftHandButton = self.secondaryLeftUIBarButtonItem;
    
    if ([self isEditing] && !self.post.hasRemote) {
        // Editing a new post
        [self.navigationItem setLeftBarButtonItems:nil];
        NSArray* leftBarButtons;
        if (secondaryleftHandButton) {
            leftBarButtons = @[self.negativeSeparator, self.cancelXButton, secondaryleftHandButton];
        } else {
            leftBarButtons = @[self.negativeSeparator, self.cancelXButton];
        }
        [self.navigationItem setLeftBarButtonItems:leftBarButtons animated:NO];
    } else if ([self isEditing] && self.post.hasRemote) {
        // Editing an existing post (draft or published)
        [self.navigationItem setLeftBarButtonItems:nil];
        NSArray* leftBarButtons;
        if (secondaryleftHandButton) {
            leftBarButtons = @[self.negativeSeparator, self.cancelChevronButton, secondaryleftHandButton];
        } else {
            leftBarButtons = @[self.negativeSeparator, self.cancelChevronButton];
        }
        [self.navigationItem setLeftBarButtonItems:leftBarButtons animated:NO];
	} else {
        [self.navigationItem setLeftBarButtonItems:nil];
        [self.navigationItem setLeftBarButtonItem:self.navigationItem.backBarButtonItem animated:NO];
	}
}

- (void)refreshNavigationBarRightButtons:(BOOL)editingChanged
{
    if ([self isEditing]) {
        if (editingChanged) {
            NSArray* rightBarButtons = @[self.saveBarButtonItem,
                                         [self optionsBarButtonItem],
                                         [self previewBarButtonItem]];
            
            [self.navigationItem setRightBarButtonItems:rightBarButtons animated:YES];
        } else {
            self.saveBarButtonItem.title = [self saveBarButtonItemTitle];
        }

		BOOL updateEnabled = self.hasChanges || self.post.remoteStatus == AbstractPostRemoteStatusFailed;
		[self.navigationItem.rightBarButtonItem setEnabled:updateEnabled];		
	} else {
		NSArray* rightBarButtons = @[self.editBarButtonItem,
									 [self previewBarButtonItem]];
		
		[self.navigationItem setRightBarButtonItems:rightBarButtons animated:YES];
	}
}

- (void)refreshUIForCurrentPost
{
    self.titleText = self.post.postTitle;
    
    if(self.post.content == nil || [self.post.content isEmpty]) {
        self.bodyText = @"";
    } else {
        if ((self.post.mt_text_more != nil) && ([self.post.mt_text_more length] > 0)) {
			self.bodyText = [NSString stringWithFormat:@"%@\n<!--more-->\n%@", self.post.content, self.post.mt_text_more];
        } else {
			self.bodyText = self.post.content;
        }
    }
    
    [self refreshNavigationBarButtons:YES];
}

/**
 *	@brief		Returns a BOOL specifying if the status bar should be hidden while typing.
 *	@details	The status bar should never hide on the iPad.
 *
 *	@returns	YES if the keyboard should be hidden, NO otherwise.
 */
- (BOOL)shouldHideStatusBarWhileTyping
{
    /*
     Never hide for the iPad.
     Always hide on the iPhone except for portrait + external keyboard
     */
    if (IS_IPAD) {
        return NO;
    }
    return YES;
}

#pragma mark - Custom UI elements

- (WPButtonForNavigationBar*)buttonForBarWithImageNamed:(NSString*)imageName
												  frame:(CGRect)frame
												 target:(id)target
											   selector:(SEL)selector
{
	NSAssert([imageName isKindOfClass:[NSString class]],
			 @"Expected imageName to be a non nil string.");

	UIImage* image = [UIImage imageNamed:imageName];
	
	WPButtonForNavigationBar* button = [[WPButtonForNavigationBar alloc] initWithFrame:frame];
	
	[button setImage:image forState:UIControlStateNormal];
	[button addTarget:target action:selector forControlEvents:UIControlEventTouchUpInside];
	
	return button;
}

- (UIBarButtonItem*)cancelChevronButton
{
    WPButtonForNavigationBar* cancelButton = [self buttonForBarWithImageNamed:@"icon-posts-editor-chevron"
                                                                        frame:NavigationBarButtonRect
                                                                       target:self
                                                                     selector:@selector(cancelEditing)];
    cancelButton.removeDefaultLeftSpacing = YES;
    cancelButton.removeDefaultRightSpacing = YES;
    cancelButton.rightSpacing = RightSpacingOnExitNavbarButton;
    
    UIBarButtonItem *button = [[UIBarButtonItem alloc] initWithCustomView:cancelButton];
    _cancelButton = button;
    return _cancelButton;
}

- (UIBarButtonItem*)cancelXButton
{
    WPButtonForNavigationBar* cancelButton = [self buttonForBarWithImageNamed:@"icon-posts-editor-x"
                                                                        frame:NavigationBarButtonRect
                                                                       target:self
                                                                     selector:@selector(cancelEditing)];
    cancelButton.removeDefaultLeftSpacing = YES;
    cancelButton.removeDefaultRightSpacing = YES;
    cancelButton.rightSpacing = RightSpacingOnExitNavbarButton;
    
    UIBarButtonItem *button = [[UIBarButtonItem alloc] initWithCustomView:cancelButton];
    _cancelButton = button;
	return _cancelButton;
}

- (UIBarButtonItem *)editBarButtonItem
{
    if (!_editBarButtonItem) {
        NSString* buttonTitle = NSLocalizedString(@"Edit",
                                                  @"Label for the button to edit the current post.");
        
        UIBarButtonItem *editButton = [[UIBarButtonItem alloc] initWithTitle:buttonTitle
                                                                   style:UIBarButtonItemStylePlain
                                                                  target:self
                                                                  action:@selector(startEditing)];
        
        // Seems to be an issue witht the appearance proxy not being respected, so resetting these here
        [editButton setTitleTextAttributes:EnabledButtonBarStyle forState:UIControlStateNormal];
        [editButton setTitleTextAttributes:DisabledButtonBarStyle forState:UIControlStateDisabled];
        _editBarButtonItem = editButton;
    }
    
	return _editBarButtonItem;
}

- (UIBarButtonItem *)optionsBarButtonItem
{
	if (!_optionsBarButtonItem) {
        WPButtonForNavigationBar *button = [self buttonForBarWithImageNamed:@"icon-posts-editor-options"
                                                                      frame:NavigationBarButtonRect
                                                                     target:self
                                                                   selector:@selector(showSettings)];
        
        button.removeDefaultRightSpacing = YES;
        button.rightSpacing = SpacingBetweeenNavbarButtons / 2.0f;
        button.removeDefaultLeftSpacing = YES;
        button.leftSpacing = SpacingBetweeenNavbarButtons / 2.0f;
        NSString *optionsTitle = NSLocalizedString(@"Options", @"Title of the Post Settings navigation button in the Post Editor. Tapping shows settings and options related to the post being edited.");
        button.accessibilityLabel = optionsTitle;
        button.accessibilityIdentifier = @"Options";
        _optionsBarButtonItem = [[UIBarButtonItem alloc] initWithCustomView:button];
    }
    
	return _optionsBarButtonItem;
}

- (UIBarButtonItem *)previewBarButtonItem
{
	if (!_previewBarButtonItem) {
        WPButtonForNavigationBar* button = [self buttonForBarWithImageNamed:@"icon-posts-editor-preview"
                                                                      frame:NavigationBarButtonRect
                                                                     target:self
                                                                   selector:@selector(showPreview)];
        
        button.removeDefaultRightSpacing = YES;
        button.rightSpacing = SpacingBetweeenNavbarButtons / 2.0f;
        button.removeDefaultLeftSpacing = YES;
        button.leftSpacing = SpacingBetweeenNavbarButtons / 2.0f;
        _previewBarButtonItem = [[UIBarButtonItem alloc] initWithCustomView:button];
    }
	
	return _previewBarButtonItem;
}

- (UIBarButtonItem *)saveBarButtonItem
{
    if (!_saveBarButtonItem) {
        NSString *buttonTitle = [self saveBarButtonItemTitle];

        UIBarButtonItem *saveButton = [[UIBarButtonItem alloc] initWithTitle:buttonTitle
                                                                       style:[WPStyleGuide barButtonStyleForDone]
                                                                      target:self
                                                                      action:@selector(saveAction)];
        
        // Seems to be an issue witht the appearance proxy not being respected, so resetting these here
        [saveButton setTitleTextAttributes:EnabledButtonBarStyle forState:UIControlStateNormal];
        [saveButton setTitleTextAttributes:DisabledButtonBarStyle forState:UIControlStateDisabled];
        _saveBarButtonItem = saveButton;
    }

	return _saveBarButtonItem;
}

- (NSString*)saveBarButtonItemTitle
{
    NSString *buttonTitle = nil;
    
    if(![self.post hasRemote] || ![self.post.status isEqualToString:self.post.original.status]) {
        if ([self.post.status isEqualToString:@"publish"] && ([self.post.dateCreated compare:[NSDate date]] == NSOrderedDescending)) {
            buttonTitle = NSLocalizedString(@"Schedule", @"Schedule button, this is what the Publish button changes to in the Post Editor if the post has been scheduled for posting later.");
            
        } else if ([self.post.status isEqualToString:@"publish"]){
            buttonTitle = NSLocalizedString(@"Post", @"Publish button label.");
            
        } else {
            buttonTitle = NSLocalizedString(@"Save", @"Save button label (saving content, ex: Post, Page, Comment).");
        }
    } else {
        buttonTitle = NSLocalizedString(@"Update", @"Update button label (saving content, ex: Post, Page, Comment).");
    }
    NSAssert([buttonTitle isKindOfClass:[NSString class]], @"Expected to have a title at this point.");
    
    return buttonTitle;
}

- (UIBarButtonItem *)secondaryLeftUIBarButtonItem
{
    UIBarButtonItem *aUIButtonBarItem;
    
    NSManagedObjectContext *context = [[ContextManager sharedInstance] mainContext];
    BlogService *blogService = [[BlogService alloc] initWithManagedObjectContext:context];
    NSInteger blogCount = [blogService blogCountForAllAccounts];
    
    if ([self isMediaUploading]) {
        aUIButtonBarItem = [[UIBarButtonItem alloc] initWithCustomView:self.uploadStatusButton];
    } else if(blogCount <= 1 || ![self isPostLocal] || [[WordPressAppDelegate sharedWordPressApplicationDelegate] isNavigatingMeTab]) {
        aUIButtonBarItem = nil;
    } else {
        UIButton *blogButton = self.blogPickerButton;
        NSString *blogName = [self.post.blog.blogName length] == 0 ? self.post.blog.url : self.post.blog.blogName;
        NSMutableAttributedString *titleText = [[NSMutableAttributedString alloc] initWithString:[NSString stringWithFormat:@"%@", blogName]
                                                                                      attributes:@{ NSFontAttributeName : [WPFontManager openSansBoldFontOfSize:14.0] }];
        
        [blogButton setAttributedTitle:titleText forState:UIControlStateNormal];
        if (IS_IPAD) {
            //size to fit here so the iPad popover works properly
            [blogButton sizeToFit];
        }
        aUIButtonBarItem = [[UIBarButtonItem alloc] initWithCustomView:blogButton];
    }
    
    _secondaryLeftUIBarButtonItem = aUIButtonBarItem;
    return _secondaryLeftUIBarButtonItem;
}

- (UIButton *)blogPickerButton
{
    if (!_blogPickerButton) {
        CGFloat titleButtonWidth = (IS_IPAD) ? 300.0f : 170.0f;
        UIButton *button = [WPBlogSelectorButton buttonWithFrame:CGRectMake(0.0f, 0.0f, titleButtonWidth , 30.0f) buttonStyle:WPBlogSelectorButtonTypeSingleLine];
        [button addTarget:self action:@selector(showBlogSelectorPrompt) forControlEvents:UIControlEventTouchUpInside];
        _blogPickerButton = button;
    }
    
    return _blogPickerButton;
}

- (UIButton *)uploadStatusButton
{
    if (!_uploadStatusButton) {
        UIButton *button = [WPUploadStatusButton buttonWithFrame:CGRectMake(0.0f, 0.0f, 125.0f , 30.0f)];
        [button addTarget:self action:@selector(showCancelMediaUploadPrompt) forControlEvents:UIControlEventTouchUpInside];
        _uploadStatusButton = button;
    }
    
    return _uploadStatusButton;
}

# pragma mark - Model State Methods

- (void)createRevisionOfPost
{
    // Using performBlock: with the AbstractPost on the main context:
    // Prevents a hang on opening this view on slow and fast devices
    // by deferring the cloning and UI update.
    // Slower devices have the effect of the content appearing after
    // a short delay
    [self.post.managedObjectContext performBlock:^{
        self.post = [self.post createRevision];
        [self.post save];
        [self refreshUIForCurrentPost];
    }];
}

/**
 *  @brief      Discards all changes in the last editing session.
 *  @details    The GUI won't be affected by this method.  If you want to update the GUI you can
 *              call `discardChangesAndUpdateGUI` instead.
 */
- (void)discardChanges
{
    NSManagedObjectContext* context = self.post.managedObjectContext;
    NSAssert([context isKindOfClass:[NSManagedObjectContext class]],
             @"The object should be related to a managed object context here.");
<<<<<<< HEAD
    
    self.post = self.post.original;
    [self.post deleteRevision];
    
=======
    
    self.post = self.post.original;
    [self.post deleteRevision];
    
>>>>>>> 218afa9a
    if (self.ownsPost) {
        [self.post remove];
        self.post = nil;
    }
    
    [[ContextManager sharedInstance] saveContext:context];
    
    [WPAnalytics track:WPAnalyticsStatEditorDiscardedChanges];
}

/**
 *  @brief      Discards all changes in the last editing session and updates the GUI accordingly.
 *  @details    The GUI will be affected by this method.  If you want to avoid updating the GUI you
 *              can call `discardChanges` instead.
 */
- (void)discardChangesAndUpdateGUI
{
    [self discardChanges];
    
    if (!self.post) {
        [self dismissEditView];
    } else {
        [self refreshUIForCurrentPost];
    }
}

- (void)dismissEditView
{
    if (self.onClose) {
        self.onClose();
        self.onClose = nil;
	} else if (self.presentingViewController) {
		[self.presentingViewController dismissViewControllerAnimated:YES completion:nil];
	} else {
		[self.navigationController popViewControllerAnimated:YES];
	}
    
    [WPAnalytics track:WPAnalyticsStatEditorClosed];
}

- (void)saveAction
{
    if (_currentActionSheet.isVisible) {
        [_currentActionSheet dismissWithClickedButtonIndex:-1 animated:YES];
        _currentActionSheet = nil;
    }
    
	if ([self isMediaUploading] ) {
		[self showMediaUploadingAlert];
		return;
	}
    
    if ([self hasFailedMedia]) {
        [self showFailedMediaAlert];
        return;
    }
    
    [self stopEditing];
	[self savePostAndDismissVC];
}

/**
 *	@brief		Saves the post being edited and closes this VC.
 */
- (void)savePostAndDismissVC
{
	[self savePost];
    [self dismissEditView];
}

/**
 *	@brief		Saves the post being edited and uploads it.
 */
- (void)savePost
{
    DDLogMethod();
    [self logSavePostStats];

    [self.view endEditing:YES];
    
    self.post = self.post.original;
    [self.post applyRevision];
    [self.post deleteRevision];
    
	NSString *postTitle = self.post.postTitle;
    NSManagedObjectContext *context = [[ContextManager sharedInstance] mainContext];
    PostService *postService = [[PostService alloc] initWithManagedObjectContext:context];
    [postService uploadPost:self.post
                    success:^{
                        DDLogInfo(@"post uploaded: %@", postTitle);
                    } failure:^(NSError *error) {
                        DDLogError(@"post failed: %@", [error localizedDescription]);
                    }];

    [self didSaveNewPost];
}

- (void)didSaveNewPost
{
    if ([self isPostLocal]) {
        [[WordPressAppDelegate sharedWordPressApplicationDelegate] switchTabToPostsListForPost:self.post];
    }
}

- (void)logSavePostStats
{
    NSString *buttonTitle = self.navigationItem.rightBarButtonItem.title;
    
    // This word counting algorithm is from : http://stackoverflow.com/a/13367063
    __block NSInteger originalWordCount = 0;
    [self.post.original.content enumerateSubstringsInRange:NSMakeRange(0, [self.post.original.content length])
                                                   options:NSStringEnumerationByWords | NSStringEnumerationLocalized
                                                usingBlock:^(NSString *substring, NSRange substringRange, NSRange enclosingRange, BOOL *stop){
                                                    originalWordCount++;
                                                }];
    
    __block NSInteger wordCount = 0;
    [self.post.content enumerateSubstringsInRange:NSMakeRange(0, [self.post.content length])
                                          options:NSStringEnumerationByWords | NSStringEnumerationLocalized
                                       usingBlock:^(NSString *substring, NSRange substringRange, NSRange enclosingRange, BOOL *stop){
                                           wordCount++;
                                       }];
    
    NSMutableDictionary *properties = [[NSMutableDictionary alloc] initWithCapacity:2];
    properties[@"word_count"] = @(wordCount);
    if ([self.post hasRemote]) {
        properties[@"word_diff_count"] = @(wordCount - originalWordCount);
    }
    
    if ([buttonTitle isEqualToString:NSLocalizedString(@"Post", nil)]) {
        [WPAnalytics track:WPAnalyticsStatEditorPublishedPost withProperties:properties];
        
        if ([self.post hasPhoto]) {
            [WPAnalytics track:WPAnalyticsStatPublishedPostWithPhoto];
        }
        
        if ([self.post hasVideo]) {
            [WPAnalytics track:WPAnalyticsStatPublishedPostWithVideo];
        }
        
        if ([self.post hasCategories]) {
            [WPAnalytics track:WPAnalyticsStatPublishedPostWithCategories];
        }
        
        if ([self.post hasTags]) {
            [WPAnalytics track:WPAnalyticsStatPublishedPostWithTags];
        }
    } else if ([buttonTitle isEqualToString:NSLocalizedString(@"Schedule", nil)]) {
        [WPAnalytics track:WPAnalyticsStatEditorScheduledPost withProperties:properties];
    } else if ([buttonTitle isEqualToString:NSLocalizedString(@"Save", nil)]) {
        [WPAnalytics track:WPAnalyticsStatEditorSavedDraft];
    } else {
        [WPAnalytics track:WPAnalyticsStatEditorUpdatedPost withProperties:properties];
    }
}

/**
 *  @brief      Save changes to core data
 */
- (void)autosaveContent
{
    self.post.postTitle = self.titleText;
    
    self.post.content = self.bodyText;
    if ([self.post.content rangeOfString:@"<!--more-->"].location != NSNotFound)
        self.post.mt_text_more = @"";
    
    if ( self.post.original.password != nil ) { //original post was password protected
        if ( self.post.password == nil || [self.post.password isEqualToString:@""] ) { //removed the password
            self.post.password = @"";
        }
    }
    
    [self.post save];
}

#pragma mark - Media State Methods

- (BOOL)hasFailedMedia
{
	BOOL hasFailedMedia = NO;
    
	NSSet *mediaFiles = self.post.media;
	for (Media *media in mediaFiles) {
		if(media.remoteStatus == MediaRemoteStatusFailed) {
			hasFailedMedia = YES;
			break;
		}
	}
	mediaFiles = nil;
    
	return hasFailedMedia;
}

- (BOOL)isMediaUploading
{
	BOOL mediaStillInProgress = NO;
	
    // First check to see if media is being uploaded
	NSSet *mediaFiles = self.post.media;
	for (Media *media in mediaFiles) {
		if(media.remoteStatus == MediaRemoteStatusPushing) {
			mediaStillInProgress = YES;
			break;
		}
	}
	mediaFiles = nil;
    
    // If media is not begin uploaded, check to see if we are waiting on the remote URLs
    if (!mediaStillInProgress) {
        mediaStillInProgress =  (self.mediaInProgress && self.mediaInProgress.count > 0);
    }
    
	return mediaStillInProgress;
}

- (void)removeFromMediaInProgress:(NSString *)uniqueMediaId
{
    NSAssert(uniqueMediaId != nil, @"uniqueMediaId should not be nil here.");
    if(uniqueMediaId && self.mediaInProgress.count > 0)
    {
        [self.mediaInProgress removeObject:uniqueMediaId];
    }
}

- (void)addToMediaInProgress:(NSString *)uniqueMediaId
{
    NSAssert(uniqueMediaId != nil, @"uniqueMediaId should not be nil here.");
    if(uniqueMediaId)
    {
        [self.mediaInProgress addObject:uniqueMediaId];
    }
}

// This will remove any media objects that are in the uploading status. The reason we do this is because if the editor crashes during an image upload the app
// will have an image stuck in the uploading state and the user will be unable to quit out of the app unless they remove the image by hand. In the absence of a media
// browser to see a users attached images we should remove this image from the post.
// NOTE: This is a temporary fix, long term we should explore other options such as automatically retrying after a crash
- (void)removeIncompletelyUploadedMediaFilesAsAResultOfACrash
{
    [self.post.managedObjectContext performBlock:^{
        NSMutableArray *mediaToRemove = [[NSMutableArray alloc] init];
        for (Media *media in self.post.media) {
            if (media.remoteStatus == MediaRemoteStatusPushing) {
                [mediaToRemove addObject:media];
            }
        }
        [mediaToRemove makeObjectsPerformSelector:@selector(remove)];
    }];
}

#pragma mark - Media Formatting

- (void)insertImage:(NSString *)url alt:(NSString *)alt
{
    [self.editorView insertImage:url alt:alt];
}

- (void)insertMediaBelow:(NSNotification *)notification
{
	Media *media = (Media *)[notification object];
    [self insertMedia:media];
}

- (void)insertMedia:(Media *)media
{
    NSAssert(_post != nil, @"The post should not be nil here.");
    NSAssert(!_post.isFault, @"The post should not be a fault here here.");
    NSAssert(_post.managedObjectContext != nil,
             @"The post's MOC should not be nil here.");
    
	NSString *prefix = @"<br /><br />";
    
	if(self.post.content == nil || [self.post.content isEqualToString:@""]) {
		self.post.content = @"";
		prefix = @"";
	}
	
	NSMutableString *content = [[NSMutableString alloc] initWithString:self.post.content];
	NSRange imgHTML = [content rangeOfString: media.html];
	NSRange imgHTMLPre = [content rangeOfString:[NSString stringWithFormat:@"%@%@", @"<br /><br />", media.html]];
 	NSRange imgHTMLPost = [content rangeOfString:[NSString stringWithFormat:@"%@%@", media.html, @"<br /><br />"]];
	
	if (imgHTMLPre.location == NSNotFound && imgHTMLPost.location == NSNotFound && imgHTML.location == NSNotFound) {
		[content appendString:[NSString stringWithFormat:@"%@%@", prefix, media.html]];
        self.post.content = content;
	}
	else {
		if (imgHTMLPre.location != NSNotFound)
			[content replaceCharactersInRange:imgHTMLPre withString:@""];
		else if (imgHTMLPost.location != NSNotFound)
			[content replaceCharactersInRange:imgHTMLPost withString:@""];
		else
			[content replaceCharactersInRange:imgHTML withString:@""];
		[content appendString:[NSString stringWithFormat:@"<br /><br />%@", media.html]];
		self.post.content = content;
	}
    
    dispatch_async(dispatch_get_main_queue(), ^{
        [self refreshUIForCurrentPost];
    });
    [self.post save];
}

- (void)removeMedia:(NSNotification *)notification
{
	//remove the html string for the media object
	Media *media = (Media *)[notification object];
    self.titleText = [self removeMedia:media fromString:self.titleText];
    [self autosaveContent];
    [self refreshUIForCurrentPost];
}

- (NSString *)removeMedia:(Media *)media fromString:(NSString *)string
{
	string = [string stringByReplacingOccurrencesOfString:[NSString stringWithFormat:@"<br /><br />%@", media.html] withString:@""];
	string = [string stringByReplacingOccurrencesOfString:[NSString stringWithFormat:@"%@<br /><br />", media.html] withString:@""];
	string = [string stringByReplacingOccurrencesOfString:media.html withString:@""];
    
    return string;
}

#pragma mark - UIPopoverControllerDelegate methods

- (void)popoverController:(UIPopoverController *)popoverController willRepositionPopoverToRect:(inout CGRect *)rect inView:(inout UIView **)view {
    if (popoverController == self.blogSelectorPopover) {
        CGRect titleRect = self.navigationItem.titleView.frame;
        titleRect = [self.navigationController.view convertRect:titleRect fromView:self.navigationItem.titleView.superview];
        
        *view = self.navigationController.view;
        *rect = titleRect;
    }
}

#pragma mark - AlertView Delegate Methods

- (void)alertView:(UIAlertView *)alertView clickedButtonAtIndex:(NSInteger)buttonIndex {
    if (alertView.tag == EditPostViewControllerAlertTagFailedMedia) {
        if (buttonIndex == 1) {
            DDLogInfo(@"Saving post even after some media failed to upload");
			[self savePostAndDismissVC];
        }
        self.failedMediaAlertView = nil;
    } else if (alertView.tag == EditPostViewControllerAlertTagSwitchBlogs) {
        if (buttonIndex == 1) {
            [self showBlogSelector];
        }
    } else if (alertView.tag == EditPostViewControllerAlertCancelMediaUpload) {
        if (buttonIndex == 1) {
            [self cancelMediaUploads];
        }
    }
    return;
}

#pragma mark - ActionSheet Delegate Methods

- (void)willPresentActionSheet:(UIActionSheet *)actionSheet {
    _currentActionSheet = actionSheet;
}

- (void)actionSheet:(UIActionSheet *)actionSheet didDismissWithButtonIndex:(NSInteger)buttonIndex {
    if ([actionSheet tag] == WPPostViewControllerSaveOnExitActionSheetTag) {
        if (buttonIndex == actionSheet.destructiveButtonIndex) {
            [self actionSheetDiscardButtonPressed];
        } else if (buttonIndex == actionSheet.cancelButtonIndex) {
            [self actionSheetKeepEditingButtonPressed];
        } else if (buttonIndex == actionSheet.firstOtherButtonIndex) {
            [self actionSheetSaveDraftButtonPressed];
        }
    }
    
    _currentActionSheet = nil;
}

#pragma mark - UIActionSheet helper methods

- (void)actionSheetDiscardButtonPressed
{
    [self stopEditing];
    [self discardChangesAndUpdateGUI];
}

- (void)actionSheetKeepEditingButtonPressed
{
    [self.editorView restoreSelection];
}

- (void)actionSheetSaveDraftButtonPressed
{
    [self stopEditing];
    
    if (![self.post hasRemote] && [self.post.status isEqualToString:@"publish"]) {
        self.post.status = @"draft";
    }
    
    DDLogInfo(@"Saving post as a draft after user initially attempted to cancel");
    
    [self savePostAndDismissVC];
}

#pragma mark - WPEditorViewControllerDelegate delegate

- (void)editorDidBeginEditing:(WPEditorViewController *)editorController
{
	if ([self shouldHideStatusBarWhileTyping])
	{
		[[UIApplication sharedApplication] setStatusBarHidden:YES
												withAnimation:UIStatusBarAnimationSlide];
	}
    
    [self refreshNavigationBarButtons:YES];
}

- (void)editorDidEndEditing:(WPEditorViewController *)editorController
{
	[[UIApplication sharedApplication] setStatusBarHidden:NO
											withAnimation:UIStatusBarAnimationSlide];
}

- (void)editorTitleDidChange:(WPEditorViewController *)editorController
{
    [self autosaveContent];
    [self refreshNavigationBarButtons:NO];
}

- (void)editorTextDidChange:(WPEditorViewController *)editorController
{
    [self autosaveContent];
    [self refreshNavigationBarButtons:NO];
}

- (BOOL)editorShouldDisplaySourceView:(WPEditorViewController *)editorController
{
    if ([self isMediaUploading]) {
        [self showMediaUploadingAlert];
        return NO;        
    }
    return YES;
}

- (void)editorDidPressSettings:(WPEditorViewController *)editorController
{
    [self showSettings];
}

- (void)editorDidPressMedia:(WPEditorViewController *)editorController
{
    [self showMediaOptions];
}

- (void)editorDidPressPreview:(WPEditorViewController *)editorController
{
    [self showPreview];
}

- (void)editorDidFinishLoadingDOM:(WPEditorViewController *)editorController
{
    [self refreshUIForCurrentPost];
}

#pragma mark - Generating unique IDs

- (NSString*)uniqueId
{
    CFUUIDRef uuidRef = CFUUIDCreate(NULL);
    CFStringRef uuidStringRef = CFUUIDCreateString(NULL, uuidRef);
    CFRelease(uuidRef);
    
    return (__bridge_transfer NSString *)uuidStringRef;
}

#pragma mark - CTAssetsPickerControllerDelegate

- (void)assetsPickerController:(CTAssetsPickerController *)picker didFinishPickingAssets:(NSArray *)assets
{
    [self dismissViewControllerAnimated:YES completion:^{
        for (ALAsset *asset in assets) {
            if ([[asset valueForProperty:ALAssetPropertyType] isEqualToString:ALAssetTypeVideo]) {
                // Could handle videos here
            } else if ([[asset valueForProperty:ALAssetPropertyType] isEqualToString:ALAssetTypePhoto]) {
                MediaService *mediaService = [[MediaService alloc] initWithManagedObjectContext:[[ContextManager sharedInstance] mainContext]];
                [mediaService createMediaWithAsset:asset forPostObjectID:self.post.objectID completion:^(Media *media, NSError * error) {
                    if (error){
                        [WPError showAlertWithTitle:NSLocalizedString(@"Failed to export media", @"The title for an alert that says to the user the media (image or video) he selected couldn't be used on the post.") message:error.localizedDescription];
                        return;
                    }
                    NSString* imageUniqueId = [self uniqueId];
                    [self addToMediaInProgress:imageUniqueId];
                    
                    NSURL* url = [[NSURL alloc] initFileURLWithPath:media.localURL];
                    
                    [self.editorView insertLocalImage:[url absoluteString] uniqueId:imageUniqueId];
                    
                    AFHTTPRequestOperation *operation = [mediaService operationToUploadMedia:media withSuccess:^{
                        [self.editorView replaceLocalImageWithRemoteImage:media.remoteURL uniqueId:imageUniqueId];
                        // Delay execution of this for 1 second to let the web view "settle".
                        dispatch_after(dispatch_time(DISPATCH_TIME_NOW, 1 * NSEC_PER_SEC), dispatch_get_main_queue(), ^{
                            [self removeFromMediaInProgress:imageUniqueId];
                            [self refreshNavigationBarButtons:NO];
                        });
                        
                    } failure:^(NSError *error) {
                        [self removeFromMediaInProgress:imageUniqueId];
                        if (error.domain == NSURLErrorDomain && error.code == NSURLErrorCancelled) {
                            DDLogWarn(@"Media uploader failed with cancelled upload: %@", error.localizedDescription);
                            return;
                        }
                        
                        [WPError showAlertWithTitle:NSLocalizedString(@"Media upload failed", @"The title for an alert that says to the user the media (image or video) failed to be uploaded to the server.") message:error.localizedDescription];
                        [self refreshNavigationBarButtons:NO];
                    }];
                    [self.mediaUploadQueue addOperation:operation];
                }];
            }
        }
        
        // Need to refresh the post object. If we didn't, self.post.media would appear
        // to be unchanged causing the Media State Methods to fail.
        [self.post.managedObjectContext refreshObject:self.post mergeChanges:YES];
    }];
}

- (BOOL)assetsPickerController:(CTAssetsPickerController *)picker shouldSelectAsset:(ALAsset *)asset
{
    if ([asset valueForProperty:ALAssetPropertyType] == ALAssetTypePhoto) {
        return picker.selectedAssets.count < MaximumNumberOfPictures;
    } else {
        return YES;
    }
}

#pragma mark - KVO

- (void)observeValueForKeyPath:(NSString *)keyPath ofObject:(id)object change:(NSDictionary *)change context:(void *)context {
    if ([object isEqual:self.mediaUploadQueue]) {
        dispatch_async(dispatch_get_main_queue(), ^{
            [self refreshNavigationBarButtons:NO];
        });
    }
}

@end<|MERGE_RESOLUTION|>--- conflicted
+++ resolved
@@ -158,14 +158,11 @@
         self.restorationClass = [self class];
 
         _post = post;
-<<<<<<< HEAD
+
         if (post.blog.isPrivate) {
             [PrivateSiteURLProtocol registerPrivateSiteURLProtocol];
         }
 
-=======
-		
->>>>>>> 218afa9a
         [self configureMediaUploadQueue];
     }
 	
@@ -1090,17 +1087,10 @@
     NSManagedObjectContext* context = self.post.managedObjectContext;
     NSAssert([context isKindOfClass:[NSManagedObjectContext class]],
              @"The object should be related to a managed object context here.");
-<<<<<<< HEAD
     
     self.post = self.post.original;
     [self.post deleteRevision];
     
-=======
-    
-    self.post = self.post.original;
-    [self.post deleteRevision];
-    
->>>>>>> 218afa9a
     if (self.ownsPost) {
         [self.post remove];
         self.post = nil;
