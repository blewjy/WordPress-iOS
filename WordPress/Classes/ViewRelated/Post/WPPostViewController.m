--- conflicted
+++ resolved
@@ -40,7 +40,6 @@
 #import "MediaLibraryPickerDataSource.h"
 #import "WPAndDeviceMediaLibraryDataSource.h"
 #import "WPDeviceIdentification.h"
-#import "WPAppAnalytics.h"
 
 // State Restoration
 NSString* const WPEditorNavigationRestorationID = @"WPEditorNavigationRestorationID";
@@ -1386,7 +1385,7 @@
     
     [[ContextManager sharedInstance] saveContext:context];
     
-    [WPAnalytics track:WPAnalyticsStatEditorDiscardedChanges withProperties:@{ WPAppAnalyticsKeyBlogID:[self.post blog].dotComID} ];
+    [WPAnalytics track:WPAnalyticsStatEditorDiscardedChanges];
 }
 
 /**
@@ -1416,7 +1415,7 @@
         [self.navigationController popViewControllerAnimated:animated];
     }
     
-    [WPAnalytics track:WPAnalyticsStatEditorClosed withProperties:@{ WPAppAnalyticsKeyBlogID:[self.post blog].dotComID} ];
+    [WPAnalytics track:WPAnalyticsStatEditorClosed];
 }
 
 - (void)dismissEditView
@@ -1531,7 +1530,6 @@
         properties[WPAnalyticsStatEditorPublishedPostPropertyPhoto] = @([self.post hasPhoto]);
         properties[WPAnalyticsStatEditorPublishedPostPropertyTag] = @([self.post hasTags]);
         properties[WPAnalyticsStatEditorPublishedPostPropertyVideo] = @([self.post hasVideo]);
-        properties[WPAppAnalyticsKeyBlogID] = [self.post blog].dotComID;
         
         [WPAnalytics track:WPAnalyticsStatEditorPublishedPost withProperties:properties];
     } else if ([buttonTitle isEqualToString:NSLocalizedString(@"Schedule", nil)]) {
@@ -1706,10 +1704,10 @@
     NSProgress *uploadProgress = nil;
     [mediaService uploadMedia:media progress:&uploadProgress success:^{
         if (media.mediaType == MediaTypeImage) {
-            [WPAnalytics track:WPAnalyticsStatEditorAddedPhotoViaLocalLibrary withProperties:@{ WPAppAnalyticsKeyBlogID:[self.post blog].dotComID} ];
+            [WPAnalytics track:WPAnalyticsStatEditorAddedPhotoViaLocalLibrary];
             [self.editorView replaceLocalImageWithRemoteImage:media.remoteURL uniqueId:mediaUniqueId];
         } else if (media.mediaType == MediaTypeVideo) {
-            [WPAnalytics track:WPAnalyticsStatEditorAddedVideoViaLocalLibrary withProperties:@{ WPAppAnalyticsKeyBlogID:[self.post blog].dotComID} ];
+            [WPAnalytics track:WPAnalyticsStatEditorAddedVideoViaLocalLibrary];
             [self.editorView replaceLocalVideoWithID:mediaUniqueId
                                       forRemoteVideo:media.remoteURL
                                         remotePoster:media.posterImageURL
@@ -1725,14 +1723,9 @@
             }
             [media remove];
         } else {
-<<<<<<< HEAD
-            [WPAnalytics track:WPAnalyticsStatEditorUploadMediaFailed withProperties:@{ WPAppAnalyticsKeyBlogID:[self.post blog].dotComID} ];
-            [self dismissAssociatedActionSheetIfVisible:mediaUniqueId];
-=======
             DDLogError(@"Failed Media Upload: %@", error.localizedDescription);
             [WPAnalytics track:WPAnalyticsStatEditorUploadMediaFailed];
             [self dismissAssociatedAlertControllerIfVisible:mediaUniqueId];
->>>>>>> 90d58e0a
             self.mediaGlobalProgress.completedUnitCount++;
             if (media.mediaType == MediaTypeImage) {
                 [self.editorView markImage:mediaUniqueId
@@ -1751,7 +1744,7 @@
 
 - (void)retryUploadOfMediaWithId:(NSString *)imageUniqueId
 {
-    [WPAnalytics track:WPAnalyticsStatEditorUploadMediaRetried withProperties:@{ WPAppAnalyticsKeyBlogID:[self.post blog].dotComID} ];
+    [WPAnalytics track:WPAnalyticsStatEditorUploadMediaRetried];
 
     NSProgress *progress = self.mediaInProgress[imageUniqueId];
     if (!progress) {
@@ -2000,7 +1993,7 @@
 
 - (void)displayImageDetailsForMeta:(WPImageMeta *)imageMeta
 {
-    [WPAnalytics track:WPAnalyticsStatEditorEditedImage withProperties:@{ WPAppAnalyticsKeyBlogID:[self.post blog].dotComID} ];
+    [WPAnalytics track:WPAnalyticsStatEditorEditedImage];
     
     EditImageDetailsViewController *controller = [EditImageDetailsViewController controllerForDetails:imageMeta forPost:self.post];
     controller.delegate = self;
