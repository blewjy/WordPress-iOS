import MobileCoreServices
import WPMediaPicker

/// Prepares the alert controller that will be presented when tapping the "more" button in Aztec's Format Bar
final class AztecMoreCoordinator {
    private weak var delegate: AztecMoreCoordinatorDelegate?

    init(delegate: AztecMoreCoordinatorDelegate) {
        self.delegate = delegate
    }

    func present(origin: UIViewController & UIDocumentPickerDelegate, view: UIView) {
        let alertController = UIAlertController(title: nil, message: nil, preferredStyle: .actionSheet)

<<<<<<< HEAD
        alertController.addAction(freePhoto(origin: origin))
        alertController.addAction(files(origin: origin))
        alertController.addAction(cancel())
=======
        alertController.addAction(freePhotoAction())
        alertController.addAction(otherAppsAction(origin: origin))
        alertController.addAction(cancelAction())
>>>>>>> 35dcefc7


        alertController.popoverPresentationController?.sourceView = view
        alertController.popoverPresentationController?.sourceRect = CGRect(origin: view.frame.origin, size: CGSize(width: 1, height: 1))
        alertController.popoverPresentationController?.permittedArrowDirections = .any

        origin.present(alertController, animated: true, completion: nil)
    }

<<<<<<< HEAD
    private func freePhoto(origin: UIViewController) -> UIAlertAction {
=======
    private func freePhotoAction() -> UIAlertAction {
>>>>>>> 35dcefc7
        return UIAlertAction(title: .freePhotosLibrary, style: .default, handler: { [weak self] action in
            self?.showStockPhotos(origin: origin)
        })
    }

    private func otherAppsAction(origin: UIViewController & UIDocumentPickerDelegate) -> UIAlertAction {
        return UIAlertAction(title: .files, style: .default, handler: { [weak self] action in
            self?.showDocumentPicker(origin: origin)
        })
    }

    private func cancelAction() -> UIAlertAction {
        return UIAlertAction(title: .cancelMoreOptions, style: .cancel, handler: { [weak self] action in
            self?.delegate?.didCancel(coordinator: self)
        })
    }

    private func showStockPhotos(origin: UIViewController) {
        let stockPhotos = StockPhotosPicker()
        stockPhotos.presentPicker(origin: origin)
    }

    private func showDocumentPicker(origin: UIViewController & UIDocumentPickerDelegate) {
        let docTypes = [String(kUTTypeImage), String(kUTTypeMovie)]
        let docPicker = UIDocumentPickerViewController(documentTypes: docTypes, in: .import)
        docPicker.delegate = origin
        WPStyleGuide.configureDocumentPickerNavBarAppearance()
        origin.present(docPicker, animated: true, completion: nil)
    }
}<|MERGE_RESOLUTION|>--- conflicted
+++ resolved
@@ -12,16 +12,9 @@
     func present(origin: UIViewController & UIDocumentPickerDelegate, view: UIView) {
         let alertController = UIAlertController(title: nil, message: nil, preferredStyle: .actionSheet)
 
-<<<<<<< HEAD
-        alertController.addAction(freePhoto(origin: origin))
-        alertController.addAction(files(origin: origin))
-        alertController.addAction(cancel())
-=======
-        alertController.addAction(freePhotoAction())
+        alertController.addAction(freePhotoAction(origin: origin))
         alertController.addAction(otherAppsAction(origin: origin))
         alertController.addAction(cancelAction())
->>>>>>> 35dcefc7
-
 
         alertController.popoverPresentationController?.sourceView = view
         alertController.popoverPresentationController?.sourceRect = CGRect(origin: view.frame.origin, size: CGSize(width: 1, height: 1))
@@ -30,11 +23,7 @@
         origin.present(alertController, animated: true, completion: nil)
     }
 
-<<<<<<< HEAD
-    private func freePhoto(origin: UIViewController) -> UIAlertAction {
-=======
-    private func freePhotoAction() -> UIAlertAction {
->>>>>>> 35dcefc7
+    private func freePhotoAction(origin: UIViewController) -> UIAlertAction {
         return UIAlertAction(title: .freePhotosLibrary, style: .default, handler: { [weak self] action in
             self?.showStockPhotos(origin: origin)
         })
