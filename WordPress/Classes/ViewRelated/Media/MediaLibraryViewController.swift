--- conflicted
+++ resolved
@@ -407,8 +407,6 @@
             MediaCoordinator.shared.removeObserver(withUUID: uuid)
         }
     }
-<<<<<<< HEAD
-=======
 
     // MARK: - Document Picker
 
@@ -448,7 +446,7 @@
                 return
             }
 
-            let info = MediaAnalyticsInfo(origin: .mediaLibrary, selectionMethod: .fullScreenPicker)
+            let info = MediaAnalyticsInfo(origin: .mediaLibrary(.wpMediaLibrary), selectionMethod: .fullScreenPicker)
             MediaCoordinator.shared.addMedia(from: media, to: blog, analyticsInfo: info)
         }
 
@@ -468,7 +466,6 @@
             break
         }
     }
->>>>>>> 0aaade75
 }
 
 // MARK: - UIDocumentPickerDelegate
