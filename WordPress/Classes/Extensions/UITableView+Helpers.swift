--- conflicted
+++ resolved
@@ -44,11 +44,7 @@
     ///
     /// -   Parameter delay: milliseconds to elapse before edition will be disabled.
     ///
-<<<<<<< HEAD
-    public func disableEditionAfterDelay(delay: NSTimeInterval = 0.2) {
-=======
     public func disableEditionAfterDelay(delay: NSTimeInterval = defaultDelay) {
->>>>>>> c7e317af
         let delay = dispatch_time(DISPATCH_TIME_NOW, Int64(delay * Double(NSEC_PER_SEC)))
         dispatch_after(delay, dispatch_get_main_queue()) { [weak self] in
             if self?.editing == true {
@@ -56,11 +52,8 @@
             }
         }
     }
-<<<<<<< HEAD
-=======
 
     /// Default Disable Edition Action Delay
     ///
     private static let defaultDelay = NSTimeInterval(0.2)
->>>>>>> c7e317af
 }