--- conflicted
+++ resolved
@@ -213,11 +213,7 @@
 {
     DDLogInfo(@"Fetch and store followed topic");
     ReaderTopicService *service  = [[ReaderTopicService alloc] initWithManagedObjectContext:self.managedObjectContext];
-<<<<<<< HEAD
-    [service siteTopicForSiteWithID:[NSNumber numberWithUnsignedInteger:siteID]
-=======
     [service siteTopicForSiteWithID:@(siteID)
->>>>>>> 216e3a3d
                              isFeed:false
                             success:^(NSManagedObjectID *objectID, BOOL isFollowing) {
                                 if (success) {
