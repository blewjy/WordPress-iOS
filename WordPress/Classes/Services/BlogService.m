#import "BlogService.h"
#import "Blog.h"
#import "WPAccount.h"
#import "AccountService.h"
#import "ContextManager.h"
#import "WPError.h"
#import "Comment.h"
#import "Post.h"
#import "Page.h"
#import "Media.h"
#import "PostCategoryService.h"
#import "CommentService.h"
#import "PostService.h"
#import "BlogServiceRemote.h"
#import "BlogServiceRemoteXMLRPC.h"
#import "BlogServiceRemoteREST.h"
#import "AccountServiceRemote.h"
#import "AccountServiceRemoteREST.h"
#import "RemoteBlog.h"
#import "NSString+XMLExtensions.h"
#import "TodayExtensionService.h"
#import "RemoteBlogSettings.h"
#import "ContextManager.h"

NSString *const LastUsedBlogURLDefaultsKey = @"LastUsedBlogURLDefaultsKey";
NSString *const EditPostViewControllerLastUsedBlogURLOldKey = @"EditPostViewControllerLastUsedBlogURL";
NSString *const WPComGetFeatures = @"wpcom.getFeatures";
NSString *const VideopressEnabled = @"videopress_enabled";
NSString *const MinimumVersion = @"3.6";
NSString *const HttpsPrefix = @"https://";
CGFloat const OneHourInSeconds = 60.0 * 60.0;

@implementation BlogService

- (Blog *)blogByBlogId:(NSNumber *)blogID
{
    NSPredicate *predicate = [NSPredicate predicateWithFormat:@"blogID == %@", blogID];
    return [self blogWithPredicate:predicate];
}

- (void)flagBlogAsLastUsed:(Blog *)blog
{
    NSUserDefaults *defaults = [NSUserDefaults standardUserDefaults];
    [defaults setObject:blog.url
                 forKey:LastUsedBlogURLDefaultsKey];
    [defaults synchronize];
}

- (Blog *)lastUsedOrFirstBlog
{
    Blog *blog = [self lastUsedOrPrimaryBlog];

    if (!blog) {
        blog = [self firstBlog];
    }

    return blog;
}

- (Blog *)lastUsedOrFirstBlogThatSupports:(BlogFeature)feature
{
    Blog *blog = [self lastUsedOrPrimaryBlog];

    if (![blog supports:feature]) {
        blog = [self firstBlogThatSupports:feature];
    }

    return blog;
}

- (Blog *)lastUsedOrPrimaryBlog
{
    Blog *blog = [self lastUsedBlog];

    if (!blog) {
        blog = [self primaryBlog];
    }

    return blog;
}

- (Blog *)lastUsedBlog
{
    // Try to get the last used blog, if there is one.
    NSUserDefaults *defaults = [NSUserDefaults standardUserDefaults];
    NSString *url = [defaults stringForKey:LastUsedBlogURLDefaultsKey];
    if (!url) {
        // Check for the old key and migrate the value if it exists.
        // TODO: We can probably discard this in the 4.2 release.
        NSString *oldKey = EditPostViewControllerLastUsedBlogURLOldKey;
        url = [defaults stringForKey:oldKey];
        if (url) {
            [defaults setObject:url
                         forKey:LastUsedBlogURLDefaultsKey];
            [defaults removeObjectForKey:oldKey];
            [defaults synchronize];
        }
    }

    if (!url) {
        return nil;
    }

    NSPredicate *predicate = [NSPredicate predicateWithFormat:@"visible = YES AND url = %@", url];
    Blog *blog = [self blogWithPredicate:predicate];

    if (!blog) {
        // Blog might have been removed from the app. Clear the key.
        [defaults removeObjectForKey:LastUsedBlogURLDefaultsKey];
        [defaults synchronize];
    }

    return blog;
}

- (Blog *)primaryBlog
{
    AccountService *accountService = [[AccountService alloc] initWithManagedObjectContext:self.managedObjectContext];
    WPAccount *defaultAccount = [accountService defaultWordPressComAccount];
    return defaultAccount.defaultBlog;
}

- (Blog *)firstBlogThatSupports:(BlogFeature)feature
{
    NSPredicate *predicate = [self predicateForVisibleBlogs];
    NSArray *results = [self blogsWithPredicate:predicate];

    for (Blog *blog in results) {
        if ([blog supports:feature]) {
            return blog;
        }
    }
    return nil;
}

- (Blog *)firstBlog
{
    NSPredicate *predicate = [self predicateForVisibleBlogs];
    return [self blogWithPredicate:predicate];
}

- (void)syncBlogsForAccount:(WPAccount *)account
                    success:(void (^)())success
                    failure:(void (^)(NSError *error))failure
{
    DDLogMethod();

    id<AccountServiceRemote> remote = [self remoteForAccount:account];
    [remote getBlogsWithSuccess:^(NSArray *blogs) {
        [self.managedObjectContext performBlock:^{
            
            // Let's check if the account object is not nil. Otherwise we'll get an exception below.
            NSManagedObjectID *accountObjectID = account.objectID;
            if (!accountObjectID) {
                DDLogError(@"Error: The Account objectID could not be loaded");
                return;
            }
            
            // Reload the Account in the current Context
            NSError *error = nil;
            WPAccount *accountInContext = (WPAccount *)[self.managedObjectContext existingObjectWithID:accountObjectID
                                                                                                 error:&error];
            if (!accountInContext) {
                DDLogError(@"Error loading WordPress Account: %@", error);
                return;
            }
            
            [self mergeBlogs:blogs withAccount:accountInContext completion:success];
            
            // Update the Widget Configuration
            NSManagedObjectID *defaultBlogObjectID = accountInContext.defaultBlog.objectID;
            if (!defaultBlogObjectID) {
                DDLogError(@"Error: The Default Blog objectID could not be loaded");
                return;
            }
            
            Blog *defaultBlog = (Blog *)[self.managedObjectContext existingObjectWithID:defaultBlogObjectID
                                                                                  error:nil];
            TodayExtensionService *service = [TodayExtensionService new];
            BOOL widgetIsConfigured = [service widgetIsConfigured];
            
            if (WIDGETS_EXIST
                && !widgetIsConfigured
                && defaultBlog != nil
                && !defaultBlog.isDeleted) {
                NSNumber *siteId = defaultBlog.blogID;
                NSString *blogName = defaultBlog.blogName;
                NSTimeZone *timeZone = [self timeZoneForBlog:defaultBlog];
                NSString *oauth2Token = accountInContext.authToken;
                
                dispatch_async(dispatch_get_main_queue(), ^{
                    TodayExtensionService *service = [TodayExtensionService new];
                    [service configureTodayWidgetWithSiteID:siteId
                                                   blogName:blogName
                                               siteTimeZone:timeZone
                                             andOAuth2Token:oauth2Token];
                });
            }
        }];
    } failure:^(NSError *error) {
        DDLogError(@"Error syncing blogs: %@", error);

        if (failure) {
            failure(error);
        }
    }];
}

- (void)syncOptionsForBlog:(Blog *)blog
                   success:(void (^)())success
                   failure:(void (^)(NSError *error))failure
{
    id<BlogServiceRemote> remote = [self remoteForBlog:blog];
    [remote syncOptionsForBlogID:blog.blogID
                       success:[self optionsHandlerWithBlogObjectID:blog.objectID
                                                  completionHandler:success]
                       failure:failure];
}

- (void)syncSettingsForBlog:(Blog *)blog
                    success:(void (^)())success
                    failure:(void (^)(NSError *error))failure
{
    NSManagedObjectID *blogID = [blog objectID];
    [self.managedObjectContext performBlock:^{
        Blog *blogInContext = (Blog *)[self.managedObjectContext objectWithID:blogID];
        if (!blogInContext) {
            if (success) {
                success();
            }
            return;
        }
        id<BlogServiceRemote> remote = [self remoteForBlog:blogInContext];
<<<<<<< HEAD
        [remote syncSettingsForBlog:blogInContext success:^(RemoteBlogSettings *settings) {
=======
        [remote syncSettingsForBlogID:blog.blogID success:^(RemoteBlogSettings *settings) {
>>>>>>> f8c7b641
            [self.managedObjectContext performBlock:^{
                [self updateBlog:blogInContext settingsWithRemoteSettings:settings];
                [self.managedObjectContext save:nil];
                if (success) {
                    success();
                }
            }];
        }
        failure:failure];
    }];
}

- (void)updateSettingsForBlog:(Blog *)blog
                     success:(void (^)())success
                     failure:(void (^)(NSError *error))failure
{
    NSManagedObjectID *blogID = [blog objectID];
    [self.managedObjectContext performBlock:^{
        Blog *blogInContext = (Blog *)[self.managedObjectContext objectWithID:blogID];
        id<BlogServiceRemote> remote = [self remoteForBlog:blogInContext];
        [remote updateBlogSettings:[self remoteBlogSettingFromBlog:blogInContext]
                         forBlogID:blogInContext.blogID
                           success:^() {
                               [self.managedObjectContext performBlock:^{
                                   [self.managedObjectContext save:nil];
                                   if (success) {
                                       success();
                                   }
                               }];
                           }
                           failure:failure];
    }];
}

- (void)updatePassword:(NSString *)password forBlog:(Blog *)blog
{
    blog.password = password;
    [[ContextManager sharedInstance] saveContext:self.managedObjectContext];
}

- (void)migrateJetpackBlogsToXMLRPCWithCompletion:(void (^)())success
{
    NSPredicate *predicate = [NSPredicate predicateWithFormat:@"username != NULL AND account != NULL"];
    NSArray *blogsToMigrate = [self blogsWithPredicate:predicate];
    for (Blog *blog in blogsToMigrate) {
        DDLogInfo(@"Migrating %@ with wp.com account %@ to Jetpack XML-RPC", [blog hostURL], blog.account.username);
        blog.jetpackAccount = blog.account;
        blog.account = nil;
    }
    [[ContextManager sharedInstance] saveContext:self.managedObjectContext];
    /*
     We could remove Jetpack blogs directly when we don't have a username for them,
     but triggering a sync seems safer.
     */
    AccountService *accountService = [[AccountService alloc] initWithManagedObjectContext:self.managedObjectContext];
    WPAccount *defaultAccount = [accountService defaultWordPressComAccount];
    if (defaultAccount) {
        /*
         If this fails, we call success anyway. If the network fails for this request
         we still want to allow disabling REST. Next time the site list reloads, it'll
         purge the old Jetpack sites anyway
         */
        [self syncBlogsForAccount:accountService.defaultWordPressComAccount success:success failure:success];
    } else if (success) {
        success();
    }
}

- (void)syncPostFormatsForBlog:(Blog *)blog
                       success:(void (^)())success
                       failure:(void (^)(NSError *error))failure
{
    id<BlogServiceRemote> remote = [self remoteForBlog:blog];
    [remote syncPostFormatsForBlogID:blog.blogID
                             success:[self postFormatsHandlerWithBlogObjectID:blog.objectID
                                                          completionHandler:success]
                             failure:failure];
}

- (void)syncBlog:(Blog *)blog
{
    NSManagedObjectID *blogObjectID = blog.objectID;
    id<BlogServiceRemote> remote = [self remoteForBlog:blog];
    [remote syncOptionsForBlogID:blog.blogID success:[self optionsHandlerWithBlogObjectID:blogObjectID
                                                               completionHandler:nil]
                       failure:^(NSError *error) { DDLogError(@"Failed syncing options for blog %@: %@", blog.url, error); }];

    [remote syncPostFormatsForBlogID:blog.blogID
                           success:[self postFormatsHandlerWithBlogObjectID:blogObjectID
                                                          completionHandler:nil]
                           failure:^(NSError *error) { DDLogError(@"Failed syncing post formats for blog %@: %@", blog.url, error); }];

    PostCategoryService *categoryService = [[PostCategoryService alloc] initWithManagedObjectContext:self.managedObjectContext];
    [categoryService syncCategoriesForBlog:blog
                                   success:nil
                                   failure:^(NSError *error) { DDLogError(@"Failed syncing categories for blog %@: %@", blog.url, error); }];

    [remote checkMultiAuthorForBlogID:blog.blogID
                              success:^(BOOL isMultiAuthor) {
                                [self updateMutliAuthor:isMultiAuthor forBlog:blogObjectID];
                              } failure:^(NSError *error) {
                                DDLogError(@"Failed checking muti-author status for blog %@: %@", blog.url, error);
                              }];
}

- (BOOL)hasVisibleWPComAccounts
{
    return [self blogCountVisibleForWPComAccounts] > 0;
}

- (NSInteger)blogCountForAllAccounts
{
    return [self blogCountWithPredicate:nil];
}

- (NSInteger)blogCountSelfHosted
{
    NSPredicate *predicate = [NSPredicate predicateWithFormat:@"account = NULL"];
    return [self blogCountWithPredicate:predicate];
}

- (NSInteger)blogCountVisibleForWPComAccounts
{
    NSArray *subpredicates = @[
                            [self predicateForVisibleBlogs],
                            [NSPredicate predicateWithFormat:@"account != NULL"],
                            ];
    NSPredicate *predicate = [NSCompoundPredicate andPredicateWithSubpredicates:subpredicates];
    return [self blogCountWithPredicate:predicate];
}

- (NSInteger)blogCountVisibleForAllAccounts
{
    NSPredicate *predicate = [self predicateForVisibleBlogs];
    return [self blogCountWithPredicate:predicate];
}

- (NSArray *)blogsForAllAccounts
{
    return [self blogsWithPredicate:nil];
}

- (NSDictionary *)blogsForAllAccountsById
{
    NSMutableDictionary *blogMap = [NSMutableDictionary dictionary];
    NSArray *allBlogs = [self blogsWithPredicate:nil];
    
    for (Blog *blog in allBlogs) {
        if (blog.blogID != nil) {
            blogMap[blog.blogID] = blog;
        }
    }
    
    return blogMap;
}


///--------------------
/// @name Blog creation
///--------------------

- (Blog *)findBlogWithXmlrpc:(NSString *)xmlrpc
                   inAccount:(WPAccount *)account
{
    NSSet *foundBlogs = [account.blogs filteredSetUsingPredicate:[NSPredicate predicateWithFormat:@"xmlrpc like %@", xmlrpc]];
    if ([foundBlogs count] == 1) {
        return [foundBlogs anyObject];
    }

    // If more than one blog matches, return the first and delete the rest
    if ([foundBlogs count] > 1) {
        Blog *blogToReturn = [foundBlogs anyObject];
        for (Blog *b in foundBlogs) {
            // Choose blogs with URL not starting with https to account for a glitch in the API in early 2014
            if (!([b.url hasPrefix:HttpsPrefix])) {
                blogToReturn = b;
                break;
            }
        }

        for (Blog *b in foundBlogs) {
            if (!([b isEqual:blogToReturn])) {
                [self.managedObjectContext deleteObject:b];
            }
        }

        return blogToReturn;
    }
    return nil;
}

- (Blog *)findBlogWithXmlrpc:(NSString *)xmlrpc
                 andUsername:(NSString *)username
{
    NSArray *foundBlogs = [self blogsWithPredicate:[NSPredicate predicateWithFormat:@"xmlrpc = %@ AND username = %@", xmlrpc, username]];
    return [foundBlogs firstObject];
}

- (Blog *)createBlogWithAccount:(WPAccount *)account
{
    Blog *blog = [NSEntityDescription insertNewObjectForEntityForName:NSStringFromClass([Blog class])
                                               inManagedObjectContext:self.managedObjectContext];
    blog.account = account;
    return blog;
}

- (void)removeBlog:(Blog *)blog
{
    DDLogInfo(@"<Blog:%@> remove", blog.hostURL);
    [blog.api cancelAllHTTPOperations];
    WPAccount *jetpackAccount = blog.jetpackAccount;

    [self.managedObjectContext deleteObject:blog];
    [self.managedObjectContext processPendingChanges];

    AccountService *accountService = [[AccountService alloc] initWithManagedObjectContext:self.managedObjectContext];
    if (jetpackAccount) {
        [accountService purgeAccount:jetpackAccount];
    }

    [[ContextManager sharedInstance] saveContext:self.managedObjectContext];
    [WPAnalytics refreshMetadata];
}

#pragma mark - Private methods

- (void)mergeBlogs:(NSArray *)blogs
       withAccount:(WPAccount *)account
        completion:(void (^)())completion
{
    NSSet *remoteSet = [NSSet setWithArray:[blogs valueForKey:@"xmlrpc"]];
    NSSet *localSet = [account.blogs valueForKey:@"xmlrpc"];
    NSMutableSet *toDelete = [localSet mutableCopy];
    [toDelete minusSet:remoteSet];

    if ([toDelete count] > 0) {
        for (Blog *blog in account.blogs) {
            if ([toDelete containsObject:blog.xmlrpc]) {
                [self.managedObjectContext deleteObject:blog];
            }
        }
    }

    // Go through each remote incoming blog and make sure we're up to date with titles, etc.
    // Also adds any blogs we don't have
    for (RemoteBlog *remoteBlog in blogs) {
        Blog *blog = [self findBlogWithXmlrpc:remoteBlog.xmlrpc
                                    inAccount:account];
        if (!blog && account.jetpackBlogs.count > 0) {
            blog = [self migrateRemoteJetpackBlog:remoteBlog
                                       forAccount:account];
        }
        if (!blog) {
            DDLogInfo(@"New blog from account %@: %@", account.username, remoteBlog);
            blog = [self createBlogWithAccount:account];
            blog.xmlrpc = remoteBlog.xmlrpc;
        }
        blog.url = remoteBlog.url;
        blog.blogName = [remoteBlog.title stringByDecodingXMLCharacters];
        blog.blogTagline = [remoteBlog.desc stringByDecodingXMLCharacters];
        blog.blogID = remoteBlog.ID;
        blog.isHostedAtWPcom = !remoteBlog.jetpack;
        blog.icon = remoteBlog.icon;
        blog.isAdmin = remoteBlog.isAdmin;
    }

    [[ContextManager sharedInstance] saveContext:self.managedObjectContext];

    if (completion != nil) {
        dispatch_async(dispatch_get_main_queue(), completion);
    }
}

/**
 Searches for Jetpack blog on the specified account and transfers it as a WPCC blog

 When a Jetpack blog appears on the results to sync blogs, we want to see if it's
 already added in the app as a self hosted site. If that's the case, this method
 will take the blog and transfer it to the account.

 It would be the equivalent of just syncing and removing the previous self hosted,
 but this will preserve the synced blog objects and local drafts.

 @param remoteBlog the RemoteBlog object with the blog details
 @param account the account in which to search for the blog
 @returns the migrated blog if found, or nil otherwise
 */
- (Blog *)migrateRemoteJetpackBlog:(RemoteBlog *)remoteBlog
                        forAccount:(WPAccount *)account
{
    Blog *jetpackBlog = [[account.jetpackBlogs filteredSetUsingPredicate:[NSPredicate predicateWithBlock:^BOOL(id evaluatedObject, NSDictionary *bindings) {
        Blog *blogToTest = (Blog *)evaluatedObject;
        return [blogToTest.xmlrpc isEqualToString:remoteBlog.xmlrpc] && [blogToTest.dotComID isEqual:remoteBlog.ID];
    }]] anyObject];

    if (jetpackBlog) {
        DDLogInfo(@"Migrating %@ to wp.com account %@", [jetpackBlog hostURL], account.username);
        jetpackBlog.account = account;
        jetpackBlog.jetpackAccount = nil;
    }

    return jetpackBlog;
}

- (id<BlogServiceRemote>)remoteForBlog:(Blog *)blog
{
    id<BlogServiceRemote> remote;
    if (blog.restApi) {
        remote = [[BlogServiceRemoteREST alloc] initWithApi:blog.restApi];
    } else {
        remote = [[BlogServiceRemoteXMLRPC alloc] initWithApi:blog.api username:blog.username password:blog.password];
    }

    return remote;
}

- (id<AccountServiceRemote>)remoteForAccount:(WPAccount *)account
{
    return [[AccountServiceRemoteREST alloc] initWithApi:account.restApi];
}

- (Blog *)blogWithPredicate:(NSPredicate *)predicate
{
    return [[self blogsWithPredicate:predicate] firstObject];
}

- (NSArray *)blogsWithPredicate:(NSPredicate *)predicate
{
    NSFetchRequest *request = [self fetchRequestWithPredicate:predicate];
    NSSortDescriptor *sortDescriptor = [NSSortDescriptor sortDescriptorWithKey:@"blogName"
                                                                     ascending:YES];
    request.sortDescriptors = @[ sortDescriptor ];

    NSError *error;
    NSArray *results = [self.managedObjectContext executeFetchRequest:request
                                                                error:&error];
    if (error) {
        DDLogError(@"Couldn't fetch blogs with predicate %@: %@", predicate, error);
        return nil;
    }

    return results;
}

- (NSInteger)blogCountWithPredicate:(NSPredicate *)predicate
{
    NSFetchRequest *request = [self fetchRequestWithPredicate:predicate];

    NSError *err;
    NSUInteger count = [self.managedObjectContext countForFetchRequest:request
                                                                 error:&err];
    if (count == NSNotFound) {
        count = 0;
    }
    return count;
}

- (NSFetchRequest *)fetchRequestWithPredicate:(NSPredicate *)predicate
{
    NSFetchRequest *request = [NSFetchRequest fetchRequestWithEntityName:NSStringFromClass([Blog class])];
    request.includesSubentities = NO;
    request.predicate = predicate;
    return request;
}

- (NSPredicate *)predicateForVisibleBlogs
{
    return [NSPredicate predicateWithFormat:@"visible = YES"];
}

- (NSUInteger)countForSyncedPostsWithEntityName:(NSString *)entityName
                                        forBlog:(Blog *)blog
{
    __block NSUInteger count = 0;
    NSFetchRequest *request = [NSFetchRequest fetchRequestWithEntityName:entityName];
    NSPredicate *predicate = [NSPredicate predicateWithFormat:@"(remoteStatusNumber == %@) AND (postID != NULL) AND (original == NULL) AND (blog == %@)",
                              [NSNumber numberWithInt:AbstractPostRemoteStatusSync],
                              blog];
    [request setPredicate:predicate];
    NSSortDescriptor *sortDescriptor = [[NSSortDescriptor alloc] initWithKey:@"date_created_gmt"
                                                                   ascending:YES];
    [request setSortDescriptors:@[sortDescriptor]];
    request.includesSubentities = NO;
    request.resultType = NSCountResultType;

    [self.managedObjectContext performBlockAndWait:^{
        NSError *error = nil;
        count = [self.managedObjectContext countForFetchRequest:request
                                                          error:&error];
    }];
    return count;
}

#pragma mark - Completion handlers

- (void)updateMutliAuthor:(BOOL)isMultiAuthor forBlog:(NSManagedObjectID *)blogObjectID
{
    [self.managedObjectContext performBlock:^{
        NSError *error;
        Blog *blog = (Blog *)[self.managedObjectContext existingObjectWithID:blogObjectID error:&error];
        if (error) {
            DDLogError(@"%@", error);
        }
        if (!blog) {
            return;
        }
        blog.isMultiAuthor = isMultiAuthor;
        [[ContextManager sharedInstance] saveContext:self.managedObjectContext];
    }];
}

- (OptionsHandler)optionsHandlerWithBlogObjectID:(NSManagedObjectID *)blogObjectID
                               completionHandler:(void (^)(void))completion
{
    return ^void(NSDictionary *options) {
        [self.managedObjectContext performBlock:^{
            Blog *blog = (Blog *)[self.managedObjectContext existingObjectWithID:blogObjectID
                                                                           error:nil];
            if (!blog) {
                if (completion) {
                    completion();
                }
                return;
            }
            blog.options = [NSDictionary dictionaryWithDictionary:options];
            blog.siteVisibility = (SiteVisibility)([[blog getOptionValue:@"blog_public"] integerValue]);
            //HACK:Sergio Estevao (2015-08-31): Because there is no direct way to
            // know if a user has permissions to change the options we check if the blog title property is read only or not.
            if ([blog.options numberForKeyPath:@"blog_title.readonly"]) {
                blog.isAdmin = ![[blog.options numberForKeyPath:@"blog_title.readonly"] boolValue];
            }

            float version = [[blog version] floatValue];
            if (version < [MinimumVersion floatValue]) {
                if (blog.lastUpdateWarning == nil
                    || [blog.lastUpdateWarning floatValue] < [MinimumVersion floatValue])
                {
                    // TODO :: Remove UI call from service layer
                    [WPError showAlertWithTitle:NSLocalizedString(@"WordPress version too old", @"")
                                        message:[NSString stringWithFormat:NSLocalizedString(@"The site at %@ uses WordPress %@. We recommend to update to the latest version, or at least %@", @""), [blog hostname], [blog version], MinimumVersion]];
                    blog.lastUpdateWarning = MinimumVersion;
                }
            }

            [[ContextManager sharedInstance] saveContext:self.managedObjectContext withCompletionBlock:completion];
        }];
    };
}

- (PostFormatsHandler)postFormatsHandlerWithBlogObjectID:(NSManagedObjectID *)blogObjectID
                                       completionHandler:(void (^)(void))completion
{
    return ^void(NSDictionary *postFormats) {
        [self.managedObjectContext performBlock:^{
            Blog *blog = (Blog *)[self.managedObjectContext existingObjectWithID:blogObjectID
                                                                           error:nil];
            if (blog) {
                NSDictionary *formats = postFormats;
                if (![formats objectForKey:PostFormatStandard]) {
                    NSMutableDictionary *mutablePostFormats = [formats mutableCopy];
                    mutablePostFormats[PostFormatStandard] = NSLocalizedString(@"Standard", @"Standard post format label");
                    formats = [NSDictionary dictionaryWithDictionary:mutablePostFormats];
                }
                blog.postFormats = formats;

                [[ContextManager sharedInstance] saveContext:self.managedObjectContext];
            }

            if (completion) {
                completion();
            }
        }];
    };
}

- (NSTimeZone *)timeZoneForBlog:(Blog *)blog
{
    NSString *timeZoneName = [blog getOptionValue:@"timezone"];
    NSNumber *gmtOffSet = [blog getOptionValue:@"gmt_offset"];
    id optionValue = [blog getOptionValue:@"time_zone"];
    
    NSTimeZone *timeZone = nil;
    if (timeZoneName.length > 0) {
        timeZone = [NSTimeZone timeZoneWithName:timeZoneName];
    }
    
    if (!timeZone && gmtOffSet != nil) {
        timeZone = [NSTimeZone timeZoneForSecondsFromGMT:(gmtOffSet.floatValue * OneHourInSeconds)];
    }
    
    if (!timeZone && optionValue != nil) {
        NSInteger timeZoneOffsetSeconds = [optionValue floatValue] * OneHourInSeconds;
        timeZone = [NSTimeZone timeZoneForSecondsFromGMT:timeZoneOffsetSeconds];
    }
    
    if (!timeZone) {
        timeZone = [NSTimeZone timeZoneForSecondsFromGMT:0];
    }
    
    return timeZone;
}

<<<<<<< HEAD
- (void)updateBlog:(Blog *)blog settingsWithRemoteSettings:(RemoteBlogSettings *)remoteSettings
{
    blog.blogName = remoteSettings.name;
    blog.blogTagline = remoteSettings.desc;
    if (remoteSettings.defaultCategory) {
        blog.defaultCategoryID = remoteSettings.defaultCategory;
    }
    if (remoteSettings.defaultPostFormat) {
        blog.defaultPostFormat = remoteSettings.defaultPostFormat;
    }
    if (remoteSettings.privacy) {
        blog.siteVisibility = (SiteVisibility)[remoteSettings.privacy integerValue];
    }

    blog.relatedPostsAllowed = remoteSettings.relatedPostsAllowed;
    blog.relatedPostsEnabled = remoteSettings.relatedPostsEnabled;
    blog.relatedPostsShowHeadline = remoteSettings.relatedPostsShowHeadline;
    blog.relatedPostsShowThumbnails = remoteSettings.relatedPostsShowThumbnails;
}


=======
-(RemoteBlogSettings *)remoteBlogSettingFromBlog:(Blog *)blog
{
    RemoteBlogSettings *remoteBlogSettings = [[RemoteBlogSettings alloc] init];
    
    remoteBlogSettings.name = blog.blogName;
    remoteBlogSettings.desc = blog.blogTagline;
    remoteBlogSettings.defaultCategory = blog.defaultCategoryID;
    remoteBlogSettings.defaultPostFormat = blog.defaultPostFormat;
    remoteBlogSettings.privacy = @(blog.siteVisibility);
    
    return remoteBlogSettings;
}
>>>>>>> f8c7b641
@end<|MERGE_RESOLUTION|>--- conflicted
+++ resolved
@@ -231,11 +231,7 @@
             return;
         }
         id<BlogServiceRemote> remote = [self remoteForBlog:blogInContext];
-<<<<<<< HEAD
-        [remote syncSettingsForBlog:blogInContext success:^(RemoteBlogSettings *settings) {
-=======
         [remote syncSettingsForBlogID:blog.blogID success:^(RemoteBlogSettings *settings) {
->>>>>>> f8c7b641
             [self.managedObjectContext performBlock:^{
                 [self updateBlog:blogInContext settingsWithRemoteSettings:settings];
                 [self.managedObjectContext save:nil];
@@ -738,7 +734,6 @@
     return timeZone;
 }
 
-<<<<<<< HEAD
 - (void)updateBlog:(Blog *)blog settingsWithRemoteSettings:(RemoteBlogSettings *)remoteSettings
 {
     blog.blogName = remoteSettings.name;
@@ -760,7 +755,6 @@
 }
 
 
-=======
 -(RemoteBlogSettings *)remoteBlogSettingFromBlog:(Blog *)blog
 {
     RemoteBlogSettings *remoteBlogSettings = [[RemoteBlogSettings alloc] init];
@@ -770,8 +764,11 @@
     remoteBlogSettings.defaultCategory = blog.defaultCategoryID;
     remoteBlogSettings.defaultPostFormat = blog.defaultPostFormat;
     remoteBlogSettings.privacy = @(blog.siteVisibility);
+    remoteBlogSettings.relatedPostsAllowed = blog.relatedPostsAllowed;
+    remoteBlogSettings.relatedPostsEnabled = blog.relatedPostsEnabled;
+    remoteBlogSettings.relatedPostsShowHeadline = blog.relatedPostsShowHeadline;
+    remoteBlogSettings.relatedPostsShowThumbnails = blog.relatedPostsShowThumbnails;
     
     return remoteBlogSettings;
 }
->>>>>>> f8c7b641
 @end