--- conflicted
+++ resolved
@@ -179,11 +179,6 @@
 
 #pragma mark - REST Helpers
 
-<<<<<<< HEAD
-// Likes
-- (void)likeCommentWithID:(NSNumber *)commentID
-                   blogID:(NSNumber *)blogID
-=======
 // Edition
 - (void)updateCommentWithID:(NSNumber *)commentID
                      siteID:(NSNumber *)siteID
@@ -202,100 +197,63 @@
 // Likes
 - (void)likeCommentWithID:(NSNumber *)commentID
                    siteID:(NSNumber *)siteID
->>>>>>> 8dc731f4
                   success:(void (^)())success
                   failure:(void (^)(NSError *error))failure
 {
     CommentServiceRemoteREST *remote = [self remoteForREST];
     [remote likeCommentWithID:commentID
-<<<<<<< HEAD
-                       blogID:blogID
-=======
                        siteID:siteID
->>>>>>> 8dc731f4
                       success:success
                       failure:failure];
 }
 
 - (void)unlikeCommentWithID:(NSNumber *)commentID
-<<<<<<< HEAD
-                     blogID:(NSNumber *)blogID
-=======
                      siteID:(NSNumber *)siteID
->>>>>>> 8dc731f4
                     success:(void (^)())success
                     failure:(void (^)(NSError *error))failure
 {
     CommentServiceRemoteREST *remote = [self remoteForREST];
     [remote unlikeCommentWithID:commentID
-<<<<<<< HEAD
-                         blogID:blogID
-=======
                          siteID:siteID
->>>>>>> 8dc731f4
                         success:success
                         failure:failure];
 }
 
 // Moderation
 - (void)approveCommentWithID:(NSNumber *)commentID
-<<<<<<< HEAD
-                      blogID:(NSNumber *)blogID
-=======
                       siteID:(NSNumber *)siteID
->>>>>>> 8dc731f4
                      success:(void (^)())success
                      failure:(void (^)(NSError *error))failure
 {
     CommentServiceRemoteREST *remote = [self remoteForREST];
     [remote moderateCommentWithID:commentID
-<<<<<<< HEAD
-                           blogID:blogID
-=======
                            siteID:siteID
->>>>>>> 8dc731f4
                            status:@"approved"
                           success:success
                           failure:failure];
 }
 
 - (void)unapproveCommentWithID:(NSNumber *)commentID
-<<<<<<< HEAD
-                        blogID:(NSNumber *)blogID
-=======
                         blogID:(NSNumber *)siteID
->>>>>>> 8dc731f4
                        success:(void (^)())success
                        failure:(void (^)(NSError *error))failure
 {
     CommentServiceRemoteREST *remote = [self remoteForREST];
     [remote moderateCommentWithID:commentID
-<<<<<<< HEAD
-                           blogID:blogID
-=======
                            siteID:siteID
->>>>>>> 8dc731f4
                            status:@"unapproved"
                           success:success
                           failure:failure];
 }
 
 - (void)spamCommentWithID:(NSNumber *)commentID
-<<<<<<< HEAD
-                   blogID:(NSNumber *)blogID
-=======
                    blogID:(NSNumber *)siteID
->>>>>>> 8dc731f4
                   success:(void (^)())success
                   failure:(void (^)(NSError *error))failure
 {
     CommentServiceRemoteREST *remote = [self remoteForREST];
     [remote moderateCommentWithID:commentID
-<<<<<<< HEAD
-                           blogID:blogID
-=======
                            siteID:siteID
->>>>>>> 8dc731f4
                            status:@"spam"
                           success:success
                           failure:failure];
@@ -303,21 +261,13 @@
 
 // Trash
 - (void)deleteCommentWithID:(NSNumber *)commentID
-<<<<<<< HEAD
-                     blogID:(NSNumber *)blogID
-=======
                      blogID:(NSNumber *)siteID
->>>>>>> 8dc731f4
                     success:(void (^)())success
                     failure:(void (^)(NSError *error))failure
 {
     CommentServiceRemoteREST *remote = [self remoteForREST];
     [remote trashCommentWithID:commentID
-<<<<<<< HEAD
-                        blogID:blogID
-=======
                         siteID:siteID
->>>>>>> 8dc731f4
                        success:success
                        failure:failure];
 }
