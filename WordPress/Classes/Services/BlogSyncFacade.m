--- conflicted
+++ resolved
@@ -48,14 +48,8 @@
     [blog dataSave];
     [blogService syncBlog:blog success:nil failure:nil];
 
-<<<<<<< HEAD
     if (blog.jetpack.isInstalled) {
         if (blog.jetpack.isConnected) {
-            if (needsJetpack != nil) {
-                needsJetpack(blog.blogID);
-=======
-    if ([blog hasJetpack]) {
-        if ([blog hasJetpackAndIsConnectedToWPCom]) {
             NSString *dotcomUsername = [blog getOptionValue:@"jetpack_user_login"];
             if (dotcomUsername) {
                 // Search for a matching .com account
@@ -65,7 +59,6 @@
                     blog.jetpackAccount = account;
                     [WPAnalytics track:WPAnalyticsStatSignedInToJetpack];
                 }
->>>>>>> 1493b8d6
             }
         } else {
             [WPAnalytics track:WPAnalyticsStatAddedSelfHostedSiteButJetpackNotConnectedToWPCom];
