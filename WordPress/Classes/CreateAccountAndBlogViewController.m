//
//  CreateAccountAndBlogViewController.m
//  WordPress
//
//  Created by Sendhil Panchadsaram on 5/7/13.
//  Copyright (c) 2013 WordPress. All rights reserved.
//

#import "CreateAccountAndBlogViewController.h"
#import <EmailChecker/EmailChecker.h>
#import <QuartzCore/QuartzCore.h>
#import "SupportViewController.h"
#import "WordPressComApi.h"
#import "WPNUXBackButton.h"
#import "WPNUXMainButton.h"
#import "WPWalkthroughTextField.h"
#import "WPAsyncBlockOperation.h"
#import "WPComLanguages.h"
#import "WPWalkthroughOverlayView.h"
#import "SelectWPComLanguageViewController.h"
#import "WPNUXUtility.h"
#import "WPWebViewController.h"
#import "WPStyleGuide.h"
#import "UILabel+SuggestSize.h"
#import "WPAccount.h"
#import "Blog.h"
#import "WordPressComOAuthClient.h"

@interface CreateAccountAndBlogViewController ()<
    UITextFieldDelegate,
    UIGestureRecognizerDelegate> {
    
    // Page 1
    WPNUXBackButton *_cancelButton;
    UIButton *_helpButton;
    UILabel *_titleLabel;
    UILabel *_TOSLabel;
    UILabel *_siteAddressWPComLabel;
    WPWalkthroughTextField *_emailField;
    WPWalkthroughTextField *_usernameField;
    WPWalkthroughTextField *_passwordField;
    WPNUXMainButton *_createAccountButton;
    WPWalkthroughTextField *_siteAddressField;
    
    NSOperationQueue *_operationQueue;

    BOOL _authenticating;
    BOOL _keyboardVisible;
    BOOL _shouldCorrectEmail;
    BOOL _userDefinedSiteAddress;
    CGFloat _keyboardOffset;
    NSString *_defaultSiteUrl;
    
    NSDictionary *_currentLanguage;

    WPAccount *_account;
}

@end

@implementation CreateAccountAndBlogViewController

CGFloat const CreateAccountAndBlogStandardOffset = 15.0;
CGFloat const CreateAccountAndBlogIconVerticalOffset = 70.0;
CGFloat const CreateAccountAndBlogMaxTextWidth = 260.0;
CGFloat const CreateAccountAndBlogTextFieldWidth = 320.0;
CGFloat const CreateAccountAndBlogTextFieldHeight = 44.0;
CGFloat const CreateAccountAndBlogTextFieldPhoneHeight = 38.0;
CGFloat const CreateAccountAndBlogKeyboardOffset = 132.0;
CGFloat const CreateAccountAndBlogiOS7StatusBarOffset = 20.0;
CGFloat const CreateAccountAndBlogButtonWidth = 290.0;
CGFloat const CreateAccountAndBlogButtonHeight = 40.0;

- (id)init
{
    self = [super init];
    if (self) {
        _shouldCorrectEmail = YES;
        _operationQueue = [[NSOperationQueue alloc] init];
        _currentLanguage = [WPComLanguages currentLanguage];
    }
    return self;
}

- (void)viewDidLoad
{
    [super viewDidLoad];
    
    [WPMobileStats trackEventForSelfHostedAndWPCom:StatsEventNUXCreateAccountOpened];

    self.view.backgroundColor = [WPNUXUtility backgroundColor];
        
    [self initializeView];
    
    [[NSNotificationCenter defaultCenter] addObserver:self selector:@selector(keyboardWillShow:) name:UIKeyboardWillShowNotification object:nil];
    [[NSNotificationCenter defaultCenter] addObserver:self selector:@selector(keyboardWillHide:) name:UIKeyboardWillHideNotification object:nil];
    [[NSNotificationCenter defaultCenter] addObserver:self selector:@selector(keyboardDidShow) name:UIKeyboardDidShowNotification object:nil];
    [[NSNotificationCenter defaultCenter] addObserver:self selector:@selector(keyboardDidHide) name:UIKeyboardDidHideNotification object:nil];
}

- (void)viewWillAppear:(BOOL)animated
{
    [super viewWillAppear:animated];
    [self.navigationController setNavigationBarHidden:YES animated:animated];
    [self layoutControls];
}

- (NSUInteger)supportedInterfaceOrientations {
    if (IS_IPHONE)
        return UIInterfaceOrientationMaskPortrait;
    
    return UIInterfaceOrientationMaskAll;
}

- (void)willAnimateRotationToInterfaceOrientation:(UIInterfaceOrientation)toInterfaceOrientation duration:(NSTimeInterval)duration {
    [self layoutControls];
}

#pragma mark - UITextField Delegate methods

- (BOOL)textFieldShouldReturn:(UITextField *)textField
{
    if (textField == _emailField) {
        [_usernameField becomeFirstResponder];
    } else if (textField == _usernameField) {
        [_passwordField becomeFirstResponder];
    } else if (textField == _passwordField) {
        [_siteAddressField becomeFirstResponder];
    } else if (textField == _siteAddressField) {
        if (_createAccountButton.enabled) {
            [self createAccountButtonAction];
        }
    }
    return YES;
}

- (BOOL)textField:(UITextField *)textField shouldChangeCharactersInRange:(NSRange)range replacementString:(NSString *)string
{
    NSArray *fields = @[_emailField, _usernameField, _passwordField, _siteAddressField];
    
    NSMutableString *updatedString = [[NSMutableString alloc] initWithString:textField.text];
    [updatedString replaceCharactersInRange:range withString:string];

    if ([fields containsObject:textField]) {
        [self updateCreateAccountButtonForTextfield:textField andUpdatedString:updatedString];
    }
    
    if ([textField isEqual:_siteAddressField]) {
        _userDefinedSiteAddress = YES;
    }
    return YES;
}

- (void)textFieldDidEndEditing:(UITextField *)textField {
    
    if ([textField isEqual:_usernameField]) {
        if ([[_siteAddressField.text trim] length] == 0 || !_userDefinedSiteAddress) {
            _siteAddressField.text = _defaultSiteUrl = _usernameField.text;
            _userDefinedSiteAddress = NO;
            [self updateCreateAccountButtonForTextfield:_siteAddressField andUpdatedString:_siteAddressField.text];
        }
    }
}

- (void)updateCreateAccountButtonForTextfield:(UITextField *)textField andUpdatedString:(NSString *)updatedString
{
    BOOL isEmailFilled = [self isEmailedFilled];
    BOOL isUsernameFilled = [self isUsernameFilled];
    BOOL isPasswordFilled = [self isPasswordFilled];
    BOOL isSiteAddressFilled = [self isSiteAddressFilled];
    BOOL updatedStringHasContent = [[updatedString trim] length] != 0;
    
    if (textField == _emailField) {
        isEmailFilled = updatedStringHasContent;
    } else if (textField == _usernameField) {
        isUsernameFilled = updatedStringHasContent;
    } else if (textField == _passwordField) {
        isPasswordFilled = updatedStringHasContent;
    } else if (textField == _siteAddressField) {
        isSiteAddressFilled = updatedStringHasContent;
    }
    
    _createAccountButton.enabled = isEmailFilled && isUsernameFilled && isPasswordFilled && isSiteAddressFilled;
}

- (BOOL)textFieldShouldBeginEditing:(UITextField *)textField
{
    _createAccountButton.enabled = [self fieldsFilled];
    return YES;
}

- (BOOL)textFieldShouldEndEditing:(UITextField *)textField
{
    if (textField == _emailField) {
        // check email validity
        NSString *suggestedEmail = [EmailChecker suggestDomainCorrection: _emailField.text];
        if (![suggestedEmail isEqualToString:_emailField.text] && _shouldCorrectEmail) {
            textField.text = suggestedEmail;
            _shouldCorrectEmail = NO;
        }
    }
    _createAccountButton.enabled = [self fieldsFilled];
    return YES;
}

#pragma mark - Private Methods

- (void)initializeView
{
    UITapGestureRecognizer *gestureRecognizer = [[UITapGestureRecognizer alloc] initWithTarget:self action:@selector(viewWasTapped:)];
    gestureRecognizer.numberOfTapsRequired = 1;
    gestureRecognizer.cancelsTouchesInView = YES;
    [self.view addGestureRecognizer:gestureRecognizer];
    
    [self addControls];
    [self layoutControls];
}

- (void)addControls
{
    // Add Help Button
    UIImage *helpButtonImage = [UIImage imageNamed:@"btn-help"];
    if (_helpButton == nil) {
        _helpButton = [UIButton buttonWithType:UIButtonTypeCustom];
        [_helpButton setImage:helpButtonImage forState:UIControlStateNormal];
        _helpButton.frame = CGRectMake(0, 0, helpButtonImage.size.width, helpButtonImage.size.height);
        [_helpButton addTarget:self action:@selector(helpButtonAction) forControlEvents:UIControlEventTouchUpInside];
        _helpButton.autoresizingMask = UIViewAutoresizingFlexibleRightMargin | UIViewAutoresizingFlexibleLeftMargin;
        [self.view addSubview:_helpButton];
    }
    
    // Add Cancel Button
    if (_cancelButton == nil) {
        _cancelButton = [[WPNUXBackButton alloc] init];
        [_cancelButton setTitle:NSLocalizedString(@"Cancel", nil) forState:UIControlStateNormal];
        [_cancelButton addTarget:self action:@selector(cancelButtonAction) forControlEvents:UIControlEventTouchUpInside];
        [_cancelButton sizeToFit];
        _cancelButton.autoresizingMask = UIViewAutoresizingFlexibleRightMargin;
        [self.view addSubview:_cancelButton];
    }
    
    // Add Title
    if (_titleLabel == nil) {
        _titleLabel = [[UILabel alloc] init];
        _titleLabel.attributedText = [[NSAttributedString alloc] initWithString:NSLocalizedString(@"Create an account on WordPress.com", @"NUX Create Account Page 1 Title") attributes:[WPNUXUtility titleAttributesWithColor:[UIColor whiteColor]]];
        _titleLabel.numberOfLines = 0;
        _titleLabel.backgroundColor = [UIColor clearColor];
        _titleLabel.autoresizingMask = UIViewAutoresizingFlexibleRightMargin | UIViewAutoresizingFlexibleLeftMargin;
        [self.view addSubview:_titleLabel];
    }
    
    // Add Email
    if (_emailField == nil) {
        _emailField = [[WPWalkthroughTextField alloc] initWithLeftViewImage:[UIImage imageNamed:@"icon-email-field"]];
        _emailField.backgroundColor = [UIColor whiteColor];
        _emailField.placeholder = NSLocalizedString(@"Email Address", @"NUX Create Account Page 1 Email Placeholder");
        _emailField.font = [WPNUXUtility textFieldFont];
        _emailField.adjustsFontSizeToFitWidth = YES;
        _emailField.delegate = self;
        _emailField.autocorrectionType = UITextAutocorrectionTypeNo;
        _emailField.autocapitalizationType = UITextAutocapitalizationTypeNone;
        _emailField.keyboardType = UIKeyboardTypeEmailAddress;
        _emailField.autoresizingMask = UIViewAutoresizingFlexibleRightMargin | UIViewAutoresizingFlexibleLeftMargin;
        [self.view addSubview:_emailField];
    }
    
    // Add Username
    if (_usernameField == nil) {
        _usernameField = [[WPWalkthroughTextField alloc] initWithLeftViewImage:[UIImage imageNamed:@"icon-username-field"]];
        _usernameField.backgroundColor = [UIColor whiteColor];
        _usernameField.placeholder = NSLocalizedString(@"Username", nil);
        _usernameField.font = [WPNUXUtility textFieldFont];
        _usernameField.adjustsFontSizeToFitWidth = YES;
        _usernameField.delegate = self;
        _usernameField.autocorrectionType = UITextAutocorrectionTypeNo;
        _usernameField.autocapitalizationType = UITextAutocapitalizationTypeNone;
        _usernameField.showTopLineSeparator = YES;
        _usernameField.autoresizingMask = UIViewAutoresizingFlexibleRightMargin | UIViewAutoresizingFlexibleLeftMargin;
        [self.view addSubview:_usernameField];
    }
    
    // Add Password
    if (_passwordField == nil) {
        _passwordField = [[WPWalkthroughTextField alloc] initWithLeftViewImage:[UIImage imageNamed:@"icon-password-field"]];
        _passwordField.secureTextEntry = YES;
        _passwordField.showSecureTextEntryToggle = YES;
        _passwordField.backgroundColor = [UIColor whiteColor];
        _passwordField.placeholder = NSLocalizedString(@"Password", nil);
        _passwordField.font = [WPNUXUtility textFieldFont];
        _passwordField.adjustsFontSizeToFitWidth = YES;
        _passwordField.delegate = self;
        _passwordField.autocorrectionType = UITextAutocorrectionTypeNo;
        _passwordField.autocapitalizationType = UITextAutocapitalizationTypeNone;
        _passwordField.showTopLineSeparator = YES;
        _passwordField.autoresizingMask = UIViewAutoresizingFlexibleRightMargin | UIViewAutoresizingFlexibleLeftMargin;
        [self.view addSubview:_passwordField];
    }
    
    // Add Site Address
    if (_siteAddressField == nil) {
        _siteAddressField = [[WPWalkthroughTextField alloc] initWithLeftViewImage:[UIImage imageNamed:@"icon-url-field"]];
        _siteAddressField.backgroundColor = [UIColor whiteColor];
        _siteAddressField.placeholder = NSLocalizedString(@"Site Address (URL)", nil);
        _siteAddressField.font = [WPNUXUtility textFieldFont];
        _siteAddressField.adjustsFontSizeToFitWidth = YES;
        _siteAddressField.delegate = self;
        _siteAddressField.autocorrectionType = UITextAutocorrectionTypeNo;
        _siteAddressField.autocapitalizationType = UITextAutocapitalizationTypeNone;
        _siteAddressField.showTopLineSeparator = YES;
        _siteAddressField.autoresizingMask = UIViewAutoresizingFlexibleRightMargin | UIViewAutoresizingFlexibleLeftMargin;
        [self.view addSubview:_siteAddressField];
        
        // add .wordpress.com label to textfield
        _siteAddressWPComLabel = [[UILabel alloc] init];
        _siteAddressWPComLabel.text = @".wordpress.com";
        _siteAddressWPComLabel.textAlignment = NSTextAlignmentCenter;
        _siteAddressWPComLabel.font = [WPNUXUtility descriptionTextFont];
        _siteAddressWPComLabel.textColor = [WPStyleGuide allTAllShadeGrey];
        [_siteAddressWPComLabel sizeToFit];
        
        UIEdgeInsets siteAddressTextInsets = [(WPWalkthroughTextField *)_siteAddressField textInsets];
        siteAddressTextInsets.right += _siteAddressWPComLabel.frame.size.width + 10;
        [(WPWalkthroughTextField *)_siteAddressField setTextInsets:siteAddressTextInsets];
        [_siteAddressField addSubview:_siteAddressWPComLabel];
    }
    
    // Add Terms of Service Label
    if (_TOSLabel == nil) {
        _TOSLabel = [[UILabel alloc] init];
        _TOSLabel.userInteractionEnabled = YES;
        _TOSLabel.textAlignment = NSTextAlignmentCenter;
        _TOSLabel.text = NSLocalizedString(@"By creating an account you agree to the fascinating terms of service.", @"NUX Create Account TOS Label");
        _TOSLabel.numberOfLines = 0;
        _TOSLabel.backgroundColor = [UIColor clearColor];
        _TOSLabel.font = [WPNUXUtility tosLabelFont];
        _TOSLabel.textColor = [WPNUXUtility tosLabelColor];
        _TOSLabel.autoresizingMask = UIViewAutoresizingFlexibleRightMargin | UIViewAutoresizingFlexibleLeftMargin;
        [self.view addSubview:_TOSLabel];
        
        UITapGestureRecognizer *gestureRecognizer = [[UITapGestureRecognizer alloc] initWithTarget:self action:@selector(TOSLabelWasTapped)];
        gestureRecognizer.numberOfTapsRequired = 1;
        [_TOSLabel addGestureRecognizer:gestureRecognizer];
    }
    
    // Add Next Button
    if (_createAccountButton == nil) {
        _createAccountButton = [[WPNUXMainButton alloc] init];
        [_createAccountButton setTitle:NSLocalizedString(@"Create Account", nil) forState:UIControlStateNormal];
        _createAccountButton.enabled = NO;
        [_createAccountButton addTarget:self action:@selector(createAccountButtonAction) forControlEvents:UIControlEventTouchUpInside];
        [_createAccountButton sizeToFit];
        _createAccountButton.autoresizingMask = UIViewAutoresizingFlexibleRightMargin | UIViewAutoresizingFlexibleLeftMargin;
        [self.view addSubview:_createAccountButton];
    }
}

- (void)layoutControls
{
    CGFloat x,y;
    
    CGFloat viewWidth = CGRectGetWidth(self.view.bounds);
    CGFloat viewHeight = CGRectGetHeight(self.view.bounds);
    
    // Layout Help Button
    UIImage *helpButtonImage = [UIImage imageNamed:@"btn-help"];
    x = viewWidth - helpButtonImage.size.width - CreateAccountAndBlogStandardOffset;
    y = 0.5 * CreateAccountAndBlogStandardOffset + CreateAccountAndBlogiOS7StatusBarOffset;
    _helpButton.frame = CGRectMake(x, y, helpButtonImage.size.width, CreateAccountAndBlogButtonHeight);
    
    // Layout Cancel Button
    x = 0;
    y = 0.5 * CreateAccountAndBlogStandardOffset + CreateAccountAndBlogiOS7StatusBarOffset;
    _cancelButton.frame = CGRectMake(x, y, CGRectGetWidth(_cancelButton.frame), CreateAccountAndBlogButtonHeight);
        
    // Layout the controls starting out from y of 0, then offset them once the height of the controls
    // is accurately calculated we can determine the vertical center and adjust everything accordingly.
    
    // Layout Title
    CGSize titleSize = [_titleLabel suggestedSizeForWidth:CreateAccountAndBlogMaxTextWidth];
    x = (viewWidth - titleSize.width)/2.0;
    y = 0;
    _titleLabel.frame = CGRectIntegral(CGRectMake(x, y, titleSize.width, titleSize.height));
    
    // In order to fit controls ontol all phones, the textField height is smaller on iPhones
    // versus iPads.
    CGFloat textFieldHeight = IS_IPAD ? CreateAccountAndBlogTextFieldHeight: CreateAccountAndBlogTextFieldPhoneHeight;
    
    // Layout Email
    x = (viewWidth - CreateAccountAndBlogTextFieldWidth)/2.0;
    y = CGRectGetMaxY(_titleLabel.frame) + CreateAccountAndBlogStandardOffset;
    _emailField.frame = CGRectIntegral(CGRectMake(x, y, CreateAccountAndBlogTextFieldWidth, textFieldHeight));

    // Layout Username
    x = (viewWidth - CreateAccountAndBlogTextFieldWidth)/2.0;
    y = CGRectGetMaxY(_emailField.frame) - 1;
    _usernameField.frame = CGRectIntegral(CGRectMake(x, y, CreateAccountAndBlogTextFieldWidth, textFieldHeight));

    // Layout Password
    x = (viewWidth - CreateAccountAndBlogTextFieldWidth)/2.0;
    y = CGRectGetMaxY(_usernameField.frame) - 1;
    _passwordField.frame = CGRectIntegral(CGRectMake(x, y, CreateAccountAndBlogTextFieldWidth, textFieldHeight));
    
    // Layout Site Address
    x = (viewWidth - CreateAccountAndBlogTextFieldWidth)/2.0;
    y = CGRectGetMaxY(_passwordField.frame) - 1;
    _siteAddressField.frame = CGRectIntegral(CGRectMake(x, y, CreateAccountAndBlogTextFieldWidth, textFieldHeight));
    
    // Layout WordPressCom Label
    [_siteAddressWPComLabel sizeToFit];
    CGSize wordPressComLabelSize = _siteAddressWPComLabel.frame.size;
    wordPressComLabelSize.height = _siteAddressField.frame.size.height - 10;
    wordPressComLabelSize.width += 10;
    _siteAddressWPComLabel.frame = CGRectMake(_siteAddressField.frame.size.width - wordPressComLabelSize.width - 5, (_siteAddressField.frame.size.height - wordPressComLabelSize.height) / 2 - 1, wordPressComLabelSize.width, wordPressComLabelSize.height);
    
    // Layout Create Account Button
    x = (viewWidth - CreateAccountAndBlogButtonWidth)/2.0;
    y = CGRectGetMaxY(_siteAddressField.frame) + CreateAccountAndBlogStandardOffset;
    _createAccountButton.frame = CGRectIntegral(CGRectMake(x, y, CreateAccountAndBlogButtonWidth, CreateAccountAndBlogButtonHeight));

    // Layout Terms of Service
    CGFloat TOSSingleLineHeight = [@"WordPress" sizeWithAttributes:@{NSFontAttributeName:_TOSLabel.font}].height;
    CGSize TOSLabelSize = [_TOSLabel.text boundingRectWithSize:CGSizeMake(CreateAccountAndBlogMaxTextWidth, CGFLOAT_MAX) options:NSStringDrawingUsesLineFragmentOrigin attributes:@{NSFontAttributeName: _TOSLabel.font} context:nil].size;
    // If the terms of service don't fit on two lines, then shrink the font to make sure the entire terms of service is visible.
    if (TOSLabelSize.height > 2*TOSSingleLineHeight) {
        _TOSLabel.font = [WPNUXUtility tosLabelSmallerFont];
        TOSLabelSize = [_TOSLabel.text boundingRectWithSize:CGSizeMake(CreateAccountAndBlogMaxTextWidth, CGFLOAT_MAX) options:NSStringDrawingUsesLineFragmentOrigin attributes:@{NSFontAttributeName: _TOSLabel.font} context:nil].size;
    }
    x = (viewWidth - TOSLabelSize.width)/2.0;
    y = CGRectGetMaxY(_createAccountButton.frame) + 0.5 * CreateAccountAndBlogStandardOffset;
    _TOSLabel.frame = CGRectIntegral(CGRectMake(x, y, TOSLabelSize.width, TOSLabelSize.height));
    
    NSArray *controls = @[_titleLabel, _emailField, _usernameField, _passwordField, _TOSLabel, _createAccountButton, _siteAddressField];
    [WPNUXUtility centerViews:controls withStartingView:_titleLabel andEndingView:_TOSLabel forHeight:viewHeight];
}


- (void)helpButtonAction
{
    [WPMobileStats trackEventForSelfHostedAndWPCom:StatsEventNUXCreateAccountClickedHelp];
    SupportViewController *supportViewController = [[SupportViewController alloc] init];
    UINavigationController *nc = [[UINavigationController alloc] initWithRootViewController:supportViewController];
    nc.navigationBar.translucent = NO;
    nc.modalPresentationStyle = UIModalPresentationFormSheet;
    [self.navigationController presentViewController:nc animated:YES completion:nil];
}

- (void)cancelButtonAction
{
    [WPMobileStats trackEventForSelfHostedAndWPCom:StatsEventNUXCreateAccountClickedCancel];
    [self.navigationController popViewControllerAnimated:YES];
}

- (void)viewWasTapped:(UITapGestureRecognizer *)gestureRecognizer
{
    [self.view endEditing:YES];
}

- (void)createAccountButtonAction
{
    [WPMobileStats trackEventForSelfHostedAndWPCom:StatsEventNUXCreateAccountClickedAccountPageNext];
    
    [self.view endEditing:YES];
    
    if (![self fieldsValid]) {
        [self showAllErrors];
        return;
    } else {
        // Check if user changed default URL and if so track the stat for it.
        if (![_siteAddressField.text isEqualToString:_defaultSiteUrl]) {
            [WPMobileStats trackEventForSelfHostedAndWPCom:StatsEventNUXCreateAccountChangedDefaultURL];
        }
        
        [self createUserAndSite];
    }
}

- (void)TOSLabelWasTapped
{
    WPWebViewController *webViewController = [[WPWebViewController alloc] init];
    [webViewController setUrl:[NSURL URLWithString:@"http://en.wordpress.com/tos/"]];
    [self.navigationController pushViewController:webViewController animated:YES];
    [self.navigationController setNavigationBarHidden:NO animated:YES];
}

- (void)keyboardWillShow:(NSNotification *)notification
{
    NSDictionary *keyboardInfo = notification.userInfo;
    CGFloat animationDuration = [[keyboardInfo objectForKey:UIKeyboardAnimationDurationUserInfoKey] floatValue];
    CGRect keyboardFrame = [[keyboardInfo objectForKey:UIKeyboardFrameEndUserInfoKey] CGRectValue];
    keyboardFrame = [self.view convertRect:keyboardFrame fromView:nil];
    
    CGFloat newKeyboardOffset = (CGRectGetMaxY(_createAccountButton.frame) - CGRectGetMinY(keyboardFrame)) + CreateAccountAndBlogStandardOffset;
    
    // make sure keyboard offset is greater than 0, otherwise do not move controls
    if (newKeyboardOffset < 0) {
        newKeyboardOffset = 0;
        return;
    }

    [UIView animateWithDuration:animationDuration animations:^{
        for (UIControl *control in [self controlsToMoveDuringKeyboardTransition]) {
            CGRect frame = control.frame;
            frame.origin.y -= newKeyboardOffset;
            control.frame = frame;
        }
        
        for (UIControl *control in [self controlsToShowOrHideDuringKeyboardTransition]) {
            control.alpha = 0.0;
        }
    } completion:^(BOOL finished) {
        _keyboardOffset += newKeyboardOffset;
    }];
}

- (void)keyboardWillHide:(NSNotification *)notification
{
    NSDictionary *keyboardInfo = notification.userInfo;
    CGFloat animationDuration = [[keyboardInfo objectForKey:UIKeyboardAnimationDurationUserInfoKey] floatValue];
    
    CGFloat currentKeyboardOffset = _keyboardOffset;
    _keyboardOffset = 0;
    
    [UIView animateWithDuration:animationDuration animations:^{
        for (UIControl *control in [self controlsToMoveDuringKeyboardTransition]) {
            CGRect frame = control.frame;
            frame.origin.y += currentKeyboardOffset;
            control.frame = frame;
        }
                
        for (UIControl *control in [self controlsToShowOrHideDuringKeyboardTransition]) {
            control.alpha = 1.0;
        }
    }];
}

- (void)keyboardDidShow
{
    _keyboardVisible = YES;
}

- (void)keyboardDidHide
{
    _keyboardVisible = NO;
}

- (NSArray *)controlsToMoveDuringKeyboardTransition
{
    return @[_usernameField, _emailField, _passwordField, _createAccountButton, _siteAddressField];
}

- (NSArray *)controlsToShowOrHideDuringKeyboardTransition
{
    return @[_titleLabel, _helpButton, _cancelButton, _TOSLabel];
}

- (void)displayRemoteError:(NSError *)error
{
    NSString *errorMessage = [error.userInfo objectForKey:WordPressComApiErrorMessageKey];
    [self showError:errorMessage];
}

- (BOOL)fieldsFilled
{
    return [self isEmailedFilled] && [self isUsernameFilled] && [self isPasswordFilled] && [self isSiteAddressFilled];
}

- (BOOL)isEmailedFilled
{
    return ([[_emailField.text trim] length] != 0);
}

- (BOOL)isUsernameFilled
{
    return ([[_usernameField.text trim] length] != 0);
}

- (BOOL)isUsernameUnderFiftyCharacters
{
    return [[_usernameField.text trim] length] <= 50;
}

- (BOOL)isPasswordFilled
{
    return ([[_passwordField.text trim] length] != 0);
}

- (BOOL)isSiteAddressFilled
{
    return ([[_siteAddressField.text trim] length] != 0);
}

- (BOOL)fieldsValid
{
    return [self fieldsFilled] && [self isUsernameUnderFiftyCharacters];
}

- (NSString *)generateSiteTitleFromUsername:(NSString *)username {
    
    // Currently, we set the title of a new site to the username of the account.
    // Another possibility would be to name the site "username's blog", which is
    // why this has been placed in a separate method.
    return username;
}

- (void)showAllErrors
{
    if (![self isUsernameUnderFiftyCharacters]) {
        [self showError:NSLocalizedString(@"Username must be less than fifty characters.", nil)];
    } else {
        [self showFieldsNotFilledError];
    }
}

- (void)showFieldsNotFilledError
{
    [self showError:NSLocalizedString(@"Please fill out all the fields", nil)];
}

- (NSString *)getSiteAddressWithoutWordPressDotCom
{
    NSRegularExpression *dotCom = [NSRegularExpression regularExpressionWithPattern:@"\\.wordpress\\.com/?$" options:NSRegularExpressionCaseInsensitive error:nil];
    return [dotCom stringByReplacingMatchesInString:_siteAddressField.text options:0 range:NSMakeRange(0, [_siteAddressField.text length]) withTemplate:@""];
}

- (void)showError:(NSString *)message
{
    WPWalkthroughOverlayView *overlayView = [[WPWalkthroughOverlayView alloc] initWithFrame:self.view.bounds];
    overlayView.overlayTitle = NSLocalizedString(@"Error", nil);
    overlayView.overlayDescription = message;
    overlayView.dismissCompletionBlock = ^(WPWalkthroughOverlayView *overlayView){
        [overlayView dismiss];
    };
    [self.view addSubview:overlayView];
}

- (void)setAuthenticating:(BOOL)authenticating
{
    _authenticating = authenticating;
    _createAccountButton.enabled = !authenticating;
    [_createAccountButton showActivityIndicator:authenticating];
}

- (void)createUserAndSite
{
    if (_authenticating) {
        return;
    }
    
    [self setAuthenticating:YES];
    
    // The site must be validated prior to making an account. Without validation,
    // the situation could exist where a user account is created, but the site creation
    // fails.
    WPAsyncBlockOperation *siteValidation = [WPAsyncBlockOperation operationWithBlock:^(WPAsyncBlockOperation *operation) {
        void (^blogValidationSuccess)(id) = ^(id responseObject) {
            [operation didSucceed];
        };
        void (^blogValidationFailure)(NSError *) = ^(NSError *error) {
            [operation didFail];
            [self setAuthenticating:NO];
            [self displayRemoteError:error];
        };
        
        NSNumber *languageId = [_currentLanguage objectForKey:@"lang_id"];
<<<<<<< HEAD
        [[[WPAccount defaultWordPressComAccount] restApi] validateWPComBlogWithUrl:[self getSiteAddressWithoutWordPressDotCom]
=======
        [[WordPressComApi anonymousApi] validateWPComBlogWithUrl:[self getSiteAddressWithoutWordPressDotCom]
>>>>>>> 7eb074e3
                                                 andBlogTitle:[self generateSiteTitleFromUsername:_usernameField.text]
                                                andLanguageId:languageId
                                                      success:blogValidationSuccess
                                                      failure:blogValidationFailure];
    }];
    
    WPAsyncBlockOperation *userCreation = [WPAsyncBlockOperation operationWithBlock:^(WPAsyncBlockOperation *operation){
        void (^createUserSuccess)(id) = ^(id responseObject){
            [operation didSucceed];
        };
        void (^createUserFailure)(NSError *) = ^(NSError *error) {
            DDLogError(@"Failed creating user: %@", error);
            [operation didFail];
            [self setAuthenticating:NO];
            [self displayRemoteError:error];
        };

        [[WordPressComApi anonymousApi] createWPComAccountWithEmail:_emailField.text
                                                        andUsername:_usernameField.text
                                                        andPassword:_passwordField.text
                                                            success:createUserSuccess
                                                            failure:createUserFailure];

    }];
    WPAsyncBlockOperation *userSignIn = [WPAsyncBlockOperation operationWithBlock:^(WPAsyncBlockOperation *operation){
        void (^signInSuccess)(NSString *authToken) = ^(NSString *authToken){
            _account = [WPAccount createOrUpdateWordPressComAccountWithUsername:_usernameField.text password:_passwordField.text authToken:authToken];
            if (![WPAccount defaultWordPressComAccount]) {
                [WPAccount setDefaultWordPressComAccount:_account];
            }
            [operation didSucceed];
        };
        void (^signInFailure)(NSError *) = ^(NSError *error) {
            DDLogError(@"Failed signing in user: %@", error);
            // We've hit a strange failure at this point, the user has been created successfully but for some reason
            // we are unable to sign in and proceed
            [operation didFail];
            [self setAuthenticating:NO];
            [self displayRemoteError:error];
        };


        WordPressComOAuthClient *client = [WordPressComOAuthClient client];
        [client authenticateWithUsername:_usernameField.text
                                password:_passwordField.text
                                 success:signInSuccess
                                 failure:signInFailure];
    }];

    WPAsyncBlockOperation *blogCreation = [WPAsyncBlockOperation operationWithBlock:^(WPAsyncBlockOperation *operation){
        void (^createBlogSuccess)(id) = ^(id responseObject){
            [WPMobileStats trackEventForSelfHostedAndWPCom:StatsEventNUXCreateAccountCreatedAccount];
            [operation didSucceed];

            NSMutableDictionary *blogOptions = [[responseObject dictionaryForKey:@"blog_details"] mutableCopy];
            if ([blogOptions objectForKey:@"blogname"]) {
                [blogOptions setObject:[blogOptions objectForKey:@"blogname"] forKey:@"blogName"];
                [blogOptions removeObjectForKey:@"blogname"];
            }
            Blog *blog = [_account findOrCreateBlogFromDictionary:blogOptions withContext:_account.managedObjectContext];
            [blog dataSave];
            [blog syncBlogWithSuccess:nil failure:nil];
            [self setAuthenticating:NO];
            [self dismissViewControllerAnimated:YES completion:nil];
        };
        void (^createBlogFailure)(NSError *error) = ^(NSError *error) {
            DDLogError(@"Failed creating blog: %@", error);
            [self setAuthenticating:NO];
            [operation didFail];
            [self displayRemoteError:error];
        };

        NSNumber *languageId = [_currentLanguage objectForKey:@"lang_id"];
        [[_account restApi] createWPComBlogWithUrl:[self getSiteAddressWithoutWordPressDotCom]
                                      andBlogTitle:[self generateSiteTitleFromUsername:_usernameField.text]
                                     andLanguageId:languageId
                                 andBlogVisibility:WordPressComApiBlogVisibilityPublic
                                           success:createBlogSuccess
                                           failure:createBlogFailure];
    }];

    [blogCreation addDependency:userSignIn];
    [userSignIn addDependency:userCreation];
    [userCreation addDependency:siteValidation];
    
    [_operationQueue addOperation:siteValidation];
    [_operationQueue addOperation:userCreation];
    [_operationQueue addOperation:userSignIn];
    [_operationQueue addOperation:blogCreation];
}

@end<|MERGE_RESOLUTION|>--- conflicted
+++ resolved
@@ -662,11 +662,7 @@
         };
         
         NSNumber *languageId = [_currentLanguage objectForKey:@"lang_id"];
-<<<<<<< HEAD
-        [[[WPAccount defaultWordPressComAccount] restApi] validateWPComBlogWithUrl:[self getSiteAddressWithoutWordPressDotCom]
-=======
         [[WordPressComApi anonymousApi] validateWPComBlogWithUrl:[self getSiteAddressWithoutWordPressDotCom]
->>>>>>> 7eb074e3
                                                  andBlogTitle:[self generateSiteTitleFromUsername:_usernameField.text]
                                                 andLanguageId:languageId
                                                       success:blogValidationSuccess
