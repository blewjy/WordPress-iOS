--- conflicted
+++ resolved
@@ -74,14 +74,6 @@
 - (void)setPlaceholder:(UIImage *)image {
 	_imageView.image = image;
 	self.isShowingPlaceholder = YES;
-<<<<<<< HEAD
-}
-
-
-- (CGFloat)placeholderRatio {
-    return self.frame.size.width / self.frame.size.height;
-=======
->>>>>>> 5a00f8d4
 }
 
 
