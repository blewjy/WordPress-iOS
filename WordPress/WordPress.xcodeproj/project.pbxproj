// !$*UTF8*$!
{
	archiveVersion = 1;
	classes = {
	};
	objectVersion = 46;
	objects = {

/* Begin PBXAggregateTarget section */
		A2795807198819DE0031C6A3 /* OCLint */ = {
			isa = PBXAggregateTarget;
			buildConfigurationList = A279580C198819DE0031C6A3 /* Build configuration list for PBXAggregateTarget "OCLint" */;
			buildPhases = (
				A279580D198819F50031C6A3 /* ShellScript */,
			);
			dependencies = (
			);
			name = OCLint;
			productName = OCLint;
		};
		FFC3F6F41B0DBF0900EFC359 /* UpdatePlistPreprocessor */ = {
			isa = PBXAggregateTarget;
			buildConfigurationList = FFC3F6F51B0DBF1000EFC359 /* Build configuration list for PBXAggregateTarget "UpdatePlistPreprocessor" */;
			buildPhases = (
				FFC3F6FA1B0DBF1E00EFC359 /* Update Plist Preprocessor file */,
			);
			dependencies = (
			);
			name = UpdatePlistPreprocessor;
			productName = UpdatePlistPreprocessor;
		};
/* End PBXAggregateTarget section */

/* Begin PBXBuildFile section */
		00F2E3F8166EEF9800D0527C /* CoreGraphics.framework in Frameworks */ = {isa = PBXBuildFile; fileRef = 834CE7371256D0F60046A4A3 /* CoreGraphics.framework */; };
		00F2E3FA166EEFBE00D0527C /* UIKit.framework in Frameworks */ = {isa = PBXBuildFile; fileRef = E10B3653158F2D4500419A93 /* UIKit.framework */; };
		00F2E3FB166EEFE100D0527C /* QuartzCore.framework in Frameworks */ = {isa = PBXBuildFile; fileRef = E10B3651158F2D3F00419A93 /* QuartzCore.framework */; };
		03958062100D6CFC00850742 /* WPLabel.m in Sources */ = {isa = PBXBuildFile; fileRef = 03958061100D6CFC00850742 /* WPLabel.m */; };
		067D911C15654CE79F0A4A29 /* libPods-WordPressTest.a in Frameworks */ = {isa = PBXBuildFile; fileRef = D4972215061A4C21AD2CD5B8 /* libPods-WordPressTest.a */; };
		1D3623260D0F684500981E51 /* WordPressAppDelegate.m in Sources */ = {isa = PBXBuildFile; fileRef = 1D3623250D0F684500981E51 /* WordPressAppDelegate.m */; };
		1D60589B0D05DD56006BFB54 /* main.m in Sources */ = {isa = PBXBuildFile; fileRef = 29B97316FDCFA39411CA2CEA /* main.m */; };
		1D60589F0D05DD5A006BFB54 /* Foundation.framework in Frameworks */ = {isa = PBXBuildFile; fileRef = 1D30AB110D05D00D00671497 /* Foundation.framework */; };
		28AD73600D9D9599002E5188 /* MainWindow.xib in Resources */ = {isa = PBXBuildFile; fileRef = 28AD735F0D9D9599002E5188 /* MainWindow.xib */; };
		2906F812110CDA8900169D56 /* EditCommentViewController.m in Sources */ = {isa = PBXBuildFile; fileRef = 2906F810110CDA8900169D56 /* EditCommentViewController.m */; };
		296526FE105810E100597FA3 /* NSString+Helpers.m in Sources */ = {isa = PBXBuildFile; fileRef = 296526FD105810E100597FA3 /* NSString+Helpers.m */; };
		296890780FE971DC00770264 /* Security.framework in Frameworks */ = {isa = PBXBuildFile; fileRef = 296890770FE971DC00770264 /* Security.framework */; };
		2FAE97090E33B21600CA8540 /* defaultPostTemplate_old.html in Resources */ = {isa = PBXBuildFile; fileRef = 2FAE97040E33B21600CA8540 /* defaultPostTemplate_old.html */; };
		2FAE970C0E33B21600CA8540 /* xhtml1-transitional.dtd in Resources */ = {isa = PBXBuildFile; fileRef = 2FAE97070E33B21600CA8540 /* xhtml1-transitional.dtd */; };
		2FAE970D0E33B21600CA8540 /* xhtmlValidatorTemplate.xhtml in Resources */ = {isa = PBXBuildFile; fileRef = 2FAE97080E33B21600CA8540 /* xhtmlValidatorTemplate.xhtml */; };
		30EABE0918A5903400B73A9C /* WPBlogTableViewCell.m in Sources */ = {isa = PBXBuildFile; fileRef = 30EABE0818A5903400B73A9C /* WPBlogTableViewCell.m */; };
		3101866B1A373B01008F7DF6 /* WPTabBarController.m in Sources */ = {isa = PBXBuildFile; fileRef = 3101866A1A373B01008F7DF6 /* WPTabBarController.m */; };
		313692791A5D6F7900EBE645 /* HelpshiftUtils.m in Sources */ = {isa = PBXBuildFile; fileRef = 313692781A5D6F7900EBE645 /* HelpshiftUtils.m */; };
		313AE4A019E3F20400AAFABE /* CommentViewController.m in Sources */ = {isa = PBXBuildFile; fileRef = 313AE49C19E3F20400AAFABE /* CommentViewController.m */; };
		315FC2C51A2CB29300E7CDA2 /* MeHeaderView.m in Sources */ = {isa = PBXBuildFile; fileRef = 315FC2C41A2CB29300E7CDA2 /* MeHeaderView.m */; };
		319D6E7B19E447500013871C /* Suggestion.m in Sources */ = {isa = PBXBuildFile; fileRef = 319D6E7A19E447500013871C /* Suggestion.m */; };
		319D6E7E19E447C80013871C /* SuggestionService.m in Sources */ = {isa = PBXBuildFile; fileRef = 319D6E7D19E447C80013871C /* SuggestionService.m */; };
		319D6E8119E44C680013871C /* SuggestionsTableView.m in Sources */ = {isa = PBXBuildFile; fileRef = 319D6E8019E44C680013871C /* SuggestionsTableView.m */; };
		319D6E8519E44F7F0013871C /* SuggestionsTableViewCell.m in Sources */ = {isa = PBXBuildFile; fileRef = 319D6E8419E44F7F0013871C /* SuggestionsTableViewCell.m */; };
		31C9F82E1A2368A2008BB945 /* BlogDetailHeaderView.m in Sources */ = {isa = PBXBuildFile; fileRef = 31C9F82D1A2368A2008BB945 /* BlogDetailHeaderView.m */; };
		31EC15081A5B6675009FC8B3 /* WPStyleGuide+Suggestions.m in Sources */ = {isa = PBXBuildFile; fileRef = 31EC15071A5B6675009FC8B3 /* WPStyleGuide+Suggestions.m */; };
		31F4F6671A1385BE00196A98 /* MeViewController.m in Sources */ = {isa = PBXBuildFile; fileRef = 31F4F6661A1385BE00196A98 /* MeViewController.m */; };
		37022D931981C19000F322B7 /* VerticallyStackedButton.m in Sources */ = {isa = PBXBuildFile; fileRef = 37022D901981BF9200F322B7 /* VerticallyStackedButton.m */; };
		374CB16215B93C0800DD0EBC /* AudioToolbox.framework in Frameworks */ = {isa = PBXBuildFile; fileRef = 374CB16115B93C0800DD0EBC /* AudioToolbox.framework */; };
		375D090D133B94C3000CC9CD /* BlogsTableViewCell.m in Sources */ = {isa = PBXBuildFile; fileRef = 375D090C133B94C3000CC9CD /* BlogsTableViewCell.m */; };
		37EAAF4D1A11799A006D6306 /* CircularImageView.swift in Sources */ = {isa = PBXBuildFile; fileRef = 37EAAF4C1A11799A006D6306 /* CircularImageView.swift */; };
		4253506E2DDC92882C721F55 /* libPods-UITests.a in Frameworks */ = {isa = PBXBuildFile; fileRef = 369D8993FF42F0A2D183A062 /* libPods-UITests.a */; };
		45C73C25113C36F70024D0D2 /* MainWindow-iPad.xib in Resources */ = {isa = PBXBuildFile; fileRef = 45C73C24113C36F70024D0D2 /* MainWindow-iPad.xib */; };
		462F4E0A18369F0B0028D2F8 /* BlogDetailsViewController.m in Sources */ = {isa = PBXBuildFile; fileRef = 462F4E0718369F0B0028D2F8 /* BlogDetailsViewController.m */; };
		4645AFC51961E1FB005F7509 /* AppImages.xcassets in Resources */ = {isa = PBXBuildFile; fileRef = 4645AFC41961E1FB005F7509 /* AppImages.xcassets */; };
		46F8714F1838C41600BC149B /* NSDate+StringFormatting.m in Sources */ = {isa = PBXBuildFile; fileRef = 46F8714E1838C41600BC149B /* NSDate+StringFormatting.m */; };
		46FE8276184FD8A200535844 /* WordPressComOAuthClient.m in Sources */ = {isa = PBXBuildFile; fileRef = E1634518183B733B005E967F /* WordPressComOAuthClient.m */; };
		5903AE1B19B60A98009D5354 /* WPButtonForNavigationBar.m in Sources */ = {isa = PBXBuildFile; fileRef = 5903AE1A19B60A98009D5354 /* WPButtonForNavigationBar.m */; };
		591A428C1A6DC1B0003807A6 /* WPBackgroundDimmerView.m in Sources */ = {isa = PBXBuildFile; fileRef = 591A428B1A6DC1B0003807A6 /* WPBackgroundDimmerView.m */; };
		591A428F1A6DC6F2003807A6 /* WPGUIConstants.m in Sources */ = {isa = PBXBuildFile; fileRef = 591A428E1A6DC6F2003807A6 /* WPGUIConstants.m */; };
		591CFB061B28A960009E61B3 /* AccountServiceRemoteRESTTests.m in Sources */ = {isa = PBXBuildFile; fileRef = 591CFB051B28A960009E61B3 /* AccountServiceRemoteRESTTests.m */; };
		591CFB091B28AC8C009E61B3 /* BlogServiceRemoteRESTTests.m in Sources */ = {isa = PBXBuildFile; fileRef = 591CFB081B28AC8C009E61B3 /* BlogServiceRemoteRESTTests.m */; };
		5926E1E31AC4468300964783 /* WPCrashlytics.m in Sources */ = {isa = PBXBuildFile; fileRef = 5926E1E21AC4468300964783 /* WPCrashlytics.m */; };
		594399931B45091000539E21 /* WPAuthTokenIssueSolver.m in Sources */ = {isa = PBXBuildFile; fileRef = 594399921B45091000539E21 /* WPAuthTokenIssueSolver.m */; };
		5948AD0E1AB734F2006E8882 /* WPAppAnalytics.m in Sources */ = {isa = PBXBuildFile; fileRef = 5948AD0D1AB734F2006E8882 /* WPAppAnalytics.m */; };
		5948AD111AB73D19006E8882 /* WPAppAnalyticsTests.m in Sources */ = {isa = PBXBuildFile; fileRef = 5948AD101AB73D19006E8882 /* WPAppAnalyticsTests.m */; };
		594DB2951AB891A200E2E456 /* WPUserAgent.m in Sources */ = {isa = PBXBuildFile; fileRef = 594DB2941AB891A200E2E456 /* WPUserAgent.m */; };
		595B02221A6C4ECD00415A30 /* WPWhatsNewView.m in Sources */ = {isa = PBXBuildFile; fileRef = 595B02211A6C4ECD00415A30 /* WPWhatsNewView.m */; };
		5981FE051AB8A89A0009E080 /* WPUserAgentTests.m in Sources */ = {isa = PBXBuildFile; fileRef = 5981FE041AB8A89A0009E080 /* WPUserAgentTests.m */; };
		598351AE1A704E7A00B6DD4F /* WPWhatsNew.m in Sources */ = {isa = PBXBuildFile; fileRef = 598351AD1A704E7A00B6DD4F /* WPWhatsNew.m */; };
		59D328FD1ACC2D0700356827 /* WPLookbackPresenter.m in Sources */ = {isa = PBXBuildFile; fileRef = 59D328FC1ACC2D0700356827 /* WPLookbackPresenter.m */; };
		59DD94341AC479ED0032DD6B /* WPLogger.m in Sources */ = {isa = PBXBuildFile; fileRef = 59DD94331AC479ED0032DD6B /* WPLogger.m */; };
		59E2AAE31B2096BF0051DC06 /* ServiceRemoteREST.m in Sources */ = {isa = PBXBuildFile; fileRef = 59E2AAE21B2096BF0051DC06 /* ServiceRemoteREST.m */; };
		59E2AAE81B20E3EA0051DC06 /* ServiceRemoteRESTTests.m in Sources */ = {isa = PBXBuildFile; fileRef = 59E2AAE71B20E3EA0051DC06 /* ServiceRemoteRESTTests.m */; };
		59E2AAEC1B20E5CE0051DC06 /* PostServiceRemoteRESTTests.m in Sources */ = {isa = PBXBuildFile; fileRef = 59E2AAEB1B20E5CE0051DC06 /* PostServiceRemoteRESTTests.m */; };
		5D000DDE1AC076C000A7BAF9 /* PostCardActionBar.m in Sources */ = {isa = PBXBuildFile; fileRef = 5D000DDD1AC076C000A7BAF9 /* PostCardActionBar.m */; };
		5D000DE11AC0879600A7BAF9 /* PostCardActionBarItem.m in Sources */ = {isa = PBXBuildFile; fileRef = 5D000DE01AC0879600A7BAF9 /* PostCardActionBarItem.m */; };
		5D028F061B3468A000474113 /* OriginalAttributionView.xib in Resources */ = {isa = PBXBuildFile; fileRef = 5D028F051B3468A000474113 /* OriginalAttributionView.xib */; };
		5D028F091B3468BF00474113 /* OriginalAttributionView.m in Sources */ = {isa = PBXBuildFile; fileRef = 5D028F081B3468BF00474113 /* OriginalAttributionView.m */; };
		5D0431AE1A7C31AB0025BDFD /* ReaderBrowseSiteViewController.m in Sources */ = {isa = PBXBuildFile; fileRef = 5D0431AD1A7C31AB0025BDFD /* ReaderBrowseSiteViewController.m */; };
		5D08B90419648C3400D5B381 /* ReaderSubscriptionViewController.m in Sources */ = {isa = PBXBuildFile; fileRef = 5D08B90319648C3400D5B381 /* ReaderSubscriptionViewController.m */; };
		5D0A20D41AF11A7300E5C6BC /* PhotonImageURLHelper.m in Sources */ = {isa = PBXBuildFile; fileRef = 5D0A20D31AF11A7300E5C6BC /* PhotonImageURLHelper.m */; };
		5D1181E71B4D6DEB003F3084 /* WPStyleGuide+Reader.swift in Sources */ = {isa = PBXBuildFile; fileRef = 5D1181E61B4D6DEB003F3084 /* WPStyleGuide+Reader.swift */; };
		5D119DA3176FBE040073D83A /* UIImageView+AFNetworkingExtra.m in Sources */ = {isa = PBXBuildFile; fileRef = 5D119DA2176FBE040073D83A /* UIImageView+AFNetworkingExtra.m */; };
		5D12FE1E1988243700378BD6 /* RemoteReaderPost.m in Sources */ = {isa = PBXBuildFile; fileRef = 5D12FE1B1988243700378BD6 /* RemoteReaderPost.m */; };
		5D12FE1F1988243700378BD6 /* RemoteReaderTopic.m in Sources */ = {isa = PBXBuildFile; fileRef = 5D12FE1D1988243700378BD6 /* RemoteReaderTopic.m */; };
		5D12FE221988245B00378BD6 /* RemoteReaderSite.m in Sources */ = {isa = PBXBuildFile; fileRef = 5D12FE211988245B00378BD6 /* RemoteReaderSite.m */; };
		5D13FA551AF99C0300F06492 /* PageListSectionHeaderView.m in Sources */ = {isa = PBXBuildFile; fileRef = 5D13FA541AF99C0300F06492 /* PageListSectionHeaderView.m */; };
		5D13FA571AF99C2100F06492 /* PageListSectionHeaderView.xib in Resources */ = {isa = PBXBuildFile; fileRef = 5D13FA561AF99C2100F06492 /* PageListSectionHeaderView.xib */; };
		5D146EBB189857ED0068FDC6 /* FeaturedImageViewController.m in Sources */ = {isa = PBXBuildFile; fileRef = 5D146EBA189857ED0068FDC6 /* FeaturedImageViewController.m */; };
		5D157B8C1A8AB73C003ADF4C /* ReaderSiteHeaderView.m in Sources */ = {isa = PBXBuildFile; fileRef = 5D157B8B1A8AB73C003ADF4C /* ReaderSiteHeaderView.m */; };
		5D17530F1A97D2CA0031A082 /* PostCardTableViewCell.m in Sources */ = {isa = PBXBuildFile; fileRef = 5D17530E1A97D2CA0031A082 /* PostCardTableViewCell.m */; };
		5D17F0BE1A1D4C5F0087CCB8 /* PrivateSiteURLProtocol.m in Sources */ = {isa = PBXBuildFile; fileRef = 5D17F0BD1A1D4C5F0087CCB8 /* PrivateSiteURLProtocol.m */; };
		5D18FE9F1AFBB17400EFEED0 /* RestorePageTableViewCell.m in Sources */ = {isa = PBXBuildFile; fileRef = 5D18FE9D1AFBB17400EFEED0 /* RestorePageTableViewCell.m */; };
		5D18FEA01AFBB17400EFEED0 /* RestorePageTableViewCell.xib in Resources */ = {isa = PBXBuildFile; fileRef = 5D18FE9E1AFBB17400EFEED0 /* RestorePageTableViewCell.xib */; };
		5D1D33CF1AE56250000DE623 /* RemoteUser.m in Sources */ = {isa = PBXBuildFile; fileRef = 5D1D33CE1AE56250000DE623 /* RemoteUser.m */; };
		5D1D9C50198837D0009D13B7 /* RemoteReaderPost.m in Sources */ = {isa = PBXBuildFile; fileRef = 5D12FE1B1988243700378BD6 /* RemoteReaderPost.m */; };
		5D1D9C51198837D0009D13B7 /* RemoteReaderSite.m in Sources */ = {isa = PBXBuildFile; fileRef = 5D12FE211988245B00378BD6 /* RemoteReaderSite.m */; };
		5D1D9C52198837D0009D13B7 /* RemoteReaderTopic.m in Sources */ = {isa = PBXBuildFile; fileRef = 5D12FE1D1988243700378BD6 /* RemoteReaderTopic.m */; };
		5D1EE80215E7AF3E007F1F02 /* JetpackSettingsViewController.m in Sources */ = {isa = PBXBuildFile; fileRef = 5D1EE80015E7AF3E007F1F02 /* JetpackSettingsViewController.m */; };
		5D20A6531982D56600463A91 /* FollowedSitesViewController.m in Sources */ = {isa = PBXBuildFile; fileRef = 5D20A6521982D56600463A91 /* FollowedSitesViewController.m */; };
		5D2415CB1A8842C9009BD444 /* ReaderPreviewHeaderView.m in Sources */ = {isa = PBXBuildFile; fileRef = 5D2415CA1A8842C9009BD444 /* ReaderPreviewHeaderView.m */; };
		5D2BEB4919758102005425F7 /* WPTableImageSourceTest.m in Sources */ = {isa = PBXBuildFile; fileRef = 5D2BEB4819758102005425F7 /* WPTableImageSourceTest.m */; };
		5D2C05561AD2F56200A753FE /* NavBarTitleDropdownButton.m in Sources */ = {isa = PBXBuildFile; fileRef = 5D2C05551AD2F56200A753FE /* NavBarTitleDropdownButton.m */; };
		5D2FB2831AE98C4600F1D4ED /* RestorePostTableViewCell.xib in Resources */ = {isa = PBXBuildFile; fileRef = 5D2FB2821AE98C4600F1D4ED /* RestorePostTableViewCell.xib */; };
		5D2FB2861AE98C6600F1D4ED /* RestorePostTableViewCell.m in Sources */ = {isa = PBXBuildFile; fileRef = 5D2FB2851AE98C6600F1D4ED /* RestorePostTableViewCell.m */; };
		5D3D559718F88C3500782892 /* ReaderPostService.m in Sources */ = {isa = PBXBuildFile; fileRef = 5D3D559618F88C3500782892 /* ReaderPostService.m */; };
		5D3D559A18F88C5E00782892 /* ReaderPostServiceRemote.m in Sources */ = {isa = PBXBuildFile; fileRef = 5D3D559918F88C5E00782892 /* ReaderPostServiceRemote.m */; };
		5D3E334E15EEBB6B005FC6F2 /* ReachabilityUtils.m in Sources */ = {isa = PBXBuildFile; fileRef = 5D3E334D15EEBB6B005FC6F2 /* ReachabilityUtils.m */; };
		5D42A3DF175E7452005CFF05 /* AbstractPost.m in Sources */ = {isa = PBXBuildFile; fileRef = 5D42A3D7175E7452005CFF05 /* AbstractPost.m */; };
		5D42A3E0175E7452005CFF05 /* BasePost.m in Sources */ = {isa = PBXBuildFile; fileRef = 5D42A3D9175E7452005CFF05 /* BasePost.m */; };
		5D42A3E2175E7452005CFF05 /* ReaderPost.m in Sources */ = {isa = PBXBuildFile; fileRef = 5D42A3DD175E7452005CFF05 /* ReaderPost.m */; };
		5D42A3FB175E75EE005CFF05 /* ReaderPostDetailViewController.m in Sources */ = {isa = PBXBuildFile; fileRef = 5D42A3EC175E75EE005CFF05 /* ReaderPostDetailViewController.m */; };
		5D42A3FC175E75EE005CFF05 /* ReaderPostsViewController.m in Sources */ = {isa = PBXBuildFile; fileRef = 5D42A3EE175E75EE005CFF05 /* ReaderPostsViewController.m */; };
		5D42A3FD175E75EE005CFF05 /* ReaderPostTableViewCell.m in Sources */ = {isa = PBXBuildFile; fileRef = 5D42A3F0175E75EE005CFF05 /* ReaderPostTableViewCell.m */; };
		5D42A405175E76A7005CFF05 /* WPImageViewController.m in Sources */ = {isa = PBXBuildFile; fileRef = 5D42A402175E76A2005CFF05 /* WPImageViewController.m */; };
		5D42A406175E76A7005CFF05 /* WPWebVideoViewController.m in Sources */ = {isa = PBXBuildFile; fileRef = 5D42A404175E76A5005CFF05 /* WPWebVideoViewController.m */; };
		5D44EB351986D695008B7175 /* ReaderSiteServiceRemote.m in Sources */ = {isa = PBXBuildFile; fileRef = 5D44EB341986D695008B7175 /* ReaderSiteServiceRemote.m */; };
		5D44EB381986D8BA008B7175 /* ReaderSiteService.m in Sources */ = {isa = PBXBuildFile; fileRef = 5D44EB371986D8BA008B7175 /* ReaderSiteService.m */; };
		5D49B03B19BE3CAD00703A9B /* SafeReaderTopicToReaderTopic.m in Sources */ = {isa = PBXBuildFile; fileRef = 5D49B03A19BE3CAD00703A9B /* SafeReaderTopicToReaderTopic.m */; };
		5D4C89FE1AB88EF7007464B3 /* PostCardTextCell.xib in Resources */ = {isa = PBXBuildFile; fileRef = 5D4C89FD1AB88EF7007464B3 /* PostCardTextCell.xib */; };
		5D4C8A001AB88F58007464B3 /* PostCardImageCell.xib in Resources */ = {isa = PBXBuildFile; fileRef = 5D4C89FF1AB88F58007464B3 /* PostCardImageCell.xib */; };
		5D4E30D11AA4B41A000D9904 /* WPStyleGuide+Posts.m in Sources */ = {isa = PBXBuildFile; fileRef = 5D4E30D01AA4B41A000D9904 /* WPStyleGuide+Posts.m */; };
		5D51ADAF19A832AF00539C0B /* WordPress-20-21.xcmappingmodel in Sources */ = {isa = PBXBuildFile; fileRef = 5D51ADAE19A832AF00539C0B /* WordPress-20-21.xcmappingmodel */; };
		5D577D33189127BE00B964C3 /* PostGeolocationViewController.m in Sources */ = {isa = PBXBuildFile; fileRef = 5D577D32189127BE00B964C3 /* PostGeolocationViewController.m */; };
		5D577D361891360900B964C3 /* PostGeolocationView.m in Sources */ = {isa = PBXBuildFile; fileRef = 5D577D351891360900B964C3 /* PostGeolocationView.m */; };
		5D5D0027187DA9D30027CEF6 /* PostCategoriesViewController.m in Sources */ = {isa = PBXBuildFile; fileRef = 5D5D0026187DA9D30027CEF6 /* PostCategoriesViewController.m */; };
		5D62BAD718AA88210044E5F7 /* PageSettingsViewController.m in Sources */ = {isa = PBXBuildFile; fileRef = 5D62BAD618AA88210044E5F7 /* PageSettingsViewController.m */; };
		5D69DBC4165428CA00A2D1F7 /* n.caf in Resources */ = {isa = PBXBuildFile; fileRef = 5D69DBC3165428CA00A2D1F7 /* n.caf */; };
		5D6C4AF41B603C75005E3C43 /* WPWhatsNewView.xib in Resources */ = {isa = PBXBuildFile; fileRef = 5D6C4AF31B603C75005E3C43 /* WPWhatsNewView.xib */; };
		5D6C4AF61B603CA3005E3C43 /* WPTableViewActivityCell.xib in Resources */ = {isa = PBXBuildFile; fileRef = 5D6C4AF51B603CA3005E3C43 /* WPTableViewActivityCell.xib */; };
		5D6C4AFA1B603CC0005E3C43 /* ThemeBrowserViewController.xib in Resources */ = {isa = PBXBuildFile; fileRef = 5D6C4AF71B603CC0005E3C43 /* ThemeBrowserViewController.xib */; };
		5D6C4AFB1B603CC0005E3C43 /* ThemeDetailsViewController.xib in Resources */ = {isa = PBXBuildFile; fileRef = 5D6C4AF81B603CC0005E3C43 /* ThemeDetailsViewController.xib */; };
		5D6C4AFC1B603CC0005E3C43 /* ThemeDetailsViewController~ipad.xib in Resources */ = {isa = PBXBuildFile; fileRef = 5D6C4AF91B603CC0005E3C43 /* ThemeDetailsViewController~ipad.xib */; };
		5D6C4AFF1B603CE9005E3C43 /* EditCommentViewController.xib in Resources */ = {isa = PBXBuildFile; fileRef = 5D6C4AFD1B603CE9005E3C43 /* EditCommentViewController.xib */; };
		5D6C4B001B603CE9005E3C43 /* EditReplyViewController.xib in Resources */ = {isa = PBXBuildFile; fileRef = 5D6C4AFE1B603CE9005E3C43 /* EditReplyViewController.xib */; };
		5D6C4B021B603D1F005E3C43 /* WPWebViewController.xib in Resources */ = {isa = PBXBuildFile; fileRef = 5D6C4B011B603D1F005E3C43 /* WPWebViewController.xib */; };
		5D6C4B041B603D35005E3C43 /* ToastView.xib in Resources */ = {isa = PBXBuildFile; fileRef = 5D6C4B031B603D35005E3C43 /* ToastView.xib */; };
		5D6C4B081B603E03005E3C43 /* WPContentSyncHelper.swift in Sources */ = {isa = PBXBuildFile; fileRef = 5D6C4B051B603E03005E3C43 /* WPContentSyncHelper.swift */; };
		5D6C4B091B603E03005E3C43 /* WPTableViewHandler.m in Sources */ = {isa = PBXBuildFile; fileRef = 5D6C4B071B603E03005E3C43 /* WPTableViewHandler.m */; };
		5D6C4B0C1B604110005E3C43 /* WPChromelessWebViewController.m in Sources */ = {isa = PBXBuildFile; fileRef = 5D6C4B0B1B604110005E3C43 /* WPChromelessWebViewController.m */; };
		5D6C4B111B604190005E3C43 /* NSAttributedString+RichTextView.swift in Sources */ = {isa = PBXBuildFile; fileRef = 5D6C4B0E1B604190005E3C43 /* NSAttributedString+RichTextView.swift */; };
		5D6C4B121B604190005E3C43 /* RichTextView.swift in Sources */ = {isa = PBXBuildFile; fileRef = 5D6C4B0F1B604190005E3C43 /* RichTextView.swift */; };
		5D6C4B131B604190005E3C43 /* UITextView+RichTextView.swift in Sources */ = {isa = PBXBuildFile; fileRef = 5D6C4B101B604190005E3C43 /* UITextView+RichTextView.swift */; };
		5D6C4B1E1B604425005E3C43 /* WPContentActionView.m in Sources */ = {isa = PBXBuildFile; fileRef = 5D6C4B151B604425005E3C43 /* WPContentActionView.m */; };
		5D6C4B1F1B604425005E3C43 /* WPContentAttributionView.m in Sources */ = {isa = PBXBuildFile; fileRef = 5D6C4B171B604425005E3C43 /* WPContentAttributionView.m */; };
		5D6C4B201B604425005E3C43 /* WPContentView.m in Sources */ = {isa = PBXBuildFile; fileRef = 5D6C4B191B604425005E3C43 /* WPContentView.m */; };
		5D6C4B211B604425005E3C43 /* WPRichContentView.m in Sources */ = {isa = PBXBuildFile; fileRef = 5D6C4B1B1B604425005E3C43 /* WPRichContentView.m */; };
		5D6C4B221B604425005E3C43 /* WPSimpleContentAttributionView.m in Sources */ = {isa = PBXBuildFile; fileRef = 5D6C4B1D1B604425005E3C43 /* WPSimpleContentAttributionView.m */; };
		5D732F971AE84E3C00CD89E7 /* PostListFooterView.m in Sources */ = {isa = PBXBuildFile; fileRef = 5D732F961AE84E3C00CD89E7 /* PostListFooterView.m */; };
		5D732F991AE84E5400CD89E7 /* PostListFooterView.xib in Resources */ = {isa = PBXBuildFile; fileRef = 5D732F981AE84E5400CD89E7 /* PostListFooterView.xib */; };
		5D7A57801AFBFD940097C028 /* BasePostTest.m in Sources */ = {isa = PBXBuildFile; fileRef = 5D7A577F1AFBFD940097C028 /* BasePostTest.m */; };
		5D7B414619E482C9007D9EC7 /* WPRichTextEmbed.swift in Sources */ = {isa = PBXBuildFile; fileRef = 5D7B414319E482C9007D9EC7 /* WPRichTextEmbed.swift */; };
		5D7B414719E482C9007D9EC7 /* WPRichTextImage.swift in Sources */ = {isa = PBXBuildFile; fileRef = 5D7B414419E482C9007D9EC7 /* WPRichTextImage.swift */; };
		5D7B414819E482C9007D9EC7 /* WPRichTextMediaAttachment.swift in Sources */ = {isa = PBXBuildFile; fileRef = 5D7B414519E482C9007D9EC7 /* WPRichTextMediaAttachment.swift */; };
		5D7DEA2919D488DD0032EE77 /* WPStyleGuide+Comments.swift in Sources */ = {isa = PBXBuildFile; fileRef = 5D7DEA2819D488DD0032EE77 /* WPStyleGuide+Comments.swift */; };
		5D839AA8187F0D6B00811F4A /* PostFeaturedImageCell.m in Sources */ = {isa = PBXBuildFile; fileRef = 5D839AA7187F0D6B00811F4A /* PostFeaturedImageCell.m */; };
		5D839AAB187F0D8000811F4A /* PostGeolocationCell.m in Sources */ = {isa = PBXBuildFile; fileRef = 5D839AAA187F0D8000811F4A /* PostGeolocationCell.m */; };
		5D8CBC471A6F47880081F4AE /* EditImageDetailsViewController.m in Sources */ = {isa = PBXBuildFile; fileRef = 5D8CBC461A6F47880081F4AE /* EditImageDetailsViewController.m */; };
		5D8D53F119250412003C8859 /* BlogSelectorViewController.m in Sources */ = {isa = PBXBuildFile; fileRef = 5D8D53EE19250412003C8859 /* BlogSelectorViewController.m */; };
		5D9282F91B54697D00066CED /* RemoteReaderSiteInfo.m in Sources */ = {isa = PBXBuildFile; fileRef = 5D9282F81B54697C00066CED /* RemoteReaderSiteInfo.m */; };
		5D97C2F315CAF8D8009B44DD /* UINavigationController+KeyboardFix.m in Sources */ = {isa = PBXBuildFile; fileRef = 5D97C2F215CAF8D8009B44DD /* UINavigationController+KeyboardFix.m */; };
		5D9B17C519998A430047A4A2 /* ReaderBlockedTableViewCell.m in Sources */ = {isa = PBXBuildFile; fileRef = 5D9B17C419998A430047A4A2 /* ReaderBlockedTableViewCell.m */; };
		5D9BFF041A8557A8001D6D63 /* ReaderPostRichContentView.m in Sources */ = {isa = PBXBuildFile; fileRef = 5D9BFF031A8557A8001D6D63 /* ReaderPostRichContentView.m */; };
		5D9BFF071A85584A001D6D63 /* ReaderPostUnattributedContentView.m in Sources */ = {isa = PBXBuildFile; fileRef = 5D9BFF061A85584A001D6D63 /* ReaderPostUnattributedContentView.m */; };
		5D9BFF0A1A856801001D6D63 /* ReaderPostRichUnattributedContentView.m in Sources */ = {isa = PBXBuildFile; fileRef = 5D9BFF091A856801001D6D63 /* ReaderPostRichUnattributedContentView.m */; };
		5DA357A71B52D33B00FB724F /* OriginalSiteAttributionView.m in Sources */ = {isa = PBXBuildFile; fileRef = 5DA357A61B52D33B00FB724F /* OriginalSiteAttributionView.m */; };
		5DA3EE12192508F700294E0B /* WPImageOptimizer.m in Sources */ = {isa = PBXBuildFile; fileRef = 5DA3EE0F192508F700294E0B /* WPImageOptimizer.m */; };
		5DA3EE13192508F700294E0B /* WPImageOptimizer+Private.m in Sources */ = {isa = PBXBuildFile; fileRef = 5DA3EE11192508F700294E0B /* WPImageOptimizer+Private.m */; };
		5DA3EE161925090A00294E0B /* MediaService.m in Sources */ = {isa = PBXBuildFile; fileRef = 5DA3EE151925090A00294E0B /* MediaService.m */; };
		5DA5BF3F18E32DCF005F11F9 /* InputViewButton.m in Sources */ = {isa = PBXBuildFile; fileRef = 5DA5BF2B18E32DCF005F11F9 /* InputViewButton.m */; };
		5DA5BF4418E32DCF005F11F9 /* Theme.m in Sources */ = {isa = PBXBuildFile; fileRef = 5DA5BF3418E32DCF005F11F9 /* Theme.m */; };
		5DA5BF4518E32DCF005F11F9 /* ThemeBrowserCell.m in Sources */ = {isa = PBXBuildFile; fileRef = 5DA5BF3618E32DCF005F11F9 /* ThemeBrowserCell.m */; };
		5DA5BF4618E32DCF005F11F9 /* ThemeBrowserViewController.m in Sources */ = {isa = PBXBuildFile; fileRef = 5DA5BF3818E32DCF005F11F9 /* ThemeBrowserViewController.m */; };
		5DA5BF4718E32DCF005F11F9 /* ThemeDetailsViewController.m in Sources */ = {isa = PBXBuildFile; fileRef = 5DA5BF3A18E32DCF005F11F9 /* ThemeDetailsViewController.m */; };
		5DA5BF4818E32DCF005F11F9 /* WPLoadingView.m in Sources */ = {isa = PBXBuildFile; fileRef = 5DA5BF3C18E32DCF005F11F9 /* WPLoadingView.m */; };
		5DA912F41B03A6B300CBC13E /* AbstractPostListViewController.m in Sources */ = {isa = PBXBuildFile; fileRef = 5DA912F31B03A6B300CBC13E /* AbstractPostListViewController.m */; };
		5DA988061AEEA594002AFB12 /* DisplayableImageHelperTest.m in Sources */ = {isa = PBXBuildFile; fileRef = 5DA988051AEEA594002AFB12 /* DisplayableImageHelperTest.m */; };
		5DAE40AD19EC70930011A0AE /* ReaderPostHeaderView.m in Sources */ = {isa = PBXBuildFile; fileRef = 5DAE40AC19EC70930011A0AE /* ReaderPostHeaderView.m */; };
		5DAFEAB81AF2CA6E00B3E1D7 /* PostMetaButton.m in Sources */ = {isa = PBXBuildFile; fileRef = 5DAFEAB71AF2CA6E00B3E1D7 /* PostMetaButton.m */; };
		5DB3BA0518D0E7B600F3F3E9 /* WPPickerView.m in Sources */ = {isa = PBXBuildFile; fileRef = 5DB3BA0418D0E7B600F3F3E9 /* WPPickerView.m */; };
		5DB3BA0818D11D8D00F3F3E9 /* PublishDatePickerView.m in Sources */ = {isa = PBXBuildFile; fileRef = 5DB3BA0718D11D8D00F3F3E9 /* PublishDatePickerView.m */; };
		5DB4683B18A2E718004A89A9 /* LocationService.m in Sources */ = {isa = PBXBuildFile; fileRef = 5DB4683A18A2E718004A89A9 /* LocationService.m */; };
		5DB767411588F64D00EBE36C /* postPreview.html in Resources */ = {isa = PBXBuildFile; fileRef = 5DB767401588F64D00EBE36C /* postPreview.html */; };
		5DB93EEC19B6190700EC88EB /* CommentContentView.m in Sources */ = {isa = PBXBuildFile; fileRef = 5DB93EE919B6190700EC88EB /* CommentContentView.m */; };
		5DB93EED19B6190700EC88EB /* ReaderCommentCell.m in Sources */ = {isa = PBXBuildFile; fileRef = 5DB93EEB19B6190700EC88EB /* ReaderCommentCell.m */; };
		5DBCD9D218F3569F00B32229 /* ReaderTopic.m in Sources */ = {isa = PBXBuildFile; fileRef = 5DBCD9D118F3569F00B32229 /* ReaderTopic.m */; };
		5DBCD9D518F35D7500B32229 /* ReaderTopicService.m in Sources */ = {isa = PBXBuildFile; fileRef = 5DBCD9D418F35D7500B32229 /* ReaderTopicService.m */; };
		5DBFC8A71A9BC34F00E00DE4 /* PostListViewController.m in Sources */ = {isa = PBXBuildFile; fileRef = 5DBFC8A61A9BC34F00E00DE4 /* PostListViewController.m */; };
		5DBFC8A91A9BE07B00E00DE4 /* Posts.storyboard in Resources */ = {isa = PBXBuildFile; fileRef = 5DBFC8A81A9BE07B00E00DE4 /* Posts.storyboard */; };
		5DC3A44D1610B9BC00A890BE /* UINavigationController+Rotation.m in Sources */ = {isa = PBXBuildFile; fileRef = 5DC3A44C1610B9BC00A890BE /* UINavigationController+Rotation.m */; };
		5DCC4CD819A50CC0003E548C /* ReaderSite.m in Sources */ = {isa = PBXBuildFile; fileRef = 5DCC4CD719A50CC0003E548C /* ReaderSite.m */; };
		5DDC44671A72BB07007F538E /* ReaderViewController.m in Sources */ = {isa = PBXBuildFile; fileRef = 5DDC44661A72BB07007F538E /* ReaderViewController.m */; };
		5DE293C11AD8009E00825DE5 /* PostListFilter.m in Sources */ = {isa = PBXBuildFile; fileRef = 5DE293C01AD8009E00825DE5 /* PostListFilter.m */; };
		5DE88FAA1A859DD9000E2CA6 /* ReaderPostUnattributedTableViewCell.m in Sources */ = {isa = PBXBuildFile; fileRef = 5DE88FA91A859DD9000E2CA6 /* ReaderPostUnattributedTableViewCell.m */; };
		5DEB61B4156FCD3400242C35 /* WPWebView.m in Sources */ = {isa = PBXBuildFile; fileRef = 5DEB61B3156FCD3400242C35 /* WPWebView.m */; };
		5DED0E141B42E3E400431FCD /* RemoteSourcePostAttribution.m in Sources */ = {isa = PBXBuildFile; fileRef = 5DED0E131B42E3E400431FCD /* RemoteSourcePostAttribution.m */; };
		5DED0E181B432E0400431FCD /* SourcePostAttribution.m in Sources */ = {isa = PBXBuildFile; fileRef = 5DED0E171B432E0400431FCD /* SourcePostAttribution.m */; };
		5DF59C0B1770AE3A00171208 /* UILabel+SuggestSize.m in Sources */ = {isa = PBXBuildFile; fileRef = 5DF59C0A1770AE3A00171208 /* UILabel+SuggestSize.m */; };
		5DF6571B1AE6ACAC00AAA8D7 /* DisplayableImageHelper.m in Sources */ = {isa = PBXBuildFile; fileRef = 5DF6571A1AE6ACAC00AAA8D7 /* DisplayableImageHelper.m */; };
		5DF738941965FAB900393584 /* SubscribedTopicsViewController.m in Sources */ = {isa = PBXBuildFile; fileRef = 5DF738931965FAB900393584 /* SubscribedTopicsViewController.m */; };
		5DF738971965FACD00393584 /* RecommendedTopicsViewController.m in Sources */ = {isa = PBXBuildFile; fileRef = 5DF738961965FACD00393584 /* RecommendedTopicsViewController.m */; };
		5DF7F7741B22337C003A05C8 /* WordPress-30-31.xcmappingmodel in Sources */ = {isa = PBXBuildFile; fileRef = 5DF7F7731B22337C003A05C8 /* WordPress-30-31.xcmappingmodel */; };
		5DF7F7781B223916003A05C8 /* PostToPost30To31.m in Sources */ = {isa = PBXBuildFile; fileRef = 5DF7F7771B223916003A05C8 /* PostToPost30To31.m */; };
		5DF8D26119E82B1000A2CD95 /* ReaderCommentsViewController.m in Sources */ = {isa = PBXBuildFile; fileRef = 5DF8D26019E82B1000A2CD95 /* ReaderCommentsViewController.m */; };
		5DF94E2B1962B97D00359241 /* CommentsTableViewCell.m in Sources */ = {isa = PBXBuildFile; fileRef = 5DF94E261962B97D00359241 /* CommentsTableViewCell.m */; };
		5DF94E2D1962B97D00359241 /* NewPostTableViewCell.m in Sources */ = {isa = PBXBuildFile; fileRef = 5DF94E2A1962B97D00359241 /* NewPostTableViewCell.m */; };
		5DF94E301962B99C00359241 /* PostSettingsSelectionViewController.m in Sources */ = {isa = PBXBuildFile; fileRef = 5DF94E2F1962B99C00359241 /* PostSettingsSelectionViewController.m */; };
		5DF94E461962BAA700359241 /* WPRichTextView.m in Sources */ = {isa = PBXBuildFile; fileRef = 5DF94E3F1962BAA700359241 /* WPRichTextView.m */; };
		5DF94E501962BAEB00359241 /* ReaderPostAttributionView.m in Sources */ = {isa = PBXBuildFile; fileRef = 5DF94E491962BAEB00359241 /* ReaderPostAttributionView.m */; };
		5DF94E511962BAEB00359241 /* ReaderPostContentView.m in Sources */ = {isa = PBXBuildFile; fileRef = 5DF94E4B1962BAEB00359241 /* ReaderPostContentView.m */; };
		5DFA7EBC1AF7B8D30072023B /* NSDateStringFormattingTest.m in Sources */ = {isa = PBXBuildFile; fileRef = 5DFA7EBB1AF7B8D30072023B /* NSDateStringFormattingTest.m */; };
		5DFA7EC11AF7CB6B0072023B /* PageListViewController.m in Sources */ = {isa = PBXBuildFile; fileRef = 5DFA7EC01AF7CB6A0072023B /* PageListViewController.m */; };
		5DFA7EC31AF7CB910072023B /* Pages.storyboard in Resources */ = {isa = PBXBuildFile; fileRef = 5DFA7EC21AF7CB910072023B /* Pages.storyboard */; };
		5DFA7EC71AF814E40072023B /* PageListTableViewCell.m in Sources */ = {isa = PBXBuildFile; fileRef = 5DFA7EC51AF814E40072023B /* PageListTableViewCell.m */; };
		5DFA7EC81AF814E40072023B /* PageListTableViewCell.xib in Resources */ = {isa = PBXBuildFile; fileRef = 5DFA7EC61AF814E40072023B /* PageListTableViewCell.xib */; };
		7059CD210F332B6500A0660B /* WPCategoryTree.m in Sources */ = {isa = PBXBuildFile; fileRef = 7059CD200F332B6500A0660B /* WPCategoryTree.m */; };
		740BD8351A0D4C3600F04D18 /* WPUploadStatusButton.m in Sources */ = {isa = PBXBuildFile; fileRef = 740BD8341A0D4C3600F04D18 /* WPUploadStatusButton.m */; };
		74BB6F1A19AE7B9400FB7829 /* WPLegacyEditPageViewController.m in Sources */ = {isa = PBXBuildFile; fileRef = 74BB6F1919AE7B9400FB7829 /* WPLegacyEditPageViewController.m */; };
		74D5FFD619ACDF6700389E8F /* WPLegacyEditPostViewController.m in Sources */ = {isa = PBXBuildFile; fileRef = 74D5FFD519ACDF6700389E8F /* WPLegacyEditPostViewController.m */; };
		74F313EF1A9B97A200AA8B45 /* WPTooltip.m in Sources */ = {isa = PBXBuildFile; fileRef = 74F313EE1A9B97A200AA8B45 /* WPTooltip.m */; };
		83043E55126FA31400EC9953 /* MessageUI.framework in Frameworks */ = {isa = PBXBuildFile; fileRef = 83043E54126FA31400EC9953 /* MessageUI.framework */; };
		83418AAA11C9FA6E00ACF00C /* Comment.m in Sources */ = {isa = PBXBuildFile; fileRef = 83418AA911C9FA6E00ACF00C /* Comment.m */; };
		834CAE7C122D528A003DDF49 /* UIImage+Resize.m in Sources */ = {isa = PBXBuildFile; fileRef = 834CAE7B122D528A003DDF49 /* UIImage+Resize.m */; };
		834CAE9F122D56B1003DDF49 /* UIImage+Alpha.m in Sources */ = {isa = PBXBuildFile; fileRef = 834CAE9D122D56B1003DDF49 /* UIImage+Alpha.m */; };
		834CAEA0122D56B1003DDF49 /* UIImage+RoundedCorner.m in Sources */ = {isa = PBXBuildFile; fileRef = 834CAE9E122D56B1003DDF49 /* UIImage+RoundedCorner.m */; };
		834CE7341256D0DE0046A4A3 /* CFNetwork.framework in Frameworks */ = {isa = PBXBuildFile; fileRef = 834CE7331256D0DE0046A4A3 /* CFNetwork.framework */; };
		8350E49611D2C71E00A7B073 /* Media.m in Sources */ = {isa = PBXBuildFile; fileRef = 8350E49511D2C71E00A7B073 /* Media.m */; };
		8355D67E11D13EAD00A61362 /* MobileCoreServices.framework in Frameworks */ = {isa = PBXBuildFile; fileRef = 8355D67D11D13EAD00A61362 /* MobileCoreServices.framework */; };
		8355D7D911D260AA00A61362 /* CoreData.framework in Frameworks */ = {isa = PBXBuildFile; fileRef = 8355D7D811D260AA00A61362 /* CoreData.framework */; };
		835E2403126E66E50085940B /* AssetsLibrary.framework in Frameworks */ = {isa = PBXBuildFile; fileRef = 835E2402126E66E50085940B /* AssetsLibrary.framework */; settings = {ATTRIBUTES = (Weak, ); }; };
		8370D10A11FA499A009D650F /* WPTableViewActivityCell.m in Sources */ = {isa = PBXBuildFile; fileRef = 8370D10911FA499A009D650F /* WPTableViewActivityCell.m */; };
		838C672E1210C3C300B09CA3 /* Post.m in Sources */ = {isa = PBXBuildFile; fileRef = 838C672D1210C3C300B09CA3 /* Post.m */; };
		83D180FA12329B1A002DCCB0 /* EditPageViewController.m in Sources */ = {isa = PBXBuildFile; fileRef = 83D180F812329B1A002DCCB0 /* EditPageViewController.m */; };
		83F3E26011275E07004CD686 /* MapKit.framework in Frameworks */ = {isa = PBXBuildFile; fileRef = 83F3E25F11275E07004CD686 /* MapKit.framework */; };
		83F3E2D311276371004CD686 /* CoreLocation.framework in Frameworks */ = {isa = PBXBuildFile; fileRef = 83F3E2D211276371004CD686 /* CoreLocation.framework */; };
		83FEFC7611FF6C5A0078B462 /* EditSiteViewController.m in Sources */ = {isa = PBXBuildFile; fileRef = 83FEFC7411FF6C5A0078B462 /* EditSiteViewController.m */; };
		85149741171E13DF00B87F3F /* WPAsyncBlockOperation.m in Sources */ = {isa = PBXBuildFile; fileRef = 85149740171E13DF00B87F3F /* WPAsyncBlockOperation.m */; };
		8514B8D41AE85B19007E58BA /* WPAnalyticsTrackerMixpanelTests.m in Sources */ = {isa = PBXBuildFile; fileRef = 8514B8D31AE85B19007E58BA /* WPAnalyticsTrackerMixpanelTests.m */; };
		8516972C169D42F4006C5DED /* WPToast.m in Sources */ = {isa = PBXBuildFile; fileRef = 8516972B169D42F4006C5DED /* WPToast.m */; };
		851734431798C64700A30E27 /* NSURL+Util.m in Sources */ = {isa = PBXBuildFile; fileRef = 851734421798C64700A30E27 /* NSURL+Util.m */; };
		852416CF1A12EBDD0030700C /* AppRatingUtility.m in Sources */ = {isa = PBXBuildFile; fileRef = 852416CE1A12EBDD0030700C /* AppRatingUtility.m */; };
		852416D21A12ED690030700C /* AppRatingUtilityTests.m in Sources */ = {isa = PBXBuildFile; fileRef = 852416D11A12ED690030700C /* AppRatingUtilityTests.m */; };
		8525398B171761D9003F6B32 /* WPComLanguages.m in Sources */ = {isa = PBXBuildFile; fileRef = 8525398A171761D9003F6B32 /* WPComLanguages.m */; };
		855408861A6F105700DDBD79 /* app-review-prompt-all-enabled.json in Resources */ = {isa = PBXBuildFile; fileRef = 855408851A6F105700DDBD79 /* app-review-prompt-all-enabled.json */; };
		855408881A6F106800DDBD79 /* app-review-prompt-notifications-disabled.json in Resources */ = {isa = PBXBuildFile; fileRef = 855408871A6F106800DDBD79 /* app-review-prompt-notifications-disabled.json */; };
		8554088A1A6F107D00DDBD79 /* app-review-prompt-global-disable.json in Resources */ = {isa = PBXBuildFile; fileRef = 855408891A6F107D00DDBD79 /* app-review-prompt-global-disable.json */; };
		857610D618C0377300EDF406 /* StatsWebViewController.m in Sources */ = {isa = PBXBuildFile; fileRef = 857610D518C0377300EDF406 /* StatsWebViewController.m */; };
		858DE40F1730384F000AC628 /* LoginViewController.m in Sources */ = {isa = PBXBuildFile; fileRef = 858DE40E1730384F000AC628 /* LoginViewController.m */; };
		859F761D18F2159800EF8D5D /* WPAnalyticsTrackerMixpanelInstructionsForStat.m in Sources */ = {isa = PBXBuildFile; fileRef = 859F761C18F2159800EF8D5D /* WPAnalyticsTrackerMixpanelInstructionsForStat.m */; };
		85AD6AEC173CCF9E002CB896 /* WPNUXPrimaryButton.m in Sources */ = {isa = PBXBuildFile; fileRef = 85AD6AEB173CCF9E002CB896 /* WPNUXPrimaryButton.m */; };
		85AD6AEF173CCFDC002CB896 /* WPNUXSecondaryButton.m in Sources */ = {isa = PBXBuildFile; fileRef = 85AD6AEE173CCFDC002CB896 /* WPNUXSecondaryButton.m */; };
		85B1253F1B02849B008A3D95 /* PushAuthenticationService.swift in Sources */ = {isa = PBXBuildFile; fileRef = B535209C1AF7EB9F00B33BA8 /* PushAuthenticationService.swift */; };
		85B125411B028E34008A3D95 /* PushAuthenticationManagerTests.swift in Sources */ = {isa = PBXBuildFile; fileRef = 85B125401B028E34008A3D95 /* PushAuthenticationManagerTests.swift */; };
		85B125421B028F62008A3D95 /* PushAuthenticationManager.swift in Sources */ = {isa = PBXBuildFile; fileRef = B535209A1AF7BBB800B33BA8 /* PushAuthenticationManager.swift */; };
		85B125461B0294F6008A3D95 /* UIAlertViewProxy.m in Sources */ = {isa = PBXBuildFile; fileRef = 85B125441B02937E008A3D95 /* UIAlertViewProxy.m */; };
		85B6F74F1742DA1E00CE7F3A /* WPNUXMainButton.m in Sources */ = {isa = PBXBuildFile; fileRef = 85B6F74E1742DA1D00CE7F3A /* WPNUXMainButton.m */; };
		85B6F7521742DAE800CE7F3A /* WPNUXBackButton.m in Sources */ = {isa = PBXBuildFile; fileRef = 85B6F7511742DAE800CE7F3A /* WPNUXBackButton.m */; };
		85C720B11730CEFA00460645 /* WPWalkthroughTextField.m in Sources */ = {isa = PBXBuildFile; fileRef = 85C720B01730CEFA00460645 /* WPWalkthroughTextField.m */; };
		85CE4C201A703CF200780DFE /* NSBundle+VersionNumberHelper.m in Sources */ = {isa = PBXBuildFile; fileRef = 85CE4C1F1A703CF200780DFE /* NSBundle+VersionNumberHelper.m */; };
		85D2275918F1EB8A001DA8DA /* WPAnalyticsTrackerMixpanel.m in Sources */ = {isa = PBXBuildFile; fileRef = 85D2275818F1EB8A001DA8DA /* WPAnalyticsTrackerMixpanel.m */; };
		85D239AD1AE5A5FC0074768D /* AccountServiceFacade.m in Sources */ = {isa = PBXBuildFile; fileRef = 85D239A01AE5A5FC0074768D /* AccountServiceFacade.m */; };
		85D239AE1AE5A5FC0074768D /* BlogSyncFacade.m in Sources */ = {isa = PBXBuildFile; fileRef = 85D239A21AE5A5FC0074768D /* BlogSyncFacade.m */; };
		85D239AF1AE5A5FC0074768D /* HelpshiftEnabledFacade.m in Sources */ = {isa = PBXBuildFile; fileRef = 85D239A41AE5A5FC0074768D /* HelpshiftEnabledFacade.m */; };
		85D239B01AE5A5FC0074768D /* LoginFacade.m in Sources */ = {isa = PBXBuildFile; fileRef = 85D239A61AE5A5FC0074768D /* LoginFacade.m */; };
		85D239B11AE5A5FC0074768D /* OnePasswordFacade.m in Sources */ = {isa = PBXBuildFile; fileRef = 85D239A81AE5A5FC0074768D /* OnePasswordFacade.m */; };
		85D239B21AE5A5FC0074768D /* WordPressComOAuthClientFacade.m in Sources */ = {isa = PBXBuildFile; fileRef = 85D239AA1AE5A5FC0074768D /* WordPressComOAuthClientFacade.m */; };
		85D239B31AE5A5FC0074768D /* WordPressXMLRPCAPIFacade.m in Sources */ = {isa = PBXBuildFile; fileRef = 85D239AC1AE5A5FC0074768D /* WordPressXMLRPCAPIFacade.m */; };
		85D239B61AE5A6170074768D /* ReachabilityFacade.m in Sources */ = {isa = PBXBuildFile; fileRef = 85D239B51AE5A6170074768D /* ReachabilityFacade.m */; };
		85D239BB1AE5A6620074768D /* LoginFields.m in Sources */ = {isa = PBXBuildFile; fileRef = 85D239B81AE5A6620074768D /* LoginFields.m */; };
		85D239BC1AE5A6620074768D /* LoginViewModel.m in Sources */ = {isa = PBXBuildFile; fileRef = 85D239BA1AE5A6620074768D /* LoginViewModel.m */; };
		85D239C01AE5A7020074768D /* LoginFacadeTests.m in Sources */ = {isa = PBXBuildFile; fileRef = 85D239BE1AE5A7020074768D /* LoginFacadeTests.m */; };
		85D239C11AE5A7020074768D /* LoginViewModelTests.m in Sources */ = {isa = PBXBuildFile; fileRef = 85D239BF1AE5A7020074768D /* LoginViewModelTests.m */; };
		85D790AA1AE5C6790033AE83 /* MixpanelProxy.m in Sources */ = {isa = PBXBuildFile; fileRef = 85D790A81AE5BF1F0033AE83 /* MixpanelProxy.m */; };
		85D790AC1AE5D95E0033AE83 /* MixpanelProxyTests.m in Sources */ = {isa = PBXBuildFile; fileRef = 85D790AB1AE5D95E0033AE83 /* MixpanelProxyTests.m */; };
		85D80558171630B30075EEAC /* DotCom-Languages.plist in Resources */ = {isa = PBXBuildFile; fileRef = 85D80557171630B30075EEAC /* DotCom-Languages.plist */; };
		85D8055D171631F10075EEAC /* SelectWPComLanguageViewController.m in Sources */ = {isa = PBXBuildFile; fileRef = 85D8055C171631F10075EEAC /* SelectWPComLanguageViewController.m */; };
		85DA8C4418F3F29A0074C8A4 /* WPAnalyticsTrackerWPCom.m in Sources */ = {isa = PBXBuildFile; fileRef = 85DA8C4318F3F29A0074C8A4 /* WPAnalyticsTrackerWPCom.m */; };
		85E105861731A597001071A3 /* WPWalkthroughOverlayView.m in Sources */ = {isa = PBXBuildFile; fileRef = 85E105851731A597001071A3 /* WPWalkthroughOverlayView.m */; };
		85EC44D41739826A00686604 /* CreateAccountAndBlogViewController.m in Sources */ = {isa = PBXBuildFile; fileRef = 85EC44D31739826A00686604 /* CreateAccountAndBlogViewController.m */; };
		85ED988817DFA00000090D0B /* Images.xcassets in Resources */ = {isa = PBXBuildFile; fileRef = 85ED988717DFA00000090D0B /* Images.xcassets */; };
		85F8E1981B017A86000859BB /* PushAuthenticationServiceRemote.swift in Sources */ = {isa = PBXBuildFile; fileRef = B535209E1AF7EFEC00B33BA8 /* PushAuthenticationServiceRemote.swift */; };
		85F8E19B1B017AA6000859BB /* PushAuthenticationServiceRemoteTests.swift in Sources */ = {isa = PBXBuildFile; fileRef = 85F8E19A1B017AA6000859BB /* PushAuthenticationServiceRemoteTests.swift */; };
		85F8E19D1B018698000859BB /* PushAuthenticationServiceTests.swift in Sources */ = {isa = PBXBuildFile; fileRef = 85F8E19C1B018698000859BB /* PushAuthenticationServiceTests.swift */; };
		85F8E19F1B0186D0000859BB /* MockWordPressComApi.swift in Sources */ = {isa = PBXBuildFile; fileRef = 85F8E19E1B0186D0000859BB /* MockWordPressComApi.swift */; };
		931D26F519ED7E6D00114F17 /* BlogJetpackTest.m in Sources */ = {isa = PBXBuildFile; fileRef = E150520B16CAC5C400D3DDDC /* BlogJetpackTest.m */; };
		931D26F619ED7F7000114F17 /* BlogServiceTest.m in Sources */ = {isa = PBXBuildFile; fileRef = 930FD0A519882742000CC81D /* BlogServiceTest.m */; };
		931D26F719ED7F7500114F17 /* ReaderPostServiceTest.m in Sources */ = {isa = PBXBuildFile; fileRef = 5DE8A0401912D95B00B2FF59 /* ReaderPostServiceTest.m */; };
		931D26F819ED7F7800114F17 /* ReaderTopicServiceTest.m in Sources */ = {isa = PBXBuildFile; fileRef = 5DFA9D19196B1BA30061FF96 /* ReaderTopicServiceTest.m */; };
		931D26FE19EDA10D00114F17 /* ALIterativeMigrator.m in Sources */ = {isa = PBXBuildFile; fileRef = 931D26FD19EDA10D00114F17 /* ALIterativeMigrator.m */; };
		931D270019EDAE8600114F17 /* CoreDataMigrationTests.m in Sources */ = {isa = PBXBuildFile; fileRef = 931D26FF19EDAE8600114F17 /* CoreDataMigrationTests.m */; };
		931DF4D618D09A2F00540BDD /* InfoPlist.strings in Resources */ = {isa = PBXBuildFile; fileRef = 931DF4D818D09A2F00540BDD /* InfoPlist.strings */; };
		934884AB19B73BA6004028D8 /* Constants.m in Sources */ = {isa = PBXBuildFile; fileRef = B5CC05F51962150600975CAC /* Constants.m */; };
		934884AD19B78723004028D8 /* WordPressTodayWidget-Internal.entitlements in Resources */ = {isa = PBXBuildFile; fileRef = 934884AC19B78723004028D8 /* WordPressTodayWidget-Internal.entitlements */; };
		934884AF19B7875C004028D8 /* WordPress-Internal.entitlements in Resources */ = {isa = PBXBuildFile; fileRef = 934884AE19B7875C004028D8 /* WordPress-Internal.entitlements */; };
		9358D15919FFD4E10094BBF5 /* WPImageOptimizerTest.m in Sources */ = {isa = PBXBuildFile; fileRef = 5DA3EE191925111700294E0B /* WPImageOptimizerTest.m */; };
		93594BD5191D2F5A0079E6B2 /* stats-batch.json in Resources */ = {isa = PBXBuildFile; fileRef = 93594BD4191D2F5A0079E6B2 /* stats-batch.json */; };
		9363113F19FA996700B0C739 /* AccountServiceTests.swift in Sources */ = {isa = PBXBuildFile; fileRef = 9363113E19FA996700B0C739 /* AccountServiceTests.swift */; };
		937D9A0F19F83812007B9D5F /* WordPress-22-23.xcmappingmodel in Sources */ = {isa = PBXBuildFile; fileRef = 937D9A0E19F83812007B9D5F /* WordPress-22-23.xcmappingmodel */; };
		937D9A1119F838C2007B9D5F /* AccountToAccount22to23.swift in Sources */ = {isa = PBXBuildFile; fileRef = 937D9A1019F838C2007B9D5F /* AccountToAccount22to23.swift */; };
		937F3E321AD6FDA7006BA498 /* WPAnalyticsTrackerAutomatticTracks.m in Sources */ = {isa = PBXBuildFile; fileRef = 937F3E311AD6FDA7006BA498 /* WPAnalyticsTrackerAutomatticTracks.m */; };
		93A379DB19FE6D3000415023 /* DDLogSwift.m in Sources */ = {isa = PBXBuildFile; fileRef = 93A379DA19FE6D3000415023 /* DDLogSwift.m */; };
		93A379EC19FFBF7900415023 /* KeychainTest.m in Sources */ = {isa = PBXBuildFile; fileRef = 93A379EB19FFBF7900415023 /* KeychainTest.m */; };
		93A3F7DE1843F6F00082FEEA /* CoreTelephony.framework in Frameworks */ = {isa = PBXBuildFile; fileRef = 93A3F7DD1843F6F00082FEEA /* CoreTelephony.framework */; };
		93B853231B4416A30064FE72 /* WPAnalyticsTrackerAutomatticTracksTests.m in Sources */ = {isa = PBXBuildFile; fileRef = 93B853221B4416A30064FE72 /* WPAnalyticsTrackerAutomatticTracksTests.m */; };
		93C1147F18EC5DD500DAC95C /* AccountService.m in Sources */ = {isa = PBXBuildFile; fileRef = 93C1147E18EC5DD500DAC95C /* AccountService.m */; };
		93C1148518EDF6E100DAC95C /* BlogService.m in Sources */ = {isa = PBXBuildFile; fileRef = 93C1148418EDF6E100DAC95C /* BlogService.m */; };
		93C4864F181043D700A24725 /* ActivityLogDetailViewController.m in Sources */ = {isa = PBXBuildFile; fileRef = 93069F581762410B000C966D /* ActivityLogDetailViewController.m */; };
		93C486501810442200A24725 /* SupportViewController.m in Sources */ = {isa = PBXBuildFile; fileRef = 93027BB71758332300483FFD /* SupportViewController.m */; };
		93C486511810445D00A24725 /* ActivityLogViewController.m in Sources */ = {isa = PBXBuildFile; fileRef = 93069F55176237A4000C966D /* ActivityLogViewController.m */; };
		93CD939319099BE70049096E /* authtoken.json in Resources */ = {isa = PBXBuildFile; fileRef = 93CD939219099BE70049096E /* authtoken.json */; };
		93DEB88219E5BF7100F9546D /* TodayExtensionService.m in Sources */ = {isa = PBXBuildFile; fileRef = 93DEB88119E5BF7100F9546D /* TodayExtensionService.m */; };
		93E3D3C819ACE8E300B1C509 /* SFHFKeychainUtils.m in Sources */ = {isa = PBXBuildFile; fileRef = 292CECFF1027259000BD407D /* SFHFKeychainUtils.m */; settings = {COMPILER_FLAGS = "-fno-objc-arc"; }; };
		93E5283C19A7741A003A1A9C /* NotificationCenter.framework in Frameworks */ = {isa = PBXBuildFile; fileRef = 93E5283B19A7741A003A1A9C /* NotificationCenter.framework */; };
		93E5284119A7741A003A1A9C /* TodayViewController.swift in Sources */ = {isa = PBXBuildFile; fileRef = 93E5284019A7741A003A1A9C /* TodayViewController.swift */; };
		93E5284319A7741A003A1A9C /* MainInterface.storyboard in Resources */ = {isa = PBXBuildFile; fileRef = 93E5284219A7741A003A1A9C /* MainInterface.storyboard */; };
		93E5284619A7741A003A1A9C /* WordPressTodayWidget.appex in Embed App Extensions */ = {isa = PBXBuildFile; fileRef = 93E5283A19A7741A003A1A9C /* WordPressTodayWidget.appex */; settings = {ATTRIBUTES = (RemoveHeadersOnCopy, ); }; };
		93E5285519A778AF003A1A9C /* WPDDLogWrapper.m in Sources */ = {isa = PBXBuildFile; fileRef = 93E5285419A778AF003A1A9C /* WPDDLogWrapper.m */; };
		93E5285619A77BAC003A1A9C /* NotificationCenter.framework in Frameworks */ = {isa = PBXBuildFile; fileRef = 93E5283B19A7741A003A1A9C /* NotificationCenter.framework */; };
		93E9050719E6F3D8005513C9 /* TestContextManager.m in Sources */ = {isa = PBXBuildFile; fileRef = 93E9050619E6F3D8005513C9 /* TestContextManager.m */; };
		93EF094C19ED533500C89770 /* ContextManagerTests.swift in Sources */ = {isa = PBXBuildFile; fileRef = 93E9050319E6F242005513C9 /* ContextManagerTests.swift */; };
		93FA59DD18D88C1C001446BC /* PostCategoryService.m in Sources */ = {isa = PBXBuildFile; fileRef = 93FA59DC18D88C1C001446BC /* PostCategoryService.m */; };
		A01C542E0E24E88400D411F2 /* SystemConfiguration.framework in Frameworks */ = {isa = PBXBuildFile; fileRef = A01C542D0E24E88400D411F2 /* SystemConfiguration.framework */; };
		A01C55480E25E0D000D411F2 /* defaultPostTemplate.html in Resources */ = {isa = PBXBuildFile; fileRef = A01C55470E25E0D000D411F2 /* defaultPostTemplate.html */; };
		A0E293F10E21027E00C6919C /* WPAddPostCategoryViewController.m in Sources */ = {isa = PBXBuildFile; fileRef = A0E293F00E21027E00C6919C /* WPAddPostCategoryViewController.m */; };
		A2787D0219002AB1000D6CA6 /* HelpshiftConfig.plist in Resources */ = {isa = PBXBuildFile; fileRef = A2787D0119002AB1000D6CA6 /* HelpshiftConfig.plist */; };
		A2DC5B1A1953451B009584C3 /* WPNUXHelpBadgeLabel.m in Sources */ = {isa = PBXBuildFile; fileRef = A2DC5B191953451B009584C3 /* WPNUXHelpBadgeLabel.m */; };
		ACBAB5FE0E121C7300F38795 /* PostSettingsViewController.m in Sources */ = {isa = PBXBuildFile; fileRef = ACBAB5FD0E121C7300F38795 /* PostSettingsViewController.m */; };
		ACBAB6860E1247F700F38795 /* PostPreviewViewController.m in Sources */ = {isa = PBXBuildFile; fileRef = ACBAB6850E1247F700F38795 /* PostPreviewViewController.m */; };
		ACC156CC0E10E67600D6E1A0 /* WPPostViewController.m in Sources */ = {isa = PBXBuildFile; fileRef = ACC156CB0E10E67600D6E1A0 /* WPPostViewController.m */; };
		ADF544C2195A0F620092213D /* CustomHighlightButton.m in Sources */ = {isa = PBXBuildFile; fileRef = ADF544C1195A0F620092213D /* CustomHighlightButton.m */; };
		B51D9A7E19634D4400CA857B /* Noticons-Regular.otf in Resources */ = {isa = PBXBuildFile; fileRef = B55853F419630AF900FAF6C3 /* Noticons-Regular.otf */; };
		B522C4F81B3DA79B00E47B59 /* NotificationSettingsViewController.swift in Sources */ = {isa = PBXBuildFile; fileRef = B522C4F71B3DA79B00E47B59 /* NotificationSettingsViewController.swift */; };
		B526DC291B1E47FC002A8C5F /* WPStyleGuide+WebView.m in Sources */ = {isa = PBXBuildFile; fileRef = B526DC281B1E47FC002A8C5F /* WPStyleGuide+WebView.m */; };
		B52C4C7D199D4CD3009FD823 /* NoteBlockUserTableViewCell.swift in Sources */ = {isa = PBXBuildFile; fileRef = B52C4C7C199D4CD3009FD823 /* NoteBlockUserTableViewCell.swift */; };
		B52C4C7F199D74AE009FD823 /* NoteTableViewCell.swift in Sources */ = {isa = PBXBuildFile; fileRef = B52C4C7E199D74AE009FD823 /* NoteTableViewCell.swift */; };
		B52F8CD81B43260C00D36025 /* NotificationSettingStreamsViewController.swift in Sources */ = {isa = PBXBuildFile; fileRef = B52F8CD71B43260C00D36025 /* NotificationSettingStreamsViewController.swift */; };
		B532D4E9199D4357006E4DF6 /* NoteBlockCommentTableViewCell.swift in Sources */ = {isa = PBXBuildFile; fileRef = B532D4E5199D4357006E4DF6 /* NoteBlockCommentTableViewCell.swift */; };
		B532D4EA199D4357006E4DF6 /* NoteBlockHeaderTableViewCell.swift in Sources */ = {isa = PBXBuildFile; fileRef = B532D4E6199D4357006E4DF6 /* NoteBlockHeaderTableViewCell.swift */; };
		B532D4EB199D4357006E4DF6 /* NoteBlockTableViewCell.swift in Sources */ = {isa = PBXBuildFile; fileRef = B532D4E7199D4357006E4DF6 /* NoteBlockTableViewCell.swift */; };
		B532D4EC199D4357006E4DF6 /* NoteBlockTextTableViewCell.swift in Sources */ = {isa = PBXBuildFile; fileRef = B532D4E8199D4357006E4DF6 /* NoteBlockTextTableViewCell.swift */; };
		B532D4EE199D4418006E4DF6 /* NoteBlockImageTableViewCell.swift in Sources */ = {isa = PBXBuildFile; fileRef = B532D4ED199D4418006E4DF6 /* NoteBlockImageTableViewCell.swift */; };
		B535209B1AF7BBB800B33BA8 /* PushAuthenticationManager.swift in Sources */ = {isa = PBXBuildFile; fileRef = B535209A1AF7BBB800B33BA8 /* PushAuthenticationManager.swift */; };
		B535209D1AF7EB9F00B33BA8 /* PushAuthenticationService.swift in Sources */ = {isa = PBXBuildFile; fileRef = B535209C1AF7EB9F00B33BA8 /* PushAuthenticationService.swift */; };
		B535209F1AF7EFEC00B33BA8 /* PushAuthenticationServiceRemote.swift in Sources */ = {isa = PBXBuildFile; fileRef = B535209E1AF7EFEC00B33BA8 /* PushAuthenticationServiceRemote.swift */; };
		B53FDF6D19B8C336000723B6 /* UIScreen+Helpers.swift in Sources */ = {isa = PBXBuildFile; fileRef = B53FDF6C19B8C336000723B6 /* UIScreen+Helpers.swift */; };
		B548458219A258890077E7A5 /* UIActionSheet+Helpers.m in Sources */ = {isa = PBXBuildFile; fileRef = B548458119A258890077E7A5 /* UIActionSheet+Helpers.m */; };
		B54866CA1A0D7042004AC79D /* NSAttributedString+Helpers.swift in Sources */ = {isa = PBXBuildFile; fileRef = B54866C91A0D7042004AC79D /* NSAttributedString+Helpers.swift */; };
		B54E1DF01A0A7BAA00807537 /* ReplyBezierView.swift in Sources */ = {isa = PBXBuildFile; fileRef = B54E1DED1A0A7BAA00807537 /* ReplyBezierView.swift */; };
		B54E1DF11A0A7BAA00807537 /* ReplyTextView.swift in Sources */ = {isa = PBXBuildFile; fileRef = B54E1DEE1A0A7BAA00807537 /* ReplyTextView.swift */; };
		B54E1DF21A0A7BAA00807537 /* ReplyTextView.xib in Resources */ = {isa = PBXBuildFile; fileRef = B54E1DEF1A0A7BAA00807537 /* ReplyTextView.xib */; };
		B54E1DF41A0A7BBF00807537 /* NotificationMediaDownloader.swift in Sources */ = {isa = PBXBuildFile; fileRef = B54E1DF31A0A7BBF00807537 /* NotificationMediaDownloader.swift */; };
		B5509A9319CA38B3006D2E49 /* EditReplyViewController.m in Sources */ = {isa = PBXBuildFile; fileRef = B5509A9219CA38B3006D2E49 /* EditReplyViewController.m */; };
		B55853F31962337500FAF6C3 /* NSScanner+Helpers.m in Sources */ = {isa = PBXBuildFile; fileRef = B55853F21962337500FAF6C3 /* NSScanner+Helpers.m */; };
		B55853F719630D5400FAF6C3 /* NSAttributedString+Util.m in Sources */ = {isa = PBXBuildFile; fileRef = B55853F619630D5400FAF6C3 /* NSAttributedString+Util.m */; };
		B55853FC19630E7900FAF6C3 /* Notification.m in Sources */ = {isa = PBXBuildFile; fileRef = B55853F919630E7900FAF6C3 /* Notification.m */; };
		B558541419631A1000FAF6C3 /* Notifications.storyboard in Resources */ = {isa = PBXBuildFile; fileRef = B558541019631A1000FAF6C3 /* Notifications.storyboard */; };
		B56A70181B5040B9001D5815 /* SwitchTableViewCell.swift in Sources */ = {isa = PBXBuildFile; fileRef = B56A70171B5040B9001D5815 /* SwitchTableViewCell.swift */; };
		B57AF5FA1ACDC73D0075A7D2 /* NoteBlockActionsTableViewCell.swift in Sources */ = {isa = PBXBuildFile; fileRef = B57AF5F91ACDC73D0075A7D2 /* NoteBlockActionsTableViewCell.swift */; };
		B57B99D519A2C20200506504 /* NoteTableHeaderView.swift in Sources */ = {isa = PBXBuildFile; fileRef = B57B99D419A2C20200506504 /* NoteTableHeaderView.swift */; };
		B57B99DE19A2DBF200506504 /* NSObject+Helpers.m in Sources */ = {isa = PBXBuildFile; fileRef = B57B99DD19A2DBF200506504 /* NSObject+Helpers.m */; };
		B580E4791AEA91000091A094 /* UIViewController+Helpers.swift in Sources */ = {isa = PBXBuildFile; fileRef = B580E4781AEA91000091A094 /* UIViewController+Helpers.swift */; };
		B587797A19B799D800E57C5A /* NSDate+Helpers.swift in Sources */ = {isa = PBXBuildFile; fileRef = B587796F19B799D800E57C5A /* NSDate+Helpers.swift */; };
		B587797B19B799D800E57C5A /* NSIndexPath+Swift.swift in Sources */ = {isa = PBXBuildFile; fileRef = B587797019B799D800E57C5A /* NSIndexPath+Swift.swift */; };
		B587797C19B799D800E57C5A /* NSParagraphStyle+Helpers.swift in Sources */ = {isa = PBXBuildFile; fileRef = B587797119B799D800E57C5A /* NSParagraphStyle+Helpers.swift */; };
		B587797D19B799D800E57C5A /* UIDevice+Helpers.swift in Sources */ = {isa = PBXBuildFile; fileRef = B587797219B799D800E57C5A /* UIDevice+Helpers.swift */; };
		B587797E19B799D800E57C5A /* UIImageView+Animations.swift in Sources */ = {isa = PBXBuildFile; fileRef = B587797319B799D800E57C5A /* UIImageView+Animations.swift */; };
		B587797F19B799D800E57C5A /* UIImageView+Networking.swift in Sources */ = {isa = PBXBuildFile; fileRef = B587797419B799D800E57C5A /* UIImageView+Networking.swift */; };
		B587798019B799D800E57C5A /* UITableView+Helpers.swift in Sources */ = {isa = PBXBuildFile; fileRef = B587797519B799D800E57C5A /* UITableView+Helpers.swift */; };
		B587798119B799D800E57C5A /* UITableViewCell+Helpers.swift in Sources */ = {isa = PBXBuildFile; fileRef = B587797619B799D800E57C5A /* UITableViewCell+Helpers.swift */; };
		B587798219B799D800E57C5A /* UIView+Helpers.swift in Sources */ = {isa = PBXBuildFile; fileRef = B587797719B799D800E57C5A /* UIView+Helpers.swift */; };
		B587798619B799EB00E57C5A /* Notification+Interface.swift in Sources */ = {isa = PBXBuildFile; fileRef = B587798419B799EB00E57C5A /* Notification+Interface.swift */; };
		B587798719B799EB00E57C5A /* NotificationBlock+Interface.swift in Sources */ = {isa = PBXBuildFile; fileRef = B587798519B799EB00E57C5A /* NotificationBlock+Interface.swift */; };
		B5899ADE1B419C560075A3D6 /* NotificationSettingDetailsViewController.swift in Sources */ = {isa = PBXBuildFile; fileRef = B5899ADD1B419C560075A3D6 /* NotificationSettingDetailsViewController.swift */; };
		B5899AE41B422D990075A3D6 /* NotificationSettings.swift in Sources */ = {isa = PBXBuildFile; fileRef = B5899AE31B422D990075A3D6 /* NotificationSettings.swift */; };
		B5A6CEA619FA800E009F07DE /* AccountToAccount20to21.swift in Sources */ = {isa = PBXBuildFile; fileRef = B5A6CEA519FA800E009F07DE /* AccountToAccount20to21.swift */; };
		B5AA54D51A8E7510003BDD12 /* WebKit.framework in Frameworks */ = {isa = PBXBuildFile; fileRef = B5AA54D41A8E7510003BDD12 /* WebKit.framework */; settings = {ATTRIBUTES = (Weak, ); }; };
		B5AB733D19901F85005F5044 /* WPNoResultsView+AnimatedBox.m in Sources */ = {isa = PBXBuildFile; fileRef = B5AB733C19901F85005F5044 /* WPNoResultsView+AnimatedBox.m */; };
		B5AEEC721ACACF2F008BF2A4 /* NotificationTests.m in Sources */ = {isa = PBXBuildFile; fileRef = B5AEEC711ACACF2F008BF2A4 /* NotificationTests.m */; };
		B5AEEC791ACACFDA008BF2A4 /* notifications-badge.json in Resources */ = {isa = PBXBuildFile; fileRef = B5AEEC741ACACFDA008BF2A4 /* notifications-badge.json */; };
		B5AEEC7A1ACACFDA008BF2A4 /* notifications-like.json in Resources */ = {isa = PBXBuildFile; fileRef = B5AEEC751ACACFDA008BF2A4 /* notifications-like.json */; };
		B5AEEC7C1ACACFDA008BF2A4 /* notifications-new-follower.json in Resources */ = {isa = PBXBuildFile; fileRef = B5AEEC771ACACFDA008BF2A4 /* notifications-new-follower.json */; };
		B5AEEC7D1ACACFDA008BF2A4 /* notifications-replied-comment.json in Resources */ = {isa = PBXBuildFile; fileRef = B5AEEC781ACACFDA008BF2A4 /* notifications-replied-comment.json */; };
		B5B410B61B1772B000CFCF8D /* NavigationTitleView.swift in Sources */ = {isa = PBXBuildFile; fileRef = B5B410B51B1772B000CFCF8D /* NavigationTitleView.swift */; };
		B5B56D3219AFB68800B4E29B /* WPStyleGuide+Reply.swift in Sources */ = {isa = PBXBuildFile; fileRef = B5B56D3019AFB68800B4E29B /* WPStyleGuide+Reply.swift */; };
		B5B56D3319AFB68800B4E29B /* WPStyleGuide+Notifications.swift in Sources */ = {isa = PBXBuildFile; fileRef = B5B56D3119AFB68800B4E29B /* WPStyleGuide+Notifications.swift */; };
		B5C66B6E1ACEE0B500F68370 /* NoteSeparatorsView.swift in Sources */ = {isa = PBXBuildFile; fileRef = B5C66B6D1ACEE0B500F68370 /* NoteSeparatorsView.swift */; };
		B5C66B701ACF06CA00F68370 /* NoteBlockHeaderTableViewCell.xib in Resources */ = {isa = PBXBuildFile; fileRef = B5C66B6F1ACF06CA00F68370 /* NoteBlockHeaderTableViewCell.xib */; };
		B5C66B721ACF071100F68370 /* NoteBlockTextTableViewCell.xib in Resources */ = {isa = PBXBuildFile; fileRef = B5C66B711ACF071000F68370 /* NoteBlockTextTableViewCell.xib */; };
		B5C66B741ACF071F00F68370 /* NoteBlockActionsTableViewCell.xib in Resources */ = {isa = PBXBuildFile; fileRef = B5C66B731ACF071F00F68370 /* NoteBlockActionsTableViewCell.xib */; };
		B5C66B761ACF072C00F68370 /* NoteBlockCommentTableViewCell.xib in Resources */ = {isa = PBXBuildFile; fileRef = B5C66B751ACF072C00F68370 /* NoteBlockCommentTableViewCell.xib */; };
		B5C66B781ACF073900F68370 /* NoteBlockImageTableViewCell.xib in Resources */ = {isa = PBXBuildFile; fileRef = B5C66B771ACF073900F68370 /* NoteBlockImageTableViewCell.xib */; };
		B5C66B7A1ACF074600F68370 /* NoteBlockUserTableViewCell.xib in Resources */ = {isa = PBXBuildFile; fileRef = B5C66B791ACF074600F68370 /* NoteBlockUserTableViewCell.xib */; };
		B5CC05F61962150600975CAC /* Constants.m in Sources */ = {isa = PBXBuildFile; fileRef = B5CC05F51962150600975CAC /* Constants.m */; };
		B5CC05F91962186D00975CAC /* Meta.m in Sources */ = {isa = PBXBuildFile; fileRef = B5CC05F81962186D00975CAC /* Meta.m */; };
		B5D689FD1A5EBC900063D9E5 /* NotificationsManager+TestHelper.m in Sources */ = {isa = PBXBuildFile; fileRef = B5D689FC1A5EBC900063D9E5 /* NotificationsManager+TestHelper.m */; };
		B5E06E311A9CD31D00128985 /* WPURLRequest.m in Sources */ = {isa = PBXBuildFile; fileRef = B5E06E301A9CD31D00128985 /* WPURLRequest.m */; };
		B5E167F419C08D18009535AA /* NSCalendar+Helpers.swift in Sources */ = {isa = PBXBuildFile; fileRef = B5E167F319C08D18009535AA /* NSCalendar+Helpers.swift */; };
		B5E23BDF19AD0D00000D6879 /* NoteTableViewCell.xib in Resources */ = {isa = PBXBuildFile; fileRef = B5E23BDE19AD0D00000D6879 /* NoteTableViewCell.xib */; };
		B5EFB1C21B31B98E007608A3 /* NotificationsService.swift in Sources */ = {isa = PBXBuildFile; fileRef = B5EFB1C11B31B98E007608A3 /* NotificationsService.swift */; };
		B5EFB1C51B31BAA2007608A3 /* NotificationsServiceRemote.swift in Sources */ = {isa = PBXBuildFile; fileRef = B5EFB1C41B31BAA2007608A3 /* NotificationsServiceRemote.swift */; };
		B5EFB1C71B31F19D007608A3 /* RemoteNotificationSettings.swift in Sources */ = {isa = PBXBuildFile; fileRef = B5EFB1C61B31F19D007608A3 /* RemoteNotificationSettings.swift */; };
		B5EFB1C91B333C5A007608A3 /* NotificationsServiceRemoteTests.swift in Sources */ = {isa = PBXBuildFile; fileRef = B5EFB1C81B333C5A007608A3 /* NotificationsServiceRemoteTests.swift */; };
		B5EFB1CA1B334DD0007608A3 /* NotificationsServiceRemote.swift in Sources */ = {isa = PBXBuildFile; fileRef = B5EFB1C41B31BAA2007608A3 /* NotificationsServiceRemote.swift */; };
		B5EFB1CF1B336266007608A3 /* RemoteNotificationSettings.swift in Sources */ = {isa = PBXBuildFile; fileRef = B5EFB1C61B31F19D007608A3 /* RemoteNotificationSettings.swift */; };
		B5EFB1D11B33630C007608A3 /* notifications-settings.json in Resources */ = {isa = PBXBuildFile; fileRef = B5EFB1D01B33630C007608A3 /* notifications-settings.json */; };
		B5F015CB195DFD7600F6ECF2 /* WordPressActivity.m in Sources */ = {isa = PBXBuildFile; fileRef = B5F015CA195DFD7600F6ECF2 /* WordPressActivity.m */; };
		B5F995A01B59708C00AB0B3E /* NotificationSettingsViewController.xib in Resources */ = {isa = PBXBuildFile; fileRef = B5F9959F1B59708C00AB0B3E /* NotificationSettingsViewController.xib */; };
		B5FD4543199D0F2800286FBB /* NotificationDetailsViewController.m in Sources */ = {isa = PBXBuildFile; fileRef = B5FD4540199D0F2800286FBB /* NotificationDetailsViewController.m */; };
		B5FD4544199D0F2800286FBB /* NotificationsViewController.m in Sources */ = {isa = PBXBuildFile; fileRef = B5FD4542199D0F2800286FBB /* NotificationsViewController.m */; };
		BE13B3E71B2B58D800A4211D /* BlogListViewController.m in Sources */ = {isa = PBXBuildFile; fileRef = BE13B3E51B2B58D800A4211D /* BlogListViewController.m */; };
		BE13B3E81B2B58D800A4211D /* BlogListViewController.xib in Resources */ = {isa = PBXBuildFile; fileRef = BE13B3E61B2B58D800A4211D /* BlogListViewController.xib */; };
		BE20F5E71B2F76660020694C /* WPSearchControllerConfiguratorTests.m in Sources */ = {isa = PBXBuildFile; fileRef = BE20F5E61B2F76660020694C /* WPSearchControllerConfiguratorTests.m */; };
		BEBFE86F1B2F50C5002C04EF /* WPSearchController.m in Sources */ = {isa = PBXBuildFile; fileRef = BEBFE86E1B2F50C5002C04EF /* WPSearchController.m */; };
		BEBFE8721B2F50E0002C04EF /* WPSearchControllerConfigurator.m in Sources */ = {isa = PBXBuildFile; fileRef = BEBFE8711B2F50E0002C04EF /* WPSearchControllerConfigurator.m */; };
		BEC8A3FF1B4BAA2C001CB8C3 /* BlogListViewControllerTests.m in Sources */ = {isa = PBXBuildFile; fileRef = BEC8A3FE1B4BAA2C001CB8C3 /* BlogListViewControllerTests.m */; };
		C533CF350E6D3ADA000C3DE8 /* CommentsViewController.m in Sources */ = {isa = PBXBuildFile; fileRef = C533CF340E6D3ADA000C3DE8 /* CommentsViewController.m */; };
		C545E0A21811B9880020844C /* ContextManager.m in Sources */ = {isa = PBXBuildFile; fileRef = C545E0A11811B9880020844C /* ContextManager.m */; };
		C56636E91868D0CE00226AAB /* StatsViewController.m in Sources */ = {isa = PBXBuildFile; fileRef = C56636E71868D0CE00226AAB /* StatsViewController.m */; };
		C57A31A4183D2111007745B9 /* NotificationsManager.m in Sources */ = {isa = PBXBuildFile; fileRef = C57A31A3183D2111007745B9 /* NotificationsManager.m */; };
		C58349C51806F95100B64089 /* IOS7CorrectedTextView.m in Sources */ = {isa = PBXBuildFile; fileRef = C58349C41806F95100B64089 /* IOS7CorrectedTextView.m */; };
		CEBD3EAB0FF1BA3B00C1396E /* Blog.m in Sources */ = {isa = PBXBuildFile; fileRef = CEBD3EAA0FF1BA3B00C1396E /* Blog.m */; };
		E100C6BB1741473000AE48D8 /* WordPress-11-12.xcmappingmodel in Sources */ = {isa = PBXBuildFile; fileRef = E100C6BA1741472F00AE48D8 /* WordPress-11-12.xcmappingmodel */; };
		E10A2E9B134E8AD3007643F9 /* PostAnnotation.m in Sources */ = {isa = PBXBuildFile; fileRef = 833AF25A114575A50016DE8F /* PostAnnotation.m */; };
		E10B3652158F2D3F00419A93 /* QuartzCore.framework in Frameworks */ = {isa = PBXBuildFile; fileRef = E10B3651158F2D3F00419A93 /* QuartzCore.framework */; };
		E10B3654158F2D4500419A93 /* UIKit.framework in Frameworks */ = {isa = PBXBuildFile; fileRef = E10B3653158F2D4500419A93 /* UIKit.framework */; };
		E10B3655158F2D7800419A93 /* CoreGraphics.framework in Frameworks */ = {isa = PBXBuildFile; fileRef = 834CE7371256D0F60046A4A3 /* CoreGraphics.framework */; };
		E10DB0081771926D00B7A0A3 /* GooglePlusActivity.m in Sources */ = {isa = PBXBuildFile; fileRef = E10DB0071771926D00B7A0A3 /* GooglePlusActivity.m */; };
		E11330511A13BAA300D36D84 /* me-sites-with-jetpack.json in Resources */ = {isa = PBXBuildFile; fileRef = E11330501A13BAA300D36D84 /* me-sites-with-jetpack.json */; };
		E114D79A153D85A800984182 /* WPError.m in Sources */ = {isa = PBXBuildFile; fileRef = E114D799153D85A800984182 /* WPError.m */; };
		E120D90E1B09D8C300FB9A6E /* JetpackState.m in Sources */ = {isa = PBXBuildFile; fileRef = E120D90D1B09D8C300FB9A6E /* JetpackState.m */; };
		E1249B4319408C910035E895 /* RemoteComment.m in Sources */ = {isa = PBXBuildFile; fileRef = E1249B4219408C910035E895 /* RemoteComment.m */; };
		E1249B4619408D0F0035E895 /* CommentServiceRemoteXMLRPC.m in Sources */ = {isa = PBXBuildFile; fileRef = E1249B4519408D0F0035E895 /* CommentServiceRemoteXMLRPC.m */; };
		E1249B4B1940AECC0035E895 /* CommentServiceRemoteREST.m in Sources */ = {isa = PBXBuildFile; fileRef = E1249B4A1940AECC0035E895 /* CommentServiceRemoteREST.m */; };
		E125443C12BF5A7200D87A0A /* WordPress.xcdatamodeld in Sources */ = {isa = PBXBuildFile; fileRef = E125443B12BF5A7200D87A0A /* WordPress.xcdatamodeld */; };
		E125445612BF5B3900D87A0A /* PostCategory.m in Sources */ = {isa = PBXBuildFile; fileRef = E125445512BF5B3900D87A0A /* PostCategory.m */; };
		E125451812BF68F900D87A0A /* Page.m in Sources */ = {isa = PBXBuildFile; fileRef = E125451712BF68F900D87A0A /* Page.m */; };
		E131CB5216CACA6B004B0314 /* CoreText.framework in Frameworks */ = {isa = PBXBuildFile; fileRef = E131CB5116CACA6B004B0314 /* CoreText.framework */; };
		E131CB5416CACB05004B0314 /* libxml2.dylib in Frameworks */ = {isa = PBXBuildFile; fileRef = E131CB5316CACB05004B0314 /* libxml2.dylib */; };
		E131CB5616CACF1E004B0314 /* get-user-blogs_has-blog.json in Resources */ = {isa = PBXBuildFile; fileRef = E131CB5516CACF1E004B0314 /* get-user-blogs_has-blog.json */; };
		E131CB5816CACFB4004B0314 /* get-user-blogs_doesnt-have-blog.json in Resources */ = {isa = PBXBuildFile; fileRef = E131CB5716CACFB4004B0314 /* get-user-blogs_doesnt-have-blog.json */; };
		E13EB7A5157D230000885780 /* WordPressComApi.m in Sources */ = {isa = PBXBuildFile; fileRef = E13EB7A4157D230000885780 /* WordPressComApi.m */; };
		E13F23C314FE84600081D9CC /* NSMutableDictionary+Helpers.m in Sources */ = {isa = PBXBuildFile; fileRef = E13F23C214FE84600081D9CC /* NSMutableDictionary+Helpers.m */; };
		E149D64E19349E69006A843D /* AccountServiceRemoteREST.m in Sources */ = {isa = PBXBuildFile; fileRef = E149D64619349E69006A843D /* AccountServiceRemoteREST.m */; };
		E149D65019349E69006A843D /* MediaServiceRemoteREST.m in Sources */ = {isa = PBXBuildFile; fileRef = E149D64B19349E69006A843D /* MediaServiceRemoteREST.m */; };
		E149D65119349E69006A843D /* MediaServiceRemoteXMLRPC.m in Sources */ = {isa = PBXBuildFile; fileRef = E149D64D19349E69006A843D /* MediaServiceRemoteXMLRPC.m */; };
		E1523EB516D3B305002C5A36 /* InstapaperActivity.m in Sources */ = {isa = PBXBuildFile; fileRef = E1523EB416D3B305002C5A36 /* InstapaperActivity.m */; };
		E1556CF2193F6FE900FC52EA /* CommentService.m in Sources */ = {isa = PBXBuildFile; fileRef = E1556CF1193F6FE900FC52EA /* CommentService.m */; };
		E15618FD16DB8677006532C4 /* UIKitTestHelper.m in Sources */ = {isa = PBXBuildFile; fileRef = E15618FC16DB8677006532C4 /* UIKitTestHelper.m */; };
		E15618FF16DBA983006532C4 /* xmlrpc-response-newpost.xml in Resources */ = {isa = PBXBuildFile; fileRef = E15618FE16DBA983006532C4 /* xmlrpc-response-newpost.xml */; };
		E156190116DBABDE006532C4 /* xmlrpc-response-getpost.xml in Resources */ = {isa = PBXBuildFile; fileRef = E156190016DBABDE006532C4 /* xmlrpc-response-getpost.xml */; };
		E16273E11B2ACEB600088AF7 /* BlogToBlog32to33.swift in Sources */ = {isa = PBXBuildFile; fileRef = E16273E01B2ACEB600088AF7 /* BlogToBlog32to33.swift */; };
		E16AB92E14D978240047A2E5 /* Foundation.framework in Frameworks */ = {isa = PBXBuildFile; fileRef = 1D30AB110D05D00D00671497 /* Foundation.framework */; };
		E16AB93414D978240047A2E5 /* InfoPlist.strings in Resources */ = {isa = PBXBuildFile; fileRef = E16AB93214D978240047A2E5 /* InfoPlist.strings */; };
		E174F6E6172A73960004F23A /* WPAccount.m in Sources */ = {isa = PBXBuildFile; fileRef = E105E9CE1726955600C0D9E7 /* WPAccount.m */; };
		E18165FD14E4428B006CE885 /* loader.html in Resources */ = {isa = PBXBuildFile; fileRef = E18165FC14E4428B006CE885 /* loader.html */; };
		E183BD7417621D87000B0822 /* WPCookie.m in Sources */ = {isa = PBXBuildFile; fileRef = E183BD7317621D86000B0822 /* WPCookie.m */; };
		E183EC9C16B215FE00C2EB11 /* SystemConfiguration.framework in Frameworks */ = {isa = PBXBuildFile; fileRef = A01C542D0E24E88400D411F2 /* SystemConfiguration.framework */; };
		E183EC9D16B2160200C2EB11 /* MobileCoreServices.framework in Frameworks */ = {isa = PBXBuildFile; fileRef = 8355D67D11D13EAD00A61362 /* MobileCoreServices.framework */; };
		E183ECA216B2179B00C2EB11 /* Accounts.framework in Frameworks */ = {isa = PBXBuildFile; fileRef = CC24E5F41577E16B00A6D5B5 /* Accounts.framework */; };
		E183ECA316B2179B00C2EB11 /* AddressBook.framework in Frameworks */ = {isa = PBXBuildFile; fileRef = CC24E5F01577DBC300A6D5B5 /* AddressBook.framework */; };
		E183ECA416B2179B00C2EB11 /* AssetsLibrary.framework in Frameworks */ = {isa = PBXBuildFile; fileRef = 835E2402126E66E50085940B /* AssetsLibrary.framework */; };
		E183ECA516B2179B00C2EB11 /* AudioToolbox.framework in Frameworks */ = {isa = PBXBuildFile; fileRef = 374CB16115B93C0800DD0EBC /* AudioToolbox.framework */; };
		E183ECA616B2179B00C2EB11 /* AVFoundation.framework in Frameworks */ = {isa = PBXBuildFile; fileRef = E1A386C714DB05C300954CF8 /* AVFoundation.framework */; };
		E183ECA716B2179B00C2EB11 /* CFNetwork.framework in Frameworks */ = {isa = PBXBuildFile; fileRef = 834CE7331256D0DE0046A4A3 /* CFNetwork.framework */; };
		E183ECA816B2179B00C2EB11 /* CoreData.framework in Frameworks */ = {isa = PBXBuildFile; fileRef = 8355D7D811D260AA00A61362 /* CoreData.framework */; };
		E183ECA916B2179B00C2EB11 /* CoreLocation.framework in Frameworks */ = {isa = PBXBuildFile; fileRef = 83F3E2D211276371004CD686 /* CoreLocation.framework */; };
		E183ECAA16B2179B00C2EB11 /* CoreMedia.framework in Frameworks */ = {isa = PBXBuildFile; fileRef = E1A386C914DB05F700954CF8 /* CoreMedia.framework */; };
		E183ECAB16B2179B00C2EB11 /* ImageIO.framework in Frameworks */ = {isa = PBXBuildFile; fileRef = FD3D6D2B1349F5D30061136A /* ImageIO.framework */; };
		E183ECAC16B2179B00C2EB11 /* libiconv.dylib in Frameworks */ = {isa = PBXBuildFile; fileRef = FD21397E13128C5300099582 /* libiconv.dylib */; };
		E183ECAD16B2179B00C2EB11 /* libz.dylib in Frameworks */ = {isa = PBXBuildFile; fileRef = E19DF740141F7BDD000002F3 /* libz.dylib */; };
		E183ECAE16B2179B00C2EB11 /* MapKit.framework in Frameworks */ = {isa = PBXBuildFile; fileRef = 83F3E25F11275E07004CD686 /* MapKit.framework */; };
		E183ECAF16B2179B00C2EB11 /* MediaPlayer.framework in Frameworks */ = {isa = PBXBuildFile; fileRef = 83FB4D3E122C38F700DB9506 /* MediaPlayer.framework */; };
		E183ECB016B2179B00C2EB11 /* MessageUI.framework in Frameworks */ = {isa = PBXBuildFile; fileRef = 83043E54126FA31400EC9953 /* MessageUI.framework */; };
		E183ECB116B2179B00C2EB11 /* Security.framework in Frameworks */ = {isa = PBXBuildFile; fileRef = 296890770FE971DC00770264 /* Security.framework */; };
		E183ECB216B2179B00C2EB11 /* Twitter.framework in Frameworks */ = {isa = PBXBuildFile; fileRef = CC24E5F21577DFF400A6D5B5 /* Twitter.framework */; };
		E18EE95119349EC300B0A40C /* ReaderTopicServiceRemote.m in Sources */ = {isa = PBXBuildFile; fileRef = E18EE95019349EC300B0A40C /* ReaderTopicServiceRemote.m */; };
		E19A10CA1B010AA0006192B0 /* WPURLRequestTest.m in Sources */ = {isa = PBXBuildFile; fileRef = E19A10C91B010AA0006192B0 /* WPURLRequestTest.m */; };
		E19DF741141F7BDD000002F3 /* libz.dylib in Frameworks */ = {isa = PBXBuildFile; fileRef = E19DF740141F7BDD000002F3 /* libz.dylib */; };
		E1A03EE217422DCF0085D192 /* BlogToAccount.m in Sources */ = {isa = PBXBuildFile; fileRef = E1A03EE117422DCE0085D192 /* BlogToAccount.m */; };
		E1A03F48174283E10085D192 /* BlogToJetpackAccount.m in Sources */ = {isa = PBXBuildFile; fileRef = E1A03F47174283E00085D192 /* BlogToJetpackAccount.m */; };
		E1A0FAE7162F11CF0063B098 /* UIDevice+Helpers.m in Sources */ = {isa = PBXBuildFile; fileRef = E1A0FAE6162F11CE0063B098 /* UIDevice+Helpers.m */; };
		E1A386C814DB05C300954CF8 /* AVFoundation.framework in Frameworks */ = {isa = PBXBuildFile; fileRef = E1A386C714DB05C300954CF8 /* AVFoundation.framework */; };
		E1A386CA14DB05F700954CF8 /* CoreMedia.framework in Frameworks */ = {isa = PBXBuildFile; fileRef = E1A386C914DB05F700954CF8 /* CoreMedia.framework */; };
		E1A386CB14DB063800954CF8 /* MediaPlayer.framework in Frameworks */ = {isa = PBXBuildFile; fileRef = 83FB4D3E122C38F700DB9506 /* MediaPlayer.framework */; };
		E1A6DBDA19DC7D080071AC1E /* RemotePostCategory.m in Sources */ = {isa = PBXBuildFile; fileRef = E1A6DBD719DC7D080071AC1E /* RemotePostCategory.m */; };
		E1A6DBDB19DC7D080071AC1E /* RemotePost.m in Sources */ = {isa = PBXBuildFile; fileRef = E1A6DBD919DC7D080071AC1E /* RemotePost.m */; };
		E1A6DBE119DC7D140071AC1E /* PostServiceRemoteREST.m in Sources */ = {isa = PBXBuildFile; fileRef = E1A6DBDE19DC7D140071AC1E /* PostServiceRemoteREST.m */; };
		E1A6DBE219DC7D140071AC1E /* PostServiceRemoteXMLRPC.m in Sources */ = {isa = PBXBuildFile; fileRef = E1A6DBE019DC7D140071AC1E /* PostServiceRemoteXMLRPC.m */; };
		E1A6DBE519DC7D230071AC1E /* PostService.m in Sources */ = {isa = PBXBuildFile; fileRef = E1A6DBE419DC7D230071AC1E /* PostService.m */; };
		E1AB07AD1578D34300D6AD64 /* SettingsViewController.m in Sources */ = {isa = PBXBuildFile; fileRef = E1AB07AC1578D34300D6AD64 /* SettingsViewController.m */; };
		E1AC282D18282423004D394C /* SFHFKeychainUtils.m in Sources */ = {isa = PBXBuildFile; fileRef = 292CECFF1027259000BD407D /* SFHFKeychainUtils.m */; settings = {COMPILER_FLAGS = "-fno-objc-arc"; }; };
		E1B289DB19F7AF7000DB0707 /* RemoteBlog.m in Sources */ = {isa = PBXBuildFile; fileRef = E1B289DA19F7AF7000DB0707 /* RemoteBlog.m */; };
		E1B4A9E112FC8B1000EB3F67 /* EGORefreshTableHeaderView.m in Sources */ = {isa = PBXBuildFile; fileRef = E1B4A9E012FC8B1000EB3F67 /* EGORefreshTableHeaderView.m */; };
		E1B62A7B13AA61A100A6FCA4 /* WPWebViewController.m in Sources */ = {isa = PBXBuildFile; fileRef = E1B62A7A13AA61A100A6FCA4 /* WPWebViewController.m */; };
		E1CC9B511B3006690051398F /* JetpackREST.m in Sources */ = {isa = PBXBuildFile; fileRef = E1CC9B501B3006690051398F /* JetpackREST.m */; };
		E1D04D7E19374CFE002FADD7 /* BlogServiceRemoteXMLRPC.m in Sources */ = {isa = PBXBuildFile; fileRef = E1D04D7D19374CFE002FADD7 /* BlogServiceRemoteXMLRPC.m */; };
		E1D04D8419374F2C002FADD7 /* BlogServiceRemoteREST.m in Sources */ = {isa = PBXBuildFile; fileRef = E1D04D8319374F2C002FADD7 /* BlogServiceRemoteREST.m */; };
		E1D062D4177C685C00644185 /* ContentActionButton.m in Sources */ = {isa = PBXBuildFile; fileRef = E1D062D3177C685700644185 /* ContentActionButton.m */; };
		E1D086E2194214C600F0CC19 /* NSDate+WordPressJSON.m in Sources */ = {isa = PBXBuildFile; fileRef = E1D086E1194214C600F0CC19 /* NSDate+WordPressJSON.m */; };
		E1D0D81616D3B86800E33F4C /* SafariActivity.m in Sources */ = {isa = PBXBuildFile; fileRef = E1D0D81516D3B86800E33F4C /* SafariActivity.m */; };
		E1D0D82916D3D19200E33F4C /* PocketAPI.m in Sources */ = {isa = PBXBuildFile; fileRef = E1D0D82116D3D19200E33F4C /* PocketAPI.m */; settings = {COMPILER_FLAGS = "-fno-objc-arc"; }; };
		E1D0D82A16D3D19200E33F4C /* PocketAPILogin.m in Sources */ = {isa = PBXBuildFile; fileRef = E1D0D82316D3D19200E33F4C /* PocketAPILogin.m */; settings = {COMPILER_FLAGS = "-fno-objc-arc"; }; };
		E1D0D82B16D3D19200E33F4C /* PocketAPIOperation.m in Sources */ = {isa = PBXBuildFile; fileRef = E1D0D82516D3D19200E33F4C /* PocketAPIOperation.m */; settings = {COMPILER_FLAGS = "-fno-objc-arc"; }; };
		E1D0D84716D3D2EA00E33F4C /* PocketActivity.m in Sources */ = {isa = PBXBuildFile; fileRef = E1D0D84616D3D2EA00E33F4C /* PocketActivity.m */; };
		E1D458691309589C00BF0235 /* Coordinate.m in Sources */ = {isa = PBXBuildFile; fileRef = E14932B5130427B300154804 /* Coordinate.m */; };
		E1D86E691B2B414300DD2192 /* WordPress-32-33.xcmappingmodel in Sources */ = {isa = PBXBuildFile; fileRef = E1D86E681B2B414300DD2192 /* WordPress-32-33.xcmappingmodel */; };
		E1D91456134A853D0089019C /* Localizable.strings in Resources */ = {isa = PBXBuildFile; fileRef = E1D91454134A853D0089019C /* Localizable.strings */; };
		E1D95EB817A28F5E00A3E9F3 /* WPActivityDefaults.m in Sources */ = {isa = PBXBuildFile; fileRef = E1D95EB717A28F5E00A3E9F3 /* WPActivityDefaults.m */; };
		E1DF5DFD19E7CFAE004E70D5 /* PostCategoryServiceRemoteREST.m in Sources */ = {isa = PBXBuildFile; fileRef = E1DF5DFA19E7CFAE004E70D5 /* PostCategoryServiceRemoteREST.m */; };
		E1DF5DFE19E7CFAE004E70D5 /* PostCategoryServiceRemoteXMLRPC.m in Sources */ = {isa = PBXBuildFile; fileRef = E1DF5DFC19E7CFAE004E70D5 /* PostCategoryServiceRemoteXMLRPC.m */; };
		E1E4CE0617739FAB00430844 /* test-image.jpg in Resources */ = {isa = PBXBuildFile; fileRef = E1E4CE0517739FAB00430844 /* test-image.jpg */; };
		E1E4CE0B1773C59B00430844 /* WPAvatarSource.m in Sources */ = {isa = PBXBuildFile; fileRef = E1E4CE0A1773C59B00430844 /* WPAvatarSource.m */; };
		E1E4CE0D177439D100430844 /* WPAvatarSourceTest.m in Sources */ = {isa = PBXBuildFile; fileRef = E1E4CE0C177439D100430844 /* WPAvatarSourceTest.m */; };
		E1E4CE0F1774563F00430844 /* misteryman.jpg in Resources */ = {isa = PBXBuildFile; fileRef = E1E4CE0E1774531500430844 /* misteryman.jpg */; };
		E1F5A1BC1771C90A00E0495F /* WPTableImageSource.m in Sources */ = {isa = PBXBuildFile; fileRef = E1F5A1BB1771C90A00E0495F /* WPTableImageSource.m */; };
		E1F80825146420B000726BC7 /* UIImageView+Gravatar.m in Sources */ = {isa = PBXBuildFile; fileRef = E1F80824146420B000726BC7 /* UIImageView+Gravatar.m */; };
		E1F8E1231B0B411E0073E628 /* JetpackService.m in Sources */ = {isa = PBXBuildFile; fileRef = E1F8E1221B0B411E0073E628 /* JetpackService.m */; };
		E1F8E1261B0B422C0073E628 /* JetpackServiceRemote.m in Sources */ = {isa = PBXBuildFile; fileRef = E1F8E1251B0B422C0073E628 /* JetpackServiceRemote.m */; };
		E23EEC5E185A72C100F4DE2A /* WPContentCell.m in Sources */ = {isa = PBXBuildFile; fileRef = E23EEC5D185A72C100F4DE2A /* WPContentCell.m */; };
		E240859C183D82AE002EB0EF /* WPAnimatedBox.m in Sources */ = {isa = PBXBuildFile; fileRef = E240859B183D82AE002EB0EF /* WPAnimatedBox.m */; };
		E2AA87A518523E5300886693 /* UIView+Subviews.m in Sources */ = {isa = PBXBuildFile; fileRef = E2AA87A418523E5300886693 /* UIView+Subviews.m */; };
		E2DA78061864B11E007BA447 /* WPFixedWidthScrollView.m in Sources */ = {isa = PBXBuildFile; fileRef = E2DA78051864B11E007BA447 /* WPFixedWidthScrollView.m */; };
		E2E7EB46185FB140004F5E72 /* WPBlogSelectorButton.m in Sources */ = {isa = PBXBuildFile; fileRef = E2E7EB45185FB140004F5E72 /* WPBlogSelectorButton.m */; };
		ECFA8F2B890D45298F324B8B /* libPods-WordPressTodayWidget.a in Frameworks */ = {isa = PBXBuildFile; fileRef = 872A78E046E04A05B17EB1A1 /* libPods-WordPressTodayWidget.a */; };
		F128C31C1AFCC95B008C2404 /* WPMediaPickerViewController+StatusBarStyle.m in Sources */ = {isa = PBXBuildFile; fileRef = F128C31B1AFCC95B008C2404 /* WPMediaPickerViewController+StatusBarStyle.m */; };
		F1564E5B18946087009F8F97 /* NSStringHelpersTest.m in Sources */ = {isa = PBXBuildFile; fileRef = F1564E5A18946087009F8F97 /* NSStringHelpersTest.m */; };
		F1A0C49C1AF65B02001B544C /* MFMessageComposeViewController+StatusBarStyle.m in Sources */ = {isa = PBXBuildFile; fileRef = F1A0C49B1AF65B02001B544C /* MFMessageComposeViewController+StatusBarStyle.m */; };
		F1FA2C4E1AED07FC00255FCD /* MFMailComposeViewController+StatusBarStyle.m in Sources */ = {isa = PBXBuildFile; fileRef = F1FA2C491AECEE1900255FCD /* MFMailComposeViewController+StatusBarStyle.m */; };
		FD21397F13128C5300099582 /* libiconv.dylib in Frameworks */ = {isa = PBXBuildFile; fileRef = FD21397E13128C5300099582 /* libiconv.dylib */; };
		FD3D6D2C1349F5D30061136A /* ImageIO.framework in Frameworks */ = {isa = PBXBuildFile; fileRef = FD3D6D2B1349F5D30061136A /* ImageIO.framework */; };
		FD75DDAD15B021C80043F12C /* UIViewController+Rotation.m in Sources */ = {isa = PBXBuildFile; fileRef = FD75DDAC15B021C80043F12C /* UIViewController+Rotation.m */; };
		FD9A948C12FAEA2300438F94 /* DateUtils.m in Sources */ = {isa = PBXBuildFile; fileRef = FD9A948B12FAEA2300438F94 /* DateUtils.m */; };
		FEA64EDF0F7E4616BA835081 /* libPods.a in Frameworks */ = {isa = PBXBuildFile; fileRef = 69187343EC8F435684EFFAF1 /* libPods.a */; };
		FF0AAE0A1A150A560089841D /* WPProgressTableViewCell.m in Sources */ = {isa = PBXBuildFile; fileRef = FF0AAE091A150A560089841D /* WPProgressTableViewCell.m */; };
		FF0AAE0D1A16550D0089841D /* WPMediaProgressTableViewController.m in Sources */ = {isa = PBXBuildFile; fileRef = FF0AAE0C1A16550D0089841D /* WPMediaProgressTableViewController.m */; };
		FF28B3F11AEB251200E11AAE /* InfoPListTranslator.m in Sources */ = {isa = PBXBuildFile; fileRef = FF28B3F01AEB251200E11AAE /* InfoPListTranslator.m */; };
		FF3674151AD32CE100F24857 /* WPVideoOptimizer.m in Sources */ = {isa = PBXBuildFile; fileRef = FF3674141AD32CE100F24857 /* WPVideoOptimizer.m */; };
		FF3BD2EA1B061B9A0042E989 /* Fabric.framework in Frameworks */ = {isa = PBXBuildFile; fileRef = FF3BD2E81B061B9A0042E989 /* Fabric.framework */; };
		FF3BD2EB1B061B9C0042E989 /* Crashlytics.framework in Frameworks */ = {isa = PBXBuildFile; fileRef = FF3BD2E91B061B9A0042E989 /* Crashlytics.framework */; };
		FF3DD6BE19F2B6B3003A52CB /* RemoteMedia.m in Sources */ = {isa = PBXBuildFile; fileRef = FF3DD6BD19F2B6B3003A52CB /* RemoteMedia.m */; };
		FF945F701B28242300FB8AC4 /* MediaLibraryPickerDataSource.m in Sources */ = {isa = PBXBuildFile; fileRef = FF945F6F1B28242300FB8AC4 /* MediaLibraryPickerDataSource.m */; };
		FFAB7CB11A0BD83A00765942 /* WPAssetExporter.m in Sources */ = {isa = PBXBuildFile; fileRef = FFAB7CB01A0BD83A00765942 /* WPAssetExporter.m */; };
		FFAC89101A96A85800CC06AC /* NSProcessInfo+Util.m in Sources */ = {isa = PBXBuildFile; fileRef = FFAC890F1A96A85800CC06AC /* NSProcessInfo+Util.m */; };
		FFB7B81F1A0012E80032E723 /* WordPressTestCredentials.m in Sources */ = {isa = PBXBuildFile; fileRef = FFB7B81C1A0012E80032E723 /* WordPressTestCredentials.m */; };
		FFB7B8201A0012E80032E723 /* WordPressComApiCredentials.m in Sources */ = {isa = PBXBuildFile; fileRef = FFB7B81D1A0012E80032E723 /* WordPressComApiCredentials.m */; };
		FFC6ADD41B56F295002F3C84 /* AboutViewController.swift in Sources */ = {isa = PBXBuildFile; fileRef = FFC6ADD21B56F295002F3C84 /* AboutViewController.swift */; };
		FFC6ADD51B56F295002F3C84 /* AboutViewController.xib in Resources */ = {isa = PBXBuildFile; fileRef = FFC6ADD31B56F295002F3C84 /* AboutViewController.xib */; };
		FFC6ADD81B56F311002F3C84 /* RemoteBlogSettings.m in Sources */ = {isa = PBXBuildFile; fileRef = FFC6ADD71B56F311002F3C84 /* RemoteBlogSettings.m */; };
		FFC6ADDA1B56F366002F3C84 /* LocalCoreDataService.m in Sources */ = {isa = PBXBuildFile; fileRef = FFC6ADD91B56F366002F3C84 /* LocalCoreDataService.m */; };
		FFC6ADDD1B56F3D2002F3C84 /* ThemeServiceRemote.m in Sources */ = {isa = PBXBuildFile; fileRef = FFC6ADDC1B56F3D2002F3C84 /* ThemeServiceRemote.m */; };
		FFC6ADE01B56F421002F3C84 /* WPThemeSettings.m in Sources */ = {isa = PBXBuildFile; fileRef = FFC6ADDF1B56F421002F3C84 /* WPThemeSettings.m */; };
		FFE3B2C71B2E651400E9F1E0 /* WPAndDeviceMediaLibraryDataSource.m in Sources */ = {isa = PBXBuildFile; fileRef = FFE3B2C61B2E651400E9F1E0 /* WPAndDeviceMediaLibraryDataSource.m */; };
		FFF96F9C19EBE81F00DFC821 /* CommentsTests.m in Sources */ = {isa = PBXBuildFile; fileRef = FFF96F8F19EBE81F00DFC821 /* CommentsTests.m */; };
		FFF96F9D19EBE81F00DFC821 /* gencredentials.rb in Resources */ = {isa = PBXBuildFile; fileRef = FFF96F9019EBE81F00DFC821 /* gencredentials.rb */; };
		FFF96F9E19EBE81F00DFC821 /* LoginTests.m in Sources */ = {isa = PBXBuildFile; fileRef = FFF96F9119EBE81F00DFC821 /* LoginTests.m */; };
		FFF96F9F19EBE81F00DFC821 /* MeTabTests.m in Sources */ = {isa = PBXBuildFile; fileRef = FFF96F9219EBE81F00DFC821 /* MeTabTests.m */; };
		FFF96FA019EBE81F00DFC821 /* NotificationsTests.m in Sources */ = {isa = PBXBuildFile; fileRef = FFF96F9319EBE81F00DFC821 /* NotificationsTests.m */; };
		FFF96FA119EBE81F00DFC821 /* PagesTests.m in Sources */ = {isa = PBXBuildFile; fileRef = FFF96F9419EBE81F00DFC821 /* PagesTests.m */; };
		FFF96FA219EBE81F00DFC821 /* PostsTests.m in Sources */ = {isa = PBXBuildFile; fileRef = FFF96F9519EBE81F00DFC821 /* PostsTests.m */; };
		FFF96FA319EBE81F00DFC821 /* ReaderTests.m in Sources */ = {isa = PBXBuildFile; fileRef = FFF96F9619EBE81F00DFC821 /* ReaderTests.m */; };
		FFF96FA419EBE81F00DFC821 /* StatsTests.m in Sources */ = {isa = PBXBuildFile; fileRef = FFF96F9719EBE81F00DFC821 /* StatsTests.m */; };
		FFF96FA619EBE81F00DFC821 /* WPUITestCase.m in Sources */ = {isa = PBXBuildFile; fileRef = FFF96F9B19EBE81F00DFC821 /* WPUITestCase.m */; };
		FFF96FAB19ED724F00DFC821 /* KIFUITestActor-WPExtras.m in Sources */ = {isa = PBXBuildFile; fileRef = FFF96FAA19ED724F00DFC821 /* KIFUITestActor-WPExtras.m */; };
/* End PBXBuildFile section */

/* Begin PBXContainerItemProxy section */
		93E5284419A7741A003A1A9C /* PBXContainerItemProxy */ = {
			isa = PBXContainerItemProxy;
			containerPortal = 29B97313FDCFA39411CA2CEA /* Project object */;
			proxyType = 1;
			remoteGlobalIDString = 93E5283919A7741A003A1A9C;
			remoteInfo = WordPressTodayWidget;
		};
		93E5284719A7741A003A1A9C /* PBXContainerItemProxy */ = {
			isa = PBXContainerItemProxy;
			containerPortal = 29B97313FDCFA39411CA2CEA /* Project object */;
			proxyType = 1;
			remoteGlobalIDString = 93E5283919A7741A003A1A9C;
			remoteInfo = WordPressTodayWidget;
		};
		E16AB93E14D978520047A2E5 /* PBXContainerItemProxy */ = {
			isa = PBXContainerItemProxy;
			containerPortal = 29B97313FDCFA39411CA2CEA /* Project object */;
			proxyType = 1;
			remoteGlobalIDString = 1D6058900D05DD3D006BFB54;
			remoteInfo = WordPress;
		};
		FFC3F6FB1B0DBF7200EFC359 /* PBXContainerItemProxy */ = {
			isa = PBXContainerItemProxy;
			containerPortal = 29B97313FDCFA39411CA2CEA /* Project object */;
			proxyType = 1;
			remoteGlobalIDString = FFC3F6F41B0DBF0900EFC359;
			remoteInfo = UpdatePlistPreprocessor;
		};
		FFF96F8819EBE7FB00DFC821 /* PBXContainerItemProxy */ = {
			isa = PBXContainerItemProxy;
			containerPortal = 29B97313FDCFA39411CA2CEA /* Project object */;
			proxyType = 1;
			remoteGlobalIDString = 1D6058900D05DD3D006BFB54;
			remoteInfo = WordPress;
		};
/* End PBXContainerItemProxy section */

/* Begin PBXCopyFilesBuildPhase section */
		832D4F01120A6F7C001708D4 /* CopyFiles */ = {
			isa = PBXCopyFilesBuildPhase;
			buildActionMask = 2147483647;
			dstPath = "";
			dstSubfolderSpec = 10;
			files = (
			);
			runOnlyForDeploymentPostprocessing = 0;
		};
		93E5284E19A7741A003A1A9C /* Embed App Extensions */ = {
			isa = PBXCopyFilesBuildPhase;
			buildActionMask = 2147483647;
			dstPath = "";
			dstSubfolderSpec = 13;
			files = (
				93E5284619A7741A003A1A9C /* WordPressTodayWidget.appex in Embed App Extensions */,
			);
			name = "Embed App Extensions";
			runOnlyForDeploymentPostprocessing = 0;
		};
/* End PBXCopyFilesBuildPhase section */

/* Begin PBXFileReference section */
		03958060100D6CFC00850742 /* WPLabel.h */ = {isa = PBXFileReference; fileEncoding = 4; lastKnownFileType = sourcecode.c.h; path = WPLabel.h; sourceTree = "<group>"; };
		03958061100D6CFC00850742 /* WPLabel.m */ = {isa = PBXFileReference; fileEncoding = 4; lastKnownFileType = sourcecode.c.objc; path = WPLabel.m; sourceTree = "<group>"; };
		052EFF90F810139789A446FB /* Pods-WordPressTodayWidget.release-internal.xcconfig */ = {isa = PBXFileReference; includeInIndex = 1; lastKnownFileType = text.xcconfig; name = "Pods-WordPressTodayWidget.release-internal.xcconfig"; path = "../Pods/Target Support Files/Pods-WordPressTodayWidget/Pods-WordPressTodayWidget.release-internal.xcconfig"; sourceTree = "<group>"; };
		0CF877DC71756EFA3346E26F /* Pods-WordPressTodayWidget.debug.xcconfig */ = {isa = PBXFileReference; includeInIndex = 1; lastKnownFileType = text.xcconfig; name = "Pods-WordPressTodayWidget.debug.xcconfig"; path = "../Pods/Target Support Files/Pods-WordPressTodayWidget/Pods-WordPressTodayWidget.debug.xcconfig"; sourceTree = "<group>"; };
		1D30AB110D05D00D00671497 /* Foundation.framework */ = {isa = PBXFileReference; includeInIndex = 1; lastKnownFileType = wrapper.framework; name = Foundation.framework; path = System/Library/Frameworks/Foundation.framework; sourceTree = SDKROOT; };
		1D3623240D0F684500981E51 /* WordPressAppDelegate.h */ = {isa = PBXFileReference; fileEncoding = 4; lastKnownFileType = sourcecode.c.h; path = WordPressAppDelegate.h; sourceTree = "<group>"; };
		1D3623250D0F684500981E51 /* WordPressAppDelegate.m */ = {isa = PBXFileReference; fileEncoding = 4; lastKnownFileType = sourcecode.c.objc; lineEnding = 0; path = WordPressAppDelegate.m; sourceTree = "<group>"; usesTabs = 0; xcLanguageSpecificationIdentifier = xcode.lang.objc; };
		1D6058910D05DD3D006BFB54 /* WordPress.app */ = {isa = PBXFileReference; explicitFileType = wrapper.application; includeInIndex = 0; path = WordPress.app; sourceTree = BUILT_PRODUCTS_DIR; };
		1E59E0C89B24D8AA3B12DEC8 /* Pods-UITests.release.xcconfig */ = {isa = PBXFileReference; includeInIndex = 1; lastKnownFileType = text.xcconfig; name = "Pods-UITests.release.xcconfig"; path = "../Pods/Target Support Files/Pods-UITests/Pods-UITests.release.xcconfig"; sourceTree = "<group>"; };
		28A0AAE50D9B0CCF005BE974 /* WordPress_Prefix.pch */ = {isa = PBXFileReference; fileEncoding = 4; lastKnownFileType = sourcecode.c.h; path = WordPress_Prefix.pch; sourceTree = "<group>"; };
		28AD735F0D9D9599002E5188 /* MainWindow.xib */ = {isa = PBXFileReference; lastKnownFileType = file.xib; name = MainWindow.xib; path = Resources/MainWindow.xib; sourceTree = "<group>"; };
		2906F80F110CDA8900169D56 /* EditCommentViewController.h */ = {isa = PBXFileReference; fileEncoding = 4; lastKnownFileType = sourcecode.c.h; path = EditCommentViewController.h; sourceTree = "<group>"; };
		2906F810110CDA8900169D56 /* EditCommentViewController.m */ = {isa = PBXFileReference; fileEncoding = 4; lastKnownFileType = sourcecode.c.objc; path = EditCommentViewController.m; sourceTree = "<group>"; };
		292CECFE1027259000BD407D /* SFHFKeychainUtils.h */ = {isa = PBXFileReference; fileEncoding = 4; lastKnownFileType = sourcecode.c.h; path = SFHFKeychainUtils.h; sourceTree = "<group>"; };
		292CECFF1027259000BD407D /* SFHFKeychainUtils.m */ = {isa = PBXFileReference; fileEncoding = 4; lastKnownFileType = sourcecode.c.objc; path = SFHFKeychainUtils.m; sourceTree = "<group>"; };
		296526FC105810E100597FA3 /* NSString+Helpers.h */ = {isa = PBXFileReference; fileEncoding = 4; lastKnownFileType = sourcecode.c.h; path = "NSString+Helpers.h"; sourceTree = "<group>"; };
		296526FD105810E100597FA3 /* NSString+Helpers.m */ = {isa = PBXFileReference; fileEncoding = 4; lastKnownFileType = sourcecode.c.objc; path = "NSString+Helpers.m"; sourceTree = "<group>"; };
		296890770FE971DC00770264 /* Security.framework */ = {isa = PBXFileReference; includeInIndex = 1; lastKnownFileType = wrapper.framework; name = Security.framework; path = System/Library/Frameworks/Security.framework; sourceTree = SDKROOT; };
		29B97316FDCFA39411CA2CEA /* main.m */ = {isa = PBXFileReference; fileEncoding = 4; lastKnownFileType = sourcecode.c.objc; path = main.m; sourceTree = "<group>"; };
		2B3804821972897F0DEC4183 /* Pods-WordPressTodayWidget.release.xcconfig */ = {isa = PBXFileReference; includeInIndex = 1; lastKnownFileType = text.xcconfig; name = "Pods-WordPressTodayWidget.release.xcconfig"; path = "../Pods/Target Support Files/Pods-WordPressTodayWidget/Pods-WordPressTodayWidget.release.xcconfig"; sourceTree = "<group>"; };
		2F970F970DF929B8006BD934 /* Constants.h */ = {isa = PBXFileReference; fileEncoding = 4; lastKnownFileType = sourcecode.c.h; path = Constants.h; sourceTree = "<group>"; };
		2FAE97040E33B21600CA8540 /* defaultPostTemplate_old.html */ = {isa = PBXFileReference; fileEncoding = 4; lastKnownFileType = text.html; name = defaultPostTemplate_old.html; path = Resources/HTML/defaultPostTemplate_old.html; sourceTree = "<group>"; };
		2FAE97070E33B21600CA8540 /* xhtml1-transitional.dtd */ = {isa = PBXFileReference; fileEncoding = 4; lastKnownFileType = text.xml; name = "xhtml1-transitional.dtd"; path = "Resources/HTML/xhtml1-transitional.dtd"; sourceTree = "<group>"; };
		2FAE97080E33B21600CA8540 /* xhtmlValidatorTemplate.xhtml */ = {isa = PBXFileReference; fileEncoding = 4; lastKnownFileType = text.xml; name = xhtmlValidatorTemplate.xhtml; path = Resources/HTML/xhtmlValidatorTemplate.xhtml; sourceTree = "<group>"; };
		30EABE0718A5903400B73A9C /* WPBlogTableViewCell.h */ = {isa = PBXFileReference; fileEncoding = 4; lastKnownFileType = sourcecode.c.h; path = WPBlogTableViewCell.h; sourceTree = "<group>"; };
		30EABE0818A5903400B73A9C /* WPBlogTableViewCell.m */ = {isa = PBXFileReference; fileEncoding = 4; lastKnownFileType = sourcecode.c.objc; path = WPBlogTableViewCell.m; sourceTree = "<group>"; };
		310186691A373B01008F7DF6 /* WPTabBarController.h */ = {isa = PBXFileReference; fileEncoding = 4; lastKnownFileType = sourcecode.c.h; path = WPTabBarController.h; sourceTree = "<group>"; };
		3101866A1A373B01008F7DF6 /* WPTabBarController.m */ = {isa = PBXFileReference; fileEncoding = 4; lastKnownFileType = sourcecode.c.objc; path = WPTabBarController.m; sourceTree = "<group>"; };
		313692771A5D6F7900EBE645 /* HelpshiftUtils.h */ = {isa = PBXFileReference; fileEncoding = 4; lastKnownFileType = sourcecode.c.h; path = HelpshiftUtils.h; sourceTree = "<group>"; };
		313692781A5D6F7900EBE645 /* HelpshiftUtils.m */ = {isa = PBXFileReference; fileEncoding = 4; lastKnownFileType = sourcecode.c.objc; path = HelpshiftUtils.m; sourceTree = "<group>"; };
		313AE49B19E3F20400AAFABE /* CommentViewController.h */ = {isa = PBXFileReference; fileEncoding = 4; lastKnownFileType = sourcecode.c.h; path = CommentViewController.h; sourceTree = "<group>"; };
		313AE49C19E3F20400AAFABE /* CommentViewController.m */ = {isa = PBXFileReference; fileEncoding = 4; lastKnownFileType = sourcecode.c.objc; path = CommentViewController.m; sourceTree = "<group>"; };
		315FC2C31A2CB29300E7CDA2 /* MeHeaderView.h */ = {isa = PBXFileReference; fileEncoding = 4; lastKnownFileType = sourcecode.c.h; name = MeHeaderView.h; path = Me/MeHeaderView.h; sourceTree = "<group>"; };
		315FC2C41A2CB29300E7CDA2 /* MeHeaderView.m */ = {isa = PBXFileReference; fileEncoding = 4; lastKnownFileType = sourcecode.c.objc; name = MeHeaderView.m; path = Me/MeHeaderView.m; sourceTree = "<group>"; };
		316B99031B205AFB007963EF /* WordPress 32.xcdatamodel */ = {isa = PBXFileReference; lastKnownFileType = wrapper.xcdatamodel; path = "WordPress 32.xcdatamodel"; sourceTree = "<group>"; };
		319D6E7919E447500013871C /* Suggestion.h */ = {isa = PBXFileReference; fileEncoding = 4; lastKnownFileType = sourcecode.c.h; path = Suggestion.h; sourceTree = "<group>"; };
		319D6E7A19E447500013871C /* Suggestion.m */ = {isa = PBXFileReference; fileEncoding = 4; lastKnownFileType = sourcecode.c.objc; path = Suggestion.m; sourceTree = "<group>"; };
		319D6E7C19E447C80013871C /* SuggestionService.h */ = {isa = PBXFileReference; fileEncoding = 4; lastKnownFileType = sourcecode.c.h; path = SuggestionService.h; sourceTree = "<group>"; };
		319D6E7D19E447C80013871C /* SuggestionService.m */ = {isa = PBXFileReference; fileEncoding = 4; lastKnownFileType = sourcecode.c.objc; path = SuggestionService.m; sourceTree = "<group>"; };
		319D6E7F19E44C680013871C /* SuggestionsTableView.h */ = {isa = PBXFileReference; fileEncoding = 4; lastKnownFileType = sourcecode.c.h; name = SuggestionsTableView.h; path = Suggestions/SuggestionsTableView.h; sourceTree = "<group>"; };
		319D6E8019E44C680013871C /* SuggestionsTableView.m */ = {isa = PBXFileReference; fileEncoding = 4; lastKnownFileType = sourcecode.c.objc; name = SuggestionsTableView.m; path = Suggestions/SuggestionsTableView.m; sourceTree = "<group>"; };
		319D6E8319E44F7F0013871C /* SuggestionsTableViewCell.h */ = {isa = PBXFileReference; fileEncoding = 4; lastKnownFileType = sourcecode.c.h; name = SuggestionsTableViewCell.h; path = Suggestions/SuggestionsTableViewCell.h; sourceTree = "<group>"; };
		319D6E8419E44F7F0013871C /* SuggestionsTableViewCell.m */ = {isa = PBXFileReference; fileEncoding = 4; lastKnownFileType = sourcecode.c.objc; name = SuggestionsTableViewCell.m; path = Suggestions/SuggestionsTableViewCell.m; sourceTree = "<group>"; };
		31C9F82C1A2368A2008BB945 /* BlogDetailHeaderView.h */ = {isa = PBXFileReference; fileEncoding = 4; lastKnownFileType = sourcecode.c.h; path = BlogDetailHeaderView.h; sourceTree = "<group>"; };
		31C9F82D1A2368A2008BB945 /* BlogDetailHeaderView.m */ = {isa = PBXFileReference; fileEncoding = 4; lastKnownFileType = sourcecode.c.objc; path = BlogDetailHeaderView.m; sourceTree = "<group>"; };
		31CCB9FD1A52ED0A00BA0733 /* WordPress 26.xcdatamodel */ = {isa = PBXFileReference; lastKnownFileType = wrapper.xcdatamodel; path = "WordPress 26.xcdatamodel"; sourceTree = "<group>"; };
		31EC15061A5B6675009FC8B3 /* WPStyleGuide+Suggestions.h */ = {isa = PBXFileReference; fileEncoding = 4; lastKnownFileType = sourcecode.c.h; path = "WPStyleGuide+Suggestions.h"; sourceTree = "<group>"; };
		31EC15071A5B6675009FC8B3 /* WPStyleGuide+Suggestions.m */ = {isa = PBXFileReference; fileEncoding = 4; lastKnownFileType = sourcecode.c.objc; path = "WPStyleGuide+Suggestions.m"; sourceTree = "<group>"; };
		31F4F6651A1385BE00196A98 /* MeViewController.h */ = {isa = PBXFileReference; fileEncoding = 4; lastKnownFileType = sourcecode.c.h; name = MeViewController.h; path = Me/MeViewController.h; sourceTree = "<group>"; };
		31F4F6661A1385BE00196A98 /* MeViewController.m */ = {isa = PBXFileReference; fileEncoding = 4; lastKnownFileType = sourcecode.c.objc; name = MeViewController.m; path = Me/MeViewController.m; sourceTree = "<group>"; };
		31FA16CC1A49B3C0003E1887 /* WordPress 25.xcdatamodel */ = {isa = PBXFileReference; lastKnownFileType = wrapper.xcdatamodel; path = "WordPress 25.xcdatamodel"; sourceTree = "<group>"; };
		369D8993FF42F0A2D183A062 /* libPods-UITests.a */ = {isa = PBXFileReference; explicitFileType = archive.ar; includeInIndex = 0; path = "libPods-UITests.a"; sourceTree = BUILT_PRODUCTS_DIR; };
		37022D8F1981BF9200F322B7 /* VerticallyStackedButton.h */ = {isa = PBXFileReference; fileEncoding = 4; lastKnownFileType = sourcecode.c.h; path = VerticallyStackedButton.h; sourceTree = "<group>"; };
		37022D901981BF9200F322B7 /* VerticallyStackedButton.m */ = {isa = PBXFileReference; fileEncoding = 4; lastKnownFileType = sourcecode.c.objc; path = VerticallyStackedButton.m; sourceTree = "<group>"; };
		374CB16115B93C0800DD0EBC /* AudioToolbox.framework */ = {isa = PBXFileReference; includeInIndex = 1; lastKnownFileType = wrapper.framework; name = AudioToolbox.framework; path = System/Library/Frameworks/AudioToolbox.framework; sourceTree = SDKROOT; };
		375D090B133B94C3000CC9CD /* BlogsTableViewCell.h */ = {isa = PBXFileReference; fileEncoding = 4; lastKnownFileType = sourcecode.c.h; path = BlogsTableViewCell.h; sourceTree = "<group>"; };
		375D090C133B94C3000CC9CD /* BlogsTableViewCell.m */ = {isa = PBXFileReference; fileEncoding = 4; lastKnownFileType = sourcecode.c.objc; path = BlogsTableViewCell.m; sourceTree = "<group>"; };
		37EAAF4C1A11799A006D6306 /* CircularImageView.swift */ = {isa = PBXFileReference; fileEncoding = 4; lastKnownFileType = sourcecode.swift; path = CircularImageView.swift; sourceTree = "<group>"; };
		45A679DE2C6B64047BAF97E9 /* Pods-UITests.debug.xcconfig */ = {isa = PBXFileReference; includeInIndex = 1; lastKnownFileType = text.xcconfig; name = "Pods-UITests.debug.xcconfig"; path = "../Pods/Target Support Files/Pods-UITests/Pods-UITests.debug.xcconfig"; sourceTree = "<group>"; };
		45C73C24113C36F70024D0D2 /* MainWindow-iPad.xib */ = {isa = PBXFileReference; lastKnownFileType = file.xib; name = "MainWindow-iPad.xib"; path = "Resources-iPad/MainWindow-iPad.xib"; sourceTree = "<group>"; };
		462F4E0618369F0B0028D2F8 /* BlogDetailsViewController.h */ = {isa = PBXFileReference; fileEncoding = 4; lastKnownFileType = sourcecode.c.h; path = BlogDetailsViewController.h; sourceTree = "<group>"; };
		462F4E0718369F0B0028D2F8 /* BlogDetailsViewController.m */ = {isa = PBXFileReference; fileEncoding = 4; lastKnownFileType = sourcecode.c.objc; lineEnding = 0; path = BlogDetailsViewController.m; sourceTree = "<group>"; xcLanguageSpecificationIdentifier = xcode.lang.objc; };
		4645AFC41961E1FB005F7509 /* AppImages.xcassets */ = {isa = PBXFileReference; lastKnownFileType = folder.assetcatalog; name = AppImages.xcassets; path = Resources/AppImages.xcassets; sourceTree = "<group>"; };
		46F84612185A8B7E009D0DA5 /* WPContentViewProvider.h */ = {isa = PBXFileReference; fileEncoding = 4; lastKnownFileType = sourcecode.c.h; path = WPContentViewProvider.h; sourceTree = "<group>"; };
		46F8714D1838C41600BC149B /* NSDate+StringFormatting.h */ = {isa = PBXFileReference; fileEncoding = 4; lastKnownFileType = sourcecode.c.h; path = "NSDate+StringFormatting.h"; sourceTree = "<group>"; };
		46F8714E1838C41600BC149B /* NSDate+StringFormatting.m */ = {isa = PBXFileReference; fileEncoding = 4; lastKnownFileType = sourcecode.c.objc; path = "NSDate+StringFormatting.m"; sourceTree = "<group>"; };
		501C8A355B53A6971F731ECA /* Pods.distribution.xcconfig */ = {isa = PBXFileReference; includeInIndex = 1; lastKnownFileType = text.xcconfig; name = Pods.distribution.xcconfig; path = "../Pods/Target Support Files/Pods/Pods.distribution.xcconfig"; sourceTree = "<group>"; };
		5903AE1A19B60A98009D5354 /* WPButtonForNavigationBar.m */ = {isa = PBXFileReference; fileEncoding = 4; lastKnownFileType = sourcecode.c.objc; path = WPButtonForNavigationBar.m; sourceTree = "<group>"; usesTabs = 0; };
		5903AE1C19B60AB9009D5354 /* WPButtonForNavigationBar.h */ = {isa = PBXFileReference; lastKnownFileType = sourcecode.c.h; path = WPButtonForNavigationBar.h; sourceTree = "<group>"; usesTabs = 0; };
		591252291A38AE9C00468279 /* TodayWidgetPrefix.pch */ = {isa = PBXFileReference; lastKnownFileType = sourcecode.c.h; path = TodayWidgetPrefix.pch; sourceTree = "<group>"; };
		591A428A1A6DC1B0003807A6 /* WPBackgroundDimmerView.h */ = {isa = PBXFileReference; fileEncoding = 4; lastKnownFileType = sourcecode.c.h; path = WPBackgroundDimmerView.h; sourceTree = "<group>"; };
		591A428B1A6DC1B0003807A6 /* WPBackgroundDimmerView.m */ = {isa = PBXFileReference; fileEncoding = 4; lastKnownFileType = sourcecode.c.objc; path = WPBackgroundDimmerView.m; sourceTree = "<group>"; };
		591A428D1A6DC6F2003807A6 /* WPGUIConstants.h */ = {isa = PBXFileReference; fileEncoding = 4; lastKnownFileType = sourcecode.c.h; path = WPGUIConstants.h; sourceTree = "<group>"; };
		591A428E1A6DC6F2003807A6 /* WPGUIConstants.m */ = {isa = PBXFileReference; fileEncoding = 4; lastKnownFileType = sourcecode.c.objc; path = WPGUIConstants.m; sourceTree = "<group>"; };
		591CFB051B28A960009E61B3 /* AccountServiceRemoteRESTTests.m */ = {isa = PBXFileReference; fileEncoding = 4; lastKnownFileType = sourcecode.c.objc; path = AccountServiceRemoteRESTTests.m; sourceTree = "<group>"; };
		591CFB081B28AC8C009E61B3 /* BlogServiceRemoteRESTTests.m */ = {isa = PBXFileReference; fileEncoding = 4; lastKnownFileType = sourcecode.c.objc; path = BlogServiceRemoteRESTTests.m; sourceTree = "<group>"; };
		5926E1E11AC4468300964783 /* WPCrashlytics.h */ = {isa = PBXFileReference; fileEncoding = 4; lastKnownFileType = sourcecode.c.h; path = WPCrashlytics.h; sourceTree = "<group>"; };
		5926E1E21AC4468300964783 /* WPCrashlytics.m */ = {isa = PBXFileReference; fileEncoding = 4; lastKnownFileType = sourcecode.c.objc; path = WPCrashlytics.m; sourceTree = "<group>"; };
		594399911B45091000539E21 /* WPAuthTokenIssueSolver.h */ = {isa = PBXFileReference; fileEncoding = 4; lastKnownFileType = sourcecode.c.h; path = WPAuthTokenIssueSolver.h; sourceTree = "<group>"; };
		594399921B45091000539E21 /* WPAuthTokenIssueSolver.m */ = {isa = PBXFileReference; fileEncoding = 4; lastKnownFileType = sourcecode.c.objc; path = WPAuthTokenIssueSolver.m; sourceTree = "<group>"; };
		5948AD0C1AB734F2006E8882 /* WPAppAnalytics.h */ = {isa = PBXFileReference; fileEncoding = 4; lastKnownFileType = sourcecode.c.h; path = WPAppAnalytics.h; sourceTree = "<group>"; };
		5948AD0D1AB734F2006E8882 /* WPAppAnalytics.m */ = {isa = PBXFileReference; fileEncoding = 4; lastKnownFileType = sourcecode.c.objc; path = WPAppAnalytics.m; sourceTree = "<group>"; };
		5948AD101AB73D19006E8882 /* WPAppAnalyticsTests.m */ = {isa = PBXFileReference; fileEncoding = 4; lastKnownFileType = sourcecode.c.objc; path = WPAppAnalyticsTests.m; sourceTree = "<group>"; };
		594DB2931AB891A200E2E456 /* WPUserAgent.h */ = {isa = PBXFileReference; fileEncoding = 4; lastKnownFileType = sourcecode.c.h; path = WPUserAgent.h; sourceTree = "<group>"; };
		594DB2941AB891A200E2E456 /* WPUserAgent.m */ = {isa = PBXFileReference; fileEncoding = 4; lastKnownFileType = sourcecode.c.objc; path = WPUserAgent.m; sourceTree = "<group>"; };
		595B02201A6C4ECD00415A30 /* WPWhatsNewView.h */ = {isa = PBXFileReference; fileEncoding = 4; lastKnownFileType = sourcecode.c.h; name = WPWhatsNewView.h; path = WhatsNew/WPWhatsNewView.h; sourceTree = "<group>"; };
		595B02211A6C4ECD00415A30 /* WPWhatsNewView.m */ = {isa = PBXFileReference; fileEncoding = 4; lastKnownFileType = sourcecode.c.objc; name = WPWhatsNewView.m; path = WhatsNew/WPWhatsNewView.m; sourceTree = "<group>"; };
		5981FE041AB8A89A0009E080 /* WPUserAgentTests.m */ = {isa = PBXFileReference; fileEncoding = 4; lastKnownFileType = sourcecode.c.objc; path = WPUserAgentTests.m; sourceTree = "<group>"; };
		598351AC1A704E7A00B6DD4F /* WPWhatsNew.h */ = {isa = PBXFileReference; fileEncoding = 4; lastKnownFileType = sourcecode.c.h; name = WPWhatsNew.h; path = WhatsNew/WPWhatsNew.h; sourceTree = "<group>"; };
		598351AD1A704E7A00B6DD4F /* WPWhatsNew.m */ = {isa = PBXFileReference; fileEncoding = 4; lastKnownFileType = sourcecode.c.objc; name = WPWhatsNew.m; path = WhatsNew/WPWhatsNew.m; sourceTree = "<group>"; };
		59D328FB1ACC2D0700356827 /* WPLookbackPresenter.h */ = {isa = PBXFileReference; fileEncoding = 4; lastKnownFileType = sourcecode.c.h; path = WPLookbackPresenter.h; sourceTree = "<group>"; };
		59D328FC1ACC2D0700356827 /* WPLookbackPresenter.m */ = {isa = PBXFileReference; fileEncoding = 4; lastKnownFileType = sourcecode.c.objc; path = WPLookbackPresenter.m; sourceTree = "<group>"; };
		59DD94321AC479ED0032DD6B /* WPLogger.h */ = {isa = PBXFileReference; fileEncoding = 4; lastKnownFileType = sourcecode.c.h; path = WPLogger.h; sourceTree = "<group>"; };
		59DD94331AC479ED0032DD6B /* WPLogger.m */ = {isa = PBXFileReference; fileEncoding = 4; lastKnownFileType = sourcecode.c.objc; path = WPLogger.m; sourceTree = "<group>"; };
		59E2AAE21B2096BF0051DC06 /* ServiceRemoteREST.m */ = {isa = PBXFileReference; fileEncoding = 4; lastKnownFileType = sourcecode.c.objc; path = ServiceRemoteREST.m; sourceTree = "<group>"; };
		59E2AAE71B20E3EA0051DC06 /* ServiceRemoteRESTTests.m */ = {isa = PBXFileReference; fileEncoding = 4; lastKnownFileType = sourcecode.c.objc; path = ServiceRemoteRESTTests.m; sourceTree = "<group>"; };
		59E2AAEB1B20E5CE0051DC06 /* PostServiceRemoteRESTTests.m */ = {isa = PBXFileReference; fileEncoding = 4; lastKnownFileType = sourcecode.c.objc; path = PostServiceRemoteRESTTests.m; sourceTree = "<group>"; };
		5D000DDC1AC076C000A7BAF9 /* PostCardActionBar.h */ = {isa = PBXFileReference; fileEncoding = 4; lastKnownFileType = sourcecode.c.h; path = PostCardActionBar.h; sourceTree = "<group>"; };
		5D000DDD1AC076C000A7BAF9 /* PostCardActionBar.m */ = {isa = PBXFileReference; fileEncoding = 4; lastKnownFileType = sourcecode.c.objc; path = PostCardActionBar.m; sourceTree = "<group>"; };
		5D000DDF1AC0879600A7BAF9 /* PostCardActionBarItem.h */ = {isa = PBXFileReference; fileEncoding = 4; lastKnownFileType = sourcecode.c.h; path = PostCardActionBarItem.h; sourceTree = "<group>"; };
		5D000DE01AC0879600A7BAF9 /* PostCardActionBarItem.m */ = {isa = PBXFileReference; fileEncoding = 4; lastKnownFileType = sourcecode.c.objc; path = PostCardActionBarItem.m; sourceTree = "<group>"; };
		5D028F051B3468A000474113 /* OriginalAttributionView.xib */ = {isa = PBXFileReference; fileEncoding = 4; lastKnownFileType = file.xib; path = OriginalAttributionView.xib; sourceTree = "<group>"; };
		5D028F071B3468BF00474113 /* OriginalAttributionView.h */ = {isa = PBXFileReference; fileEncoding = 4; lastKnownFileType = sourcecode.c.h; path = OriginalAttributionView.h; sourceTree = "<group>"; };
		5D028F081B3468BF00474113 /* OriginalAttributionView.m */ = {isa = PBXFileReference; fileEncoding = 4; lastKnownFileType = sourcecode.c.objc; path = OriginalAttributionView.m; sourceTree = "<group>"; };
		5D0431AC1A7C31AB0025BDFD /* ReaderBrowseSiteViewController.h */ = {isa = PBXFileReference; fileEncoding = 4; lastKnownFileType = sourcecode.c.h; path = ReaderBrowseSiteViewController.h; sourceTree = "<group>"; };
		5D0431AD1A7C31AB0025BDFD /* ReaderBrowseSiteViewController.m */ = {isa = PBXFileReference; fileEncoding = 4; lastKnownFileType = sourcecode.c.objc; path = ReaderBrowseSiteViewController.m; sourceTree = "<group>"; };
		5D08B90219648C3400D5B381 /* ReaderSubscriptionViewController.h */ = {isa = PBXFileReference; fileEncoding = 4; lastKnownFileType = sourcecode.c.h; path = ReaderSubscriptionViewController.h; sourceTree = "<group>"; };
		5D08B90319648C3400D5B381 /* ReaderSubscriptionViewController.m */ = {isa = PBXFileReference; fileEncoding = 4; lastKnownFileType = sourcecode.c.objc; path = ReaderSubscriptionViewController.m; sourceTree = "<group>"; };
		5D0A20D21AF11A7300E5C6BC /* PhotonImageURLHelper.h */ = {isa = PBXFileReference; fileEncoding = 4; lastKnownFileType = sourcecode.c.h; path = PhotonImageURLHelper.h; sourceTree = "<group>"; };
		5D0A20D31AF11A7300E5C6BC /* PhotonImageURLHelper.m */ = {isa = PBXFileReference; fileEncoding = 4; lastKnownFileType = sourcecode.c.objc; path = PhotonImageURLHelper.m; sourceTree = "<group>"; };
		5D1181E61B4D6DEB003F3084 /* WPStyleGuide+Reader.swift */ = {isa = PBXFileReference; fileEncoding = 4; lastKnownFileType = sourcecode.swift; path = "WPStyleGuide+Reader.swift"; sourceTree = "<group>"; };
		5D119DA1176FBE040073D83A /* UIImageView+AFNetworkingExtra.h */ = {isa = PBXFileReference; fileEncoding = 4; lastKnownFileType = sourcecode.c.h; path = "UIImageView+AFNetworkingExtra.h"; sourceTree = "<group>"; };
		5D119DA2176FBE040073D83A /* UIImageView+AFNetworkingExtra.m */ = {isa = PBXFileReference; fileEncoding = 4; lastKnownFileType = sourcecode.c.objc; path = "UIImageView+AFNetworkingExtra.m"; sourceTree = "<group>"; };
		5D12FE1A1988243700378BD6 /* RemoteReaderPost.h */ = {isa = PBXFileReference; fileEncoding = 4; lastKnownFileType = sourcecode.c.h; name = RemoteReaderPost.h; path = "Remote Objects/RemoteReaderPost.h"; sourceTree = "<group>"; };
		5D12FE1B1988243700378BD6 /* RemoteReaderPost.m */ = {isa = PBXFileReference; fileEncoding = 4; lastKnownFileType = sourcecode.c.objc; name = RemoteReaderPost.m; path = "Remote Objects/RemoteReaderPost.m"; sourceTree = "<group>"; };
		5D12FE1C1988243700378BD6 /* RemoteReaderTopic.h */ = {isa = PBXFileReference; fileEncoding = 4; lastKnownFileType = sourcecode.c.h; name = RemoteReaderTopic.h; path = "Remote Objects/RemoteReaderTopic.h"; sourceTree = "<group>"; };
		5D12FE1D1988243700378BD6 /* RemoteReaderTopic.m */ = {isa = PBXFileReference; fileEncoding = 4; lastKnownFileType = sourcecode.c.objc; name = RemoteReaderTopic.m; path = "Remote Objects/RemoteReaderTopic.m"; sourceTree = "<group>"; };
		5D12FE201988245B00378BD6 /* RemoteReaderSite.h */ = {isa = PBXFileReference; fileEncoding = 4; lastKnownFileType = sourcecode.c.h; name = RemoteReaderSite.h; path = "Remote Objects/RemoteReaderSite.h"; sourceTree = "<group>"; };
		5D12FE211988245B00378BD6 /* RemoteReaderSite.m */ = {isa = PBXFileReference; fileEncoding = 4; lastKnownFileType = sourcecode.c.objc; name = RemoteReaderSite.m; path = "Remote Objects/RemoteReaderSite.m"; sourceTree = "<group>"; };
		5D13FA531AF99C0300F06492 /* PageListSectionHeaderView.h */ = {isa = PBXFileReference; fileEncoding = 4; lastKnownFileType = sourcecode.c.h; path = PageListSectionHeaderView.h; sourceTree = "<group>"; };
		5D13FA541AF99C0300F06492 /* PageListSectionHeaderView.m */ = {isa = PBXFileReference; fileEncoding = 4; lastKnownFileType = sourcecode.c.objc; path = PageListSectionHeaderView.m; sourceTree = "<group>"; };
		5D13FA561AF99C2100F06492 /* PageListSectionHeaderView.xib */ = {isa = PBXFileReference; fileEncoding = 4; lastKnownFileType = file.xib; path = PageListSectionHeaderView.xib; sourceTree = "<group>"; };
		5D146EB9189857ED0068FDC6 /* FeaturedImageViewController.h */ = {isa = PBXFileReference; fileEncoding = 4; lastKnownFileType = sourcecode.c.h; path = FeaturedImageViewController.h; sourceTree = "<group>"; usesTabs = 0; };
		5D146EBA189857ED0068FDC6 /* FeaturedImageViewController.m */ = {isa = PBXFileReference; fileEncoding = 4; lastKnownFileType = sourcecode.c.objc; path = FeaturedImageViewController.m; sourceTree = "<group>"; usesTabs = 0; };
		5D157B8A1A8AB73C003ADF4C /* ReaderSiteHeaderView.h */ = {isa = PBXFileReference; fileEncoding = 4; lastKnownFileType = sourcecode.c.h; path = ReaderSiteHeaderView.h; sourceTree = "<group>"; };
		5D157B8B1A8AB73C003ADF4C /* ReaderSiteHeaderView.m */ = {isa = PBXFileReference; fileEncoding = 4; lastKnownFileType = sourcecode.c.objc; path = ReaderSiteHeaderView.m; sourceTree = "<group>"; };
		5D17530D1A97D2CA0031A082 /* PostCardTableViewCell.h */ = {isa = PBXFileReference; fileEncoding = 4; lastKnownFileType = sourcecode.c.h; path = PostCardTableViewCell.h; sourceTree = "<group>"; };
		5D17530E1A97D2CA0031A082 /* PostCardTableViewCell.m */ = {isa = PBXFileReference; fileEncoding = 4; lastKnownFileType = sourcecode.c.objc; path = PostCardTableViewCell.m; sourceTree = "<group>"; };
		5D17F0BC1A1D4C5F0087CCB8 /* PrivateSiteURLProtocol.h */ = {isa = PBXFileReference; fileEncoding = 4; lastKnownFileType = sourcecode.c.h; path = PrivateSiteURLProtocol.h; sourceTree = "<group>"; };
		5D17F0BD1A1D4C5F0087CCB8 /* PrivateSiteURLProtocol.m */ = {isa = PBXFileReference; fileEncoding = 4; lastKnownFileType = sourcecode.c.objc; path = PrivateSiteURLProtocol.m; sourceTree = "<group>"; };
		5D18FE9C1AFBB17400EFEED0 /* RestorePageTableViewCell.h */ = {isa = PBXFileReference; fileEncoding = 4; lastKnownFileType = sourcecode.c.h; path = RestorePageTableViewCell.h; sourceTree = "<group>"; };
		5D18FE9D1AFBB17400EFEED0 /* RestorePageTableViewCell.m */ = {isa = PBXFileReference; fileEncoding = 4; lastKnownFileType = sourcecode.c.objc; path = RestorePageTableViewCell.m; sourceTree = "<group>"; };
		5D18FE9E1AFBB17400EFEED0 /* RestorePageTableViewCell.xib */ = {isa = PBXFileReference; fileEncoding = 4; lastKnownFileType = file.xib; path = RestorePageTableViewCell.xib; sourceTree = "<group>"; };
		5D18FEA11AFBB3FE00EFEED0 /* PageListTableViewCellDelegate.h */ = {isa = PBXFileReference; lastKnownFileType = sourcecode.c.h; path = PageListTableViewCellDelegate.h; sourceTree = "<group>"; };
		5D18FEA21AFBB81000EFEED0 /* PageListCell.h */ = {isa = PBXFileReference; lastKnownFileType = sourcecode.c.h; path = PageListCell.h; sourceTree = "<group>"; };
		5D1D33CD1AE56250000DE623 /* RemoteUser.h */ = {isa = PBXFileReference; fileEncoding = 4; lastKnownFileType = sourcecode.c.h; path = RemoteUser.h; sourceTree = "<group>"; };
		5D1D33CE1AE56250000DE623 /* RemoteUser.m */ = {isa = PBXFileReference; fileEncoding = 4; lastKnownFileType = sourcecode.c.objc; path = RemoteUser.m; sourceTree = "<group>"; };
		5D1D9C5319885B01009D13B7 /* ReaderEditableSubscriptionPage.h */ = {isa = PBXFileReference; lastKnownFileType = sourcecode.c.h; path = ReaderEditableSubscriptionPage.h; sourceTree = "<group>"; };
		5D1EE7FF15E7AF3E007F1F02 /* JetpackSettingsViewController.h */ = {isa = PBXFileReference; fileEncoding = 4; lastKnownFileType = sourcecode.c.h; path = JetpackSettingsViewController.h; sourceTree = "<group>"; };
		5D1EE80015E7AF3E007F1F02 /* JetpackSettingsViewController.m */ = {isa = PBXFileReference; fileEncoding = 4; lastKnownFileType = sourcecode.c.objc; path = JetpackSettingsViewController.m; sourceTree = "<group>"; };
		5D20A6511982D56600463A91 /* FollowedSitesViewController.h */ = {isa = PBXFileReference; fileEncoding = 4; lastKnownFileType = sourcecode.c.h; path = FollowedSitesViewController.h; sourceTree = "<group>"; };
		5D20A6521982D56600463A91 /* FollowedSitesViewController.m */ = {isa = PBXFileReference; fileEncoding = 4; lastKnownFileType = sourcecode.c.objc; path = FollowedSitesViewController.m; sourceTree = "<group>"; };
		5D229A78199AB74F00685123 /* WordPress 21.xcdatamodel */ = {isa = PBXFileReference; lastKnownFileType = wrapper.xcdatamodel; path = "WordPress 21.xcdatamodel"; sourceTree = "<group>"; };
		5D2415C91A8842C9009BD444 /* ReaderPreviewHeaderView.h */ = {isa = PBXFileReference; fileEncoding = 4; lastKnownFileType = sourcecode.c.h; path = ReaderPreviewHeaderView.h; sourceTree = "<group>"; };
		5D2415CA1A8842C9009BD444 /* ReaderPreviewHeaderView.m */ = {isa = PBXFileReference; fileEncoding = 4; lastKnownFileType = sourcecode.c.objc; path = ReaderPreviewHeaderView.m; sourceTree = "<group>"; };
		5D2B043515E83800007E3422 /* SettingsViewControllerDelegate.h */ = {isa = PBXFileReference; fileEncoding = 4; lastKnownFileType = sourcecode.c.h; path = SettingsViewControllerDelegate.h; sourceTree = "<group>"; };
		5D2BEB4819758102005425F7 /* WPTableImageSourceTest.m */ = {isa = PBXFileReference; fileEncoding = 4; lastKnownFileType = sourcecode.c.objc; path = WPTableImageSourceTest.m; sourceTree = "<group>"; };
		5D2C05541AD2F56200A753FE /* NavbarTitleDropdownButton.h */ = {isa = PBXFileReference; fileEncoding = 4; lastKnownFileType = sourcecode.c.h; path = NavbarTitleDropdownButton.h; sourceTree = "<group>"; };
		5D2C05551AD2F56200A753FE /* NavBarTitleDropdownButton.m */ = {isa = PBXFileReference; fileEncoding = 4; lastKnownFileType = sourcecode.c.objc; path = NavBarTitleDropdownButton.m; sourceTree = "<group>"; };
		5D2FB2821AE98C4600F1D4ED /* RestorePostTableViewCell.xib */ = {isa = PBXFileReference; fileEncoding = 4; lastKnownFileType = file.xib; path = RestorePostTableViewCell.xib; sourceTree = "<group>"; };
		5D2FB2841AE98C6600F1D4ED /* RestorePostTableViewCell.h */ = {isa = PBXFileReference; fileEncoding = 4; lastKnownFileType = sourcecode.c.h; path = RestorePostTableViewCell.h; sourceTree = "<group>"; };
		5D2FB2851AE98C6600F1D4ED /* RestorePostTableViewCell.m */ = {isa = PBXFileReference; fileEncoding = 4; lastKnownFileType = sourcecode.c.objc; path = RestorePostTableViewCell.m; sourceTree = "<group>"; };
		5D2FB2871AE99B0B00F1D4ED /* PostCardTableViewCellDelegate.h */ = {isa = PBXFileReference; lastKnownFileType = sourcecode.c.h; path = PostCardTableViewCellDelegate.h; sourceTree = "<group>"; };
		5D2FB2881AE9C94600F1D4ED /* PostCardCell.h */ = {isa = PBXFileReference; lastKnownFileType = sourcecode.c.h; path = PostCardCell.h; sourceTree = "<group>"; };
		5D333A561AA7A9E200DA295F /* WPPostContentViewProvider.h */ = {isa = PBXFileReference; lastKnownFileType = sourcecode.c.h; path = WPPostContentViewProvider.h; sourceTree = "<group>"; };
		5D35F7581A042255004E7B0D /* WPCommentContentViewProvider.h */ = {isa = PBXFileReference; lastKnownFileType = sourcecode.c.h; path = WPCommentContentViewProvider.h; sourceTree = "<group>"; };
		5D3D559518F88C3500782892 /* ReaderPostService.h */ = {isa = PBXFileReference; fileEncoding = 4; lastKnownFileType = sourcecode.c.h; path = ReaderPostService.h; sourceTree = "<group>"; };
		5D3D559618F88C3500782892 /* ReaderPostService.m */ = {isa = PBXFileReference; fileEncoding = 4; lastKnownFileType = sourcecode.c.objc; path = ReaderPostService.m; sourceTree = "<group>"; };
		5D3D559818F88C5E00782892 /* ReaderPostServiceRemote.h */ = {isa = PBXFileReference; fileEncoding = 4; lastKnownFileType = sourcecode.c.h; path = ReaderPostServiceRemote.h; sourceTree = "<group>"; };
		5D3D559918F88C5E00782892 /* ReaderPostServiceRemote.m */ = {isa = PBXFileReference; fileEncoding = 4; lastKnownFileType = sourcecode.c.objc; path = ReaderPostServiceRemote.m; sourceTree = "<group>"; };
		5D3E334C15EEBB6B005FC6F2 /* ReachabilityUtils.h */ = {isa = PBXFileReference; fileEncoding = 4; lastKnownFileType = sourcecode.c.h; path = ReachabilityUtils.h; sourceTree = "<group>"; };
		5D3E334D15EEBB6B005FC6F2 /* ReachabilityUtils.m */ = {isa = PBXFileReference; fileEncoding = 4; lastKnownFileType = sourcecode.c.objc; path = ReachabilityUtils.m; sourceTree = "<group>"; };
		5D42A3BB175E686F005CFF05 /* WordPress 12.xcdatamodel */ = {isa = PBXFileReference; lastKnownFileType = wrapper.xcdatamodel; path = "WordPress 12.xcdatamodel"; sourceTree = "<group>"; };
		5D42A3D6175E7452005CFF05 /* AbstractPost.h */ = {isa = PBXFileReference; fileEncoding = 4; lastKnownFileType = sourcecode.c.h; path = AbstractPost.h; sourceTree = "<group>"; };
		5D42A3D7175E7452005CFF05 /* AbstractPost.m */ = {isa = PBXFileReference; fileEncoding = 4; lastKnownFileType = sourcecode.c.objc; path = AbstractPost.m; sourceTree = "<group>"; };
		5D42A3D8175E7452005CFF05 /* BasePost.h */ = {isa = PBXFileReference; fileEncoding = 4; lastKnownFileType = sourcecode.c.h; path = BasePost.h; sourceTree = "<group>"; };
		5D42A3D9175E7452005CFF05 /* BasePost.m */ = {isa = PBXFileReference; fileEncoding = 4; lastKnownFileType = sourcecode.c.objc; path = BasePost.m; sourceTree = "<group>"; };
		5D42A3DC175E7452005CFF05 /* ReaderPost.h */ = {isa = PBXFileReference; fileEncoding = 4; lastKnownFileType = sourcecode.c.h; path = ReaderPost.h; sourceTree = "<group>"; };
		5D42A3DD175E7452005CFF05 /* ReaderPost.m */ = {isa = PBXFileReference; fileEncoding = 4; lastKnownFileType = sourcecode.c.objc; path = ReaderPost.m; sourceTree = "<group>"; };
		5D42A3EB175E75EE005CFF05 /* ReaderPostDetailViewController.h */ = {isa = PBXFileReference; fileEncoding = 4; lastKnownFileType = sourcecode.c.h; path = ReaderPostDetailViewController.h; sourceTree = "<group>"; };
		5D42A3EC175E75EE005CFF05 /* ReaderPostDetailViewController.m */ = {isa = PBXFileReference; fileEncoding = 4; lastKnownFileType = sourcecode.c.objc; path = ReaderPostDetailViewController.m; sourceTree = "<group>"; };
		5D42A3ED175E75EE005CFF05 /* ReaderPostsViewController.h */ = {isa = PBXFileReference; fileEncoding = 4; lastKnownFileType = sourcecode.c.h; path = ReaderPostsViewController.h; sourceTree = "<group>"; };
		5D42A3EE175E75EE005CFF05 /* ReaderPostsViewController.m */ = {isa = PBXFileReference; fileEncoding = 4; lastKnownFileType = sourcecode.c.objc; path = ReaderPostsViewController.m; sourceTree = "<group>"; };
		5D42A3EF175E75EE005CFF05 /* ReaderPostTableViewCell.h */ = {isa = PBXFileReference; fileEncoding = 4; lastKnownFileType = sourcecode.c.h; path = ReaderPostTableViewCell.h; sourceTree = "<group>"; };
		5D42A3F0175E75EE005CFF05 /* ReaderPostTableViewCell.m */ = {isa = PBXFileReference; fileEncoding = 4; lastKnownFileType = sourcecode.c.objc; path = ReaderPostTableViewCell.m; sourceTree = "<group>"; };
		5D42A401175E76A1005CFF05 /* WPImageViewController.h */ = {isa = PBXFileReference; fileEncoding = 4; lastKnownFileType = sourcecode.c.h; path = WPImageViewController.h; sourceTree = "<group>"; };
		5D42A402175E76A2005CFF05 /* WPImageViewController.m */ = {isa = PBXFileReference; fileEncoding = 4; lastKnownFileType = sourcecode.c.objc; path = WPImageViewController.m; sourceTree = "<group>"; };
		5D42A403175E76A4005CFF05 /* WPWebVideoViewController.h */ = {isa = PBXFileReference; fileEncoding = 4; lastKnownFileType = sourcecode.c.h; path = WPWebVideoViewController.h; sourceTree = "<group>"; };
		5D42A404175E76A5005CFF05 /* WPWebVideoViewController.m */ = {isa = PBXFileReference; fileEncoding = 4; lastKnownFileType = sourcecode.c.objc; path = WPWebVideoViewController.m; sourceTree = "<group>"; };
		5D44EB331986D695008B7175 /* ReaderSiteServiceRemote.h */ = {isa = PBXFileReference; fileEncoding = 4; lastKnownFileType = sourcecode.c.h; path = ReaderSiteServiceRemote.h; sourceTree = "<group>"; };
		5D44EB341986D695008B7175 /* ReaderSiteServiceRemote.m */ = {isa = PBXFileReference; fileEncoding = 4; lastKnownFileType = sourcecode.c.objc; path = ReaderSiteServiceRemote.m; sourceTree = "<group>"; };
		5D44EB361986D8BA008B7175 /* ReaderSiteService.h */ = {isa = PBXFileReference; fileEncoding = 4; lastKnownFileType = sourcecode.c.h; path = ReaderSiteService.h; sourceTree = "<group>"; };
		5D44EB371986D8BA008B7175 /* ReaderSiteService.m */ = {isa = PBXFileReference; fileEncoding = 4; lastKnownFileType = sourcecode.c.objc; path = ReaderSiteService.m; sourceTree = "<group>"; };
		5D49B03919BE3CAD00703A9B /* SafeReaderTopicToReaderTopic.h */ = {isa = PBXFileReference; fileEncoding = 4; lastKnownFileType = sourcecode.c.h; name = SafeReaderTopicToReaderTopic.h; path = "20-21/SafeReaderTopicToReaderTopic.h"; sourceTree = "<group>"; };
		5D49B03A19BE3CAD00703A9B /* SafeReaderTopicToReaderTopic.m */ = {isa = PBXFileReference; fileEncoding = 4; lastKnownFileType = sourcecode.c.objc; name = SafeReaderTopicToReaderTopic.m; path = "20-21/SafeReaderTopicToReaderTopic.m"; sourceTree = "<group>"; };
		5D4C89FD1AB88EF7007464B3 /* PostCardTextCell.xib */ = {isa = PBXFileReference; fileEncoding = 4; lastKnownFileType = file.xib; path = PostCardTextCell.xib; sourceTree = "<group>"; };
		5D4C89FF1AB88F58007464B3 /* PostCardImageCell.xib */ = {isa = PBXFileReference; fileEncoding = 4; lastKnownFileType = file.xib; path = PostCardImageCell.xib; sourceTree = "<group>"; };
		5D4E30CF1AA4B41A000D9904 /* WPStyleGuide+Posts.h */ = {isa = PBXFileReference; fileEncoding = 4; lastKnownFileType = sourcecode.c.h; path = "WPStyleGuide+Posts.h"; sourceTree = "<group>"; };
		5D4E30D01AA4B41A000D9904 /* WPStyleGuide+Posts.m */ = {isa = PBXFileReference; fileEncoding = 4; lastKnownFileType = sourcecode.c.objc; path = "WPStyleGuide+Posts.m"; sourceTree = "<group>"; };
		5D51ADAE19A832AF00539C0B /* WordPress-20-21.xcmappingmodel */ = {isa = PBXFileReference; lastKnownFileType = wrapper.xcmappingmodel; path = "WordPress-20-21.xcmappingmodel"; sourceTree = "<group>"; };
		5D577D31189127BE00B964C3 /* PostGeolocationViewController.h */ = {isa = PBXFileReference; fileEncoding = 4; lastKnownFileType = sourcecode.c.h; path = PostGeolocationViewController.h; sourceTree = "<group>"; };
		5D577D32189127BE00B964C3 /* PostGeolocationViewController.m */ = {isa = PBXFileReference; fileEncoding = 4; lastKnownFileType = sourcecode.c.objc; path = PostGeolocationViewController.m; sourceTree = "<group>"; };
		5D577D341891360900B964C3 /* PostGeolocationView.h */ = {isa = PBXFileReference; fileEncoding = 4; lastKnownFileType = sourcecode.c.h; path = PostGeolocationView.h; sourceTree = "<group>"; };
		5D577D351891360900B964C3 /* PostGeolocationView.m */ = {isa = PBXFileReference; fileEncoding = 4; lastKnownFileType = sourcecode.c.objc; path = PostGeolocationView.m; sourceTree = "<group>"; };
		5D5D0025187DA9D30027CEF6 /* PostCategoriesViewController.h */ = {isa = PBXFileReference; fileEncoding = 4; lastKnownFileType = sourcecode.c.h; lineEnding = 0; path = PostCategoriesViewController.h; sourceTree = "<group>"; xcLanguageSpecificationIdentifier = xcode.lang.objcpp; };
		5D5D0026187DA9D30027CEF6 /* PostCategoriesViewController.m */ = {isa = PBXFileReference; fileEncoding = 4; lastKnownFileType = sourcecode.c.objc; lineEnding = 0; path = PostCategoriesViewController.m; sourceTree = "<group>"; xcLanguageSpecificationIdentifier = xcode.lang.objc; };
		5D62BAD518AA88210044E5F7 /* PageSettingsViewController.h */ = {isa = PBXFileReference; fileEncoding = 4; lastKnownFileType = sourcecode.c.h; path = PageSettingsViewController.h; sourceTree = "<group>"; };
		5D62BAD618AA88210044E5F7 /* PageSettingsViewController.m */ = {isa = PBXFileReference; fileEncoding = 4; lastKnownFileType = sourcecode.c.objc; path = PageSettingsViewController.m; sourceTree = "<group>"; };
		5D62BAD818AAAE9B0044E5F7 /* PostSettingsViewController_Internal.h */ = {isa = PBXFileReference; lastKnownFileType = sourcecode.c.h; path = PostSettingsViewController_Internal.h; sourceTree = "<group>"; usesTabs = 0; };
		5D69DBC3165428CA00A2D1F7 /* n.caf */ = {isa = PBXFileReference; lastKnownFileType = file; name = n.caf; path = Resources/Sounds/n.caf; sourceTree = "<group>"; };
		5D6C4AF31B603C75005E3C43 /* WPWhatsNewView.xib */ = {isa = PBXFileReference; fileEncoding = 4; lastKnownFileType = file.xib; name = WPWhatsNewView.xib; path = WhatsNew/WPWhatsNewView.xib; sourceTree = "<group>"; };
		5D6C4AF51B603CA3005E3C43 /* WPTableViewActivityCell.xib */ = {isa = PBXFileReference; fileEncoding = 4; lastKnownFileType = file.xib; path = WPTableViewActivityCell.xib; sourceTree = "<group>"; };
		5D6C4AF71B603CC0005E3C43 /* ThemeBrowserViewController.xib */ = {isa = PBXFileReference; fileEncoding = 4; lastKnownFileType = file.xib; path = ThemeBrowserViewController.xib; sourceTree = "<group>"; };
		5D6C4AF81B603CC0005E3C43 /* ThemeDetailsViewController.xib */ = {isa = PBXFileReference; fileEncoding = 4; lastKnownFileType = file.xib; path = ThemeDetailsViewController.xib; sourceTree = "<group>"; };
		5D6C4AF91B603CC0005E3C43 /* ThemeDetailsViewController~ipad.xib */ = {isa = PBXFileReference; fileEncoding = 4; lastKnownFileType = file.xib; path = "ThemeDetailsViewController~ipad.xib"; sourceTree = "<group>"; };
		5D6C4AFD1B603CE9005E3C43 /* EditCommentViewController.xib */ = {isa = PBXFileReference; fileEncoding = 4; lastKnownFileType = file.xib; path = EditCommentViewController.xib; sourceTree = "<group>"; };
		5D6C4AFE1B603CE9005E3C43 /* EditReplyViewController.xib */ = {isa = PBXFileReference; fileEncoding = 4; lastKnownFileType = file.xib; path = EditReplyViewController.xib; sourceTree = "<group>"; };
		5D6C4B011B603D1F005E3C43 /* WPWebViewController.xib */ = {isa = PBXFileReference; fileEncoding = 4; lastKnownFileType = file.xib; path = WPWebViewController.xib; sourceTree = "<group>"; };
		5D6C4B031B603D35005E3C43 /* ToastView.xib */ = {isa = PBXFileReference; fileEncoding = 4; lastKnownFileType = file.xib; path = ToastView.xib; sourceTree = "<group>"; };
		5D6C4B051B603E03005E3C43 /* WPContentSyncHelper.swift */ = {isa = PBXFileReference; fileEncoding = 4; lastKnownFileType = sourcecode.swift; path = WPContentSyncHelper.swift; sourceTree = "<group>"; };
		5D6C4B061B603E03005E3C43 /* WPTableViewHandler.h */ = {isa = PBXFileReference; fileEncoding = 4; lastKnownFileType = sourcecode.c.h; path = WPTableViewHandler.h; sourceTree = "<group>"; };
		5D6C4B071B603E03005E3C43 /* WPTableViewHandler.m */ = {isa = PBXFileReference; fileEncoding = 4; lastKnownFileType = sourcecode.c.objc; path = WPTableViewHandler.m; sourceTree = "<group>"; };
		5D6C4B0A1B604110005E3C43 /* WPChromelessWebViewController.h */ = {isa = PBXFileReference; fileEncoding = 4; lastKnownFileType = sourcecode.c.h; path = WPChromelessWebViewController.h; sourceTree = "<group>"; };
		5D6C4B0B1B604110005E3C43 /* WPChromelessWebViewController.m */ = {isa = PBXFileReference; fileEncoding = 4; lastKnownFileType = sourcecode.c.objc; path = WPChromelessWebViewController.m; sourceTree = "<group>"; };
		5D6C4B0E1B604190005E3C43 /* NSAttributedString+RichTextView.swift */ = {isa = PBXFileReference; fileEncoding = 4; lastKnownFileType = sourcecode.swift; path = "NSAttributedString+RichTextView.swift"; sourceTree = "<group>"; };
		5D6C4B0F1B604190005E3C43 /* RichTextView.swift */ = {isa = PBXFileReference; fileEncoding = 4; lastKnownFileType = sourcecode.swift; path = RichTextView.swift; sourceTree = "<group>"; };
		5D6C4B101B604190005E3C43 /* UITextView+RichTextView.swift */ = {isa = PBXFileReference; fileEncoding = 4; lastKnownFileType = sourcecode.swift; path = "UITextView+RichTextView.swift"; sourceTree = "<group>"; };
		5D6C4B141B604425005E3C43 /* WPContentActionView.h */ = {isa = PBXFileReference; fileEncoding = 4; lastKnownFileType = sourcecode.c.h; path = WPContentActionView.h; sourceTree = "<group>"; };
		5D6C4B151B604425005E3C43 /* WPContentActionView.m */ = {isa = PBXFileReference; fileEncoding = 4; lastKnownFileType = sourcecode.c.objc; path = WPContentActionView.m; sourceTree = "<group>"; };
		5D6C4B161B604425005E3C43 /* WPContentAttributionView.h */ = {isa = PBXFileReference; fileEncoding = 4; lastKnownFileType = sourcecode.c.h; path = WPContentAttributionView.h; sourceTree = "<group>"; };
		5D6C4B171B604425005E3C43 /* WPContentAttributionView.m */ = {isa = PBXFileReference; fileEncoding = 4; lastKnownFileType = sourcecode.c.objc; path = WPContentAttributionView.m; sourceTree = "<group>"; };
		5D6C4B181B604425005E3C43 /* WPContentView.h */ = {isa = PBXFileReference; fileEncoding = 4; lastKnownFileType = sourcecode.c.h; path = WPContentView.h; sourceTree = "<group>"; };
		5D6C4B191B604425005E3C43 /* WPContentView.m */ = {isa = PBXFileReference; fileEncoding = 4; lastKnownFileType = sourcecode.c.objc; path = WPContentView.m; sourceTree = "<group>"; };
		5D6C4B1A1B604425005E3C43 /* WPRichContentView.h */ = {isa = PBXFileReference; fileEncoding = 4; lastKnownFileType = sourcecode.c.h; path = WPRichContentView.h; sourceTree = "<group>"; };
		5D6C4B1B1B604425005E3C43 /* WPRichContentView.m */ = {isa = PBXFileReference; fileEncoding = 4; lastKnownFileType = sourcecode.c.objc; path = WPRichContentView.m; sourceTree = "<group>"; };
		5D6C4B1C1B604425005E3C43 /* WPSimpleContentAttributionView.h */ = {isa = PBXFileReference; fileEncoding = 4; lastKnownFileType = sourcecode.c.h; path = WPSimpleContentAttributionView.h; sourceTree = "<group>"; };
		5D6C4B1D1B604425005E3C43 /* WPSimpleContentAttributionView.m */ = {isa = PBXFileReference; fileEncoding = 4; lastKnownFileType = sourcecode.c.objc; path = WPSimpleContentAttributionView.m; sourceTree = "<group>"; };
		5D6CF8B4193BD96E0041D28F /* WordPress 18.xcdatamodel */ = {isa = PBXFileReference; lastKnownFileType = wrapper.xcdatamodel; path = "WordPress 18.xcdatamodel"; sourceTree = "<group>"; };
		5D732F951AE84E3C00CD89E7 /* PostListFooterView.h */ = {isa = PBXFileReference; fileEncoding = 4; lastKnownFileType = sourcecode.c.h; path = PostListFooterView.h; sourceTree = "<group>"; };
		5D732F961AE84E3C00CD89E7 /* PostListFooterView.m */ = {isa = PBXFileReference; fileEncoding = 4; lastKnownFileType = sourcecode.c.objc; path = PostListFooterView.m; sourceTree = "<group>"; };
		5D732F981AE84E5400CD89E7 /* PostListFooterView.xib */ = {isa = PBXFileReference; fileEncoding = 4; lastKnownFileType = file.xib; path = PostListFooterView.xib; sourceTree = "<group>"; };
		5D784E741A80430D005D7388 /* WordPress 27.xcdatamodel */ = {isa = PBXFileReference; lastKnownFileType = wrapper.xcdatamodel; path = "WordPress 27.xcdatamodel"; sourceTree = "<group>"; };
		5D7A577F1AFBFD940097C028 /* BasePostTest.m */ = {isa = PBXFileReference; fileEncoding = 4; lastKnownFileType = sourcecode.c.objc; path = BasePostTest.m; sourceTree = "<group>"; };
		5D7B414319E482C9007D9EC7 /* WPRichTextEmbed.swift */ = {isa = PBXFileReference; fileEncoding = 4; lastKnownFileType = sourcecode.swift; path = WPRichTextEmbed.swift; sourceTree = "<group>"; };
		5D7B414419E482C9007D9EC7 /* WPRichTextImage.swift */ = {isa = PBXFileReference; fileEncoding = 4; lastKnownFileType = sourcecode.swift; path = WPRichTextImage.swift; sourceTree = "<group>"; };
		5D7B414519E482C9007D9EC7 /* WPRichTextMediaAttachment.swift */ = {isa = PBXFileReference; fileEncoding = 4; lastKnownFileType = sourcecode.swift; path = WPRichTextMediaAttachment.swift; sourceTree = "<group>"; };
		5D7DEA2819D488DD0032EE77 /* WPStyleGuide+Comments.swift */ = {isa = PBXFileReference; fileEncoding = 4; lastKnownFileType = sourcecode.swift; path = "WPStyleGuide+Comments.swift"; sourceTree = "<group>"; };
		5D839AA6187F0D6B00811F4A /* PostFeaturedImageCell.h */ = {isa = PBXFileReference; fileEncoding = 4; lastKnownFileType = sourcecode.c.h; path = PostFeaturedImageCell.h; sourceTree = "<group>"; };
		5D839AA7187F0D6B00811F4A /* PostFeaturedImageCell.m */ = {isa = PBXFileReference; fileEncoding = 4; lastKnownFileType = sourcecode.c.objc; path = PostFeaturedImageCell.m; sourceTree = "<group>"; };
		5D839AA9187F0D8000811F4A /* PostGeolocationCell.h */ = {isa = PBXFileReference; fileEncoding = 4; lastKnownFileType = sourcecode.c.h; path = PostGeolocationCell.h; sourceTree = "<group>"; };
		5D839AAA187F0D8000811F4A /* PostGeolocationCell.m */ = {isa = PBXFileReference; fileEncoding = 4; lastKnownFileType = sourcecode.c.objc; path = PostGeolocationCell.m; sourceTree = "<group>"; };
		5D8CBC451A6F47880081F4AE /* EditImageDetailsViewController.h */ = {isa = PBXFileReference; fileEncoding = 4; lastKnownFileType = sourcecode.c.h; path = EditImageDetailsViewController.h; sourceTree = "<group>"; };
		5D8CBC461A6F47880081F4AE /* EditImageDetailsViewController.m */ = {isa = PBXFileReference; fileEncoding = 4; lastKnownFileType = sourcecode.c.objc; path = EditImageDetailsViewController.m; sourceTree = "<group>"; };
		5D8D53ED19250412003C8859 /* BlogSelectorViewController.h */ = {isa = PBXFileReference; fileEncoding = 4; lastKnownFileType = sourcecode.c.h; path = BlogSelectorViewController.h; sourceTree = "<group>"; };
		5D8D53EE19250412003C8859 /* BlogSelectorViewController.m */ = {isa = PBXFileReference; fileEncoding = 4; lastKnownFileType = sourcecode.c.objc; path = BlogSelectorViewController.m; sourceTree = "<group>"; };
		5D91D9021AE1AD12000BF163 /* WordPress 29.xcdatamodel */ = {isa = PBXFileReference; lastKnownFileType = wrapper.xcdatamodel; path = "WordPress 29.xcdatamodel"; sourceTree = "<group>"; };
		5D9282F71B54697C00066CED /* RemoteReaderSiteInfo.h */ = {isa = PBXFileReference; fileEncoding = 4; lastKnownFileType = sourcecode.c.h; path = RemoteReaderSiteInfo.h; sourceTree = "<group>"; };
		5D9282F81B54697C00066CED /* RemoteReaderSiteInfo.m */ = {isa = PBXFileReference; fileEncoding = 4; lastKnownFileType = sourcecode.c.objc; path = RemoteReaderSiteInfo.m; sourceTree = "<group>"; };
		5D97C2F115CAF8D8009B44DD /* UINavigationController+KeyboardFix.h */ = {isa = PBXFileReference; fileEncoding = 4; lastKnownFileType = sourcecode.c.h; path = "UINavigationController+KeyboardFix.h"; sourceTree = "<group>"; };
		5D97C2F215CAF8D8009B44DD /* UINavigationController+KeyboardFix.m */ = {isa = PBXFileReference; fileEncoding = 4; lastKnownFileType = sourcecode.c.objc; path = "UINavigationController+KeyboardFix.m"; sourceTree = "<group>"; };
		5D9B17C319998A430047A4A2 /* ReaderBlockedTableViewCell.h */ = {isa = PBXFileReference; fileEncoding = 4; lastKnownFileType = sourcecode.c.h; path = ReaderBlockedTableViewCell.h; sourceTree = "<group>"; };
		5D9B17C419998A430047A4A2 /* ReaderBlockedTableViewCell.m */ = {isa = PBXFileReference; fileEncoding = 4; lastKnownFileType = sourcecode.c.objc; path = ReaderBlockedTableViewCell.m; sourceTree = "<group>"; };
		5D9BFF031A8557A8001D6D63 /* ReaderPostRichContentView.m */ = {isa = PBXFileReference; fileEncoding = 4; lastKnownFileType = sourcecode.c.objc; path = ReaderPostRichContentView.m; sourceTree = "<group>"; };
		5D9BFF051A85584A001D6D63 /* ReaderPostUnattributedContentView.h */ = {isa = PBXFileReference; fileEncoding = 4; lastKnownFileType = sourcecode.c.h; path = ReaderPostUnattributedContentView.h; sourceTree = "<group>"; };
		5D9BFF061A85584A001D6D63 /* ReaderPostUnattributedContentView.m */ = {isa = PBXFileReference; fileEncoding = 4; lastKnownFileType = sourcecode.c.objc; path = ReaderPostUnattributedContentView.m; sourceTree = "<group>"; };
		5D9BFF081A856801001D6D63 /* ReaderPostRichUnattributedContentView.h */ = {isa = PBXFileReference; fileEncoding = 4; lastKnownFileType = sourcecode.c.h; path = ReaderPostRichUnattributedContentView.h; sourceTree = "<group>"; };
		5D9BFF091A856801001D6D63 /* ReaderPostRichUnattributedContentView.m */ = {isa = PBXFileReference; fileEncoding = 4; lastKnownFileType = sourcecode.c.objc; path = ReaderPostRichUnattributedContentView.m; sourceTree = "<group>"; };
		5DA357A41B52D27100FB724F /* DiscoverPostAttributionView.h */ = {isa = PBXFileReference; lastKnownFileType = sourcecode.c.h; path = DiscoverPostAttributionView.h; sourceTree = "<group>"; };
		5DA357A51B52D33B00FB724F /* OriginalSiteAttributionView.h */ = {isa = PBXFileReference; fileEncoding = 4; lastKnownFileType = sourcecode.c.h; path = OriginalSiteAttributionView.h; sourceTree = "<group>"; };
		5DA357A61B52D33B00FB724F /* OriginalSiteAttributionView.m */ = {isa = PBXFileReference; fileEncoding = 4; lastKnownFileType = sourcecode.c.objc; path = OriginalSiteAttributionView.m; sourceTree = "<group>"; };
		5DA3EE0E192508F700294E0B /* WPImageOptimizer.h */ = {isa = PBXFileReference; fileEncoding = 4; lastKnownFileType = sourcecode.c.h; path = WPImageOptimizer.h; sourceTree = "<group>"; };
		5DA3EE0F192508F700294E0B /* WPImageOptimizer.m */ = {isa = PBXFileReference; fileEncoding = 4; lastKnownFileType = sourcecode.c.objc; path = WPImageOptimizer.m; sourceTree = "<group>"; };
		5DA3EE10192508F700294E0B /* WPImageOptimizer+Private.h */ = {isa = PBXFileReference; fileEncoding = 4; lastKnownFileType = sourcecode.c.h; path = "WPImageOptimizer+Private.h"; sourceTree = "<group>"; };
		5DA3EE11192508F700294E0B /* WPImageOptimizer+Private.m */ = {isa = PBXFileReference; fileEncoding = 4; lastKnownFileType = sourcecode.c.objc; path = "WPImageOptimizer+Private.m"; sourceTree = "<group>"; };
		5DA3EE141925090A00294E0B /* MediaService.h */ = {isa = PBXFileReference; fileEncoding = 4; lastKnownFileType = sourcecode.c.h; path = MediaService.h; sourceTree = "<group>"; };
		5DA3EE151925090A00294E0B /* MediaService.m */ = {isa = PBXFileReference; fileEncoding = 4; lastKnownFileType = sourcecode.c.objc; path = MediaService.m; sourceTree = "<group>"; };
		5DA3EE191925111700294E0B /* WPImageOptimizerTest.m */ = {isa = PBXFileReference; fileEncoding = 4; lastKnownFileType = sourcecode.c.objc; path = WPImageOptimizerTest.m; sourceTree = "<group>"; };
		5DA5BF2A18E32DCF005F11F9 /* InputViewButton.h */ = {isa = PBXFileReference; fileEncoding = 4; lastKnownFileType = sourcecode.c.h; path = InputViewButton.h; sourceTree = "<group>"; };
		5DA5BF2B18E32DCF005F11F9 /* InputViewButton.m */ = {isa = PBXFileReference; fileEncoding = 4; lastKnownFileType = sourcecode.c.objc; path = InputViewButton.m; sourceTree = "<group>"; };
		5DA5BF3318E32DCF005F11F9 /* Theme.h */ = {isa = PBXFileReference; fileEncoding = 4; lastKnownFileType = sourcecode.c.h; path = Theme.h; sourceTree = "<group>"; };
		5DA5BF3418E32DCF005F11F9 /* Theme.m */ = {isa = PBXFileReference; fileEncoding = 4; lastKnownFileType = sourcecode.c.objc; path = Theme.m; sourceTree = "<group>"; };
		5DA5BF3518E32DCF005F11F9 /* ThemeBrowserCell.h */ = {isa = PBXFileReference; fileEncoding = 4; lastKnownFileType = sourcecode.c.h; path = ThemeBrowserCell.h; sourceTree = "<group>"; };
		5DA5BF3618E32DCF005F11F9 /* ThemeBrowserCell.m */ = {isa = PBXFileReference; fileEncoding = 4; lastKnownFileType = sourcecode.c.objc; path = ThemeBrowserCell.m; sourceTree = "<group>"; };
		5DA5BF3718E32DCF005F11F9 /* ThemeBrowserViewController.h */ = {isa = PBXFileReference; fileEncoding = 4; lastKnownFileType = sourcecode.c.h; path = ThemeBrowserViewController.h; sourceTree = "<group>"; };
		5DA5BF3818E32DCF005F11F9 /* ThemeBrowserViewController.m */ = {isa = PBXFileReference; fileEncoding = 4; lastKnownFileType = sourcecode.c.objc; path = ThemeBrowserViewController.m; sourceTree = "<group>"; };
		5DA5BF3918E32DCF005F11F9 /* ThemeDetailsViewController.h */ = {isa = PBXFileReference; fileEncoding = 4; lastKnownFileType = sourcecode.c.h; path = ThemeDetailsViewController.h; sourceTree = "<group>"; };
		5DA5BF3A18E32DCF005F11F9 /* ThemeDetailsViewController.m */ = {isa = PBXFileReference; fileEncoding = 4; lastKnownFileType = sourcecode.c.objc; path = ThemeDetailsViewController.m; sourceTree = "<group>"; };
		5DA5BF3B18E32DCF005F11F9 /* WPLoadingView.h */ = {isa = PBXFileReference; fileEncoding = 4; lastKnownFileType = sourcecode.c.h; path = WPLoadingView.h; sourceTree = "<group>"; };
		5DA5BF3C18E32DCF005F11F9 /* WPLoadingView.m */ = {isa = PBXFileReference; fileEncoding = 4; lastKnownFileType = sourcecode.c.objc; path = WPLoadingView.m; sourceTree = "<group>"; };
		5DA5BF4B18E331D8005F11F9 /* WordPress 16.xcdatamodel */ = {isa = PBXFileReference; lastKnownFileType = wrapper.xcdatamodel; path = "WordPress 16.xcdatamodel"; sourceTree = "<group>"; };
		5DA912F21B03A6B300CBC13E /* AbstractPostListViewController.h */ = {isa = PBXFileReference; fileEncoding = 4; lastKnownFileType = sourcecode.c.h; path = AbstractPostListViewController.h; sourceTree = "<group>"; };
		5DA912F31B03A6B300CBC13E /* AbstractPostListViewController.m */ = {isa = PBXFileReference; fileEncoding = 4; lastKnownFileType = sourcecode.c.objc; path = AbstractPostListViewController.m; sourceTree = "<group>"; };
		5DA912F51B03D01B00CBC13E /* AbstractPostListViewControllerSubclass.h */ = {isa = PBXFileReference; lastKnownFileType = sourcecode.c.h; path = AbstractPostListViewControllerSubclass.h; sourceTree = "<group>"; };
		5DA988051AEEA594002AFB12 /* DisplayableImageHelperTest.m */ = {isa = PBXFileReference; fileEncoding = 4; lastKnownFileType = sourcecode.c.objc; path = DisplayableImageHelperTest.m; sourceTree = "<group>"; };
		5DAE40AB19EC70930011A0AE /* ReaderPostHeaderView.h */ = {isa = PBXFileReference; fileEncoding = 4; lastKnownFileType = sourcecode.c.h; path = ReaderPostHeaderView.h; sourceTree = "<group>"; };
		5DAE40AC19EC70930011A0AE /* ReaderPostHeaderView.m */ = {isa = PBXFileReference; fileEncoding = 4; lastKnownFileType = sourcecode.c.objc; path = ReaderPostHeaderView.m; sourceTree = "<group>"; };
		5DAFEAB61AF2CA6E00B3E1D7 /* PostMetaButton.h */ = {isa = PBXFileReference; fileEncoding = 4; lastKnownFileType = sourcecode.c.h; path = PostMetaButton.h; sourceTree = "<group>"; };
		5DAFEAB71AF2CA6E00B3E1D7 /* PostMetaButton.m */ = {isa = PBXFileReference; fileEncoding = 4; lastKnownFileType = sourcecode.c.objc; path = PostMetaButton.m; sourceTree = "<group>"; };
		5DB3BA0318D0E7B600F3F3E9 /* WPPickerView.h */ = {isa = PBXFileReference; fileEncoding = 4; lastKnownFileType = sourcecode.c.h; path = WPPickerView.h; sourceTree = "<group>"; usesTabs = 0; };
		5DB3BA0418D0E7B600F3F3E9 /* WPPickerView.m */ = {isa = PBXFileReference; fileEncoding = 4; lastKnownFileType = sourcecode.c.objc; path = WPPickerView.m; sourceTree = "<group>"; usesTabs = 0; };
		5DB3BA0618D11D8D00F3F3E9 /* PublishDatePickerView.h */ = {isa = PBXFileReference; fileEncoding = 4; lastKnownFileType = sourcecode.c.h; path = PublishDatePickerView.h; sourceTree = "<group>"; usesTabs = 0; };
		5DB3BA0718D11D8D00F3F3E9 /* PublishDatePickerView.m */ = {isa = PBXFileReference; fileEncoding = 4; lastKnownFileType = sourcecode.c.objc; path = PublishDatePickerView.m; sourceTree = "<group>"; usesTabs = 0; };
		5DB4683918A2E718004A89A9 /* LocationService.h */ = {isa = PBXFileReference; fileEncoding = 4; lastKnownFileType = sourcecode.c.h; path = LocationService.h; sourceTree = "<group>"; };
		5DB4683A18A2E718004A89A9 /* LocationService.m */ = {isa = PBXFileReference; fileEncoding = 4; lastKnownFileType = sourcecode.c.objc; path = LocationService.m; sourceTree = "<group>"; };
		5DB6D8F618F5DA6300956529 /* WordPress 17.xcdatamodel */ = {isa = PBXFileReference; lastKnownFileType = wrapper.xcdatamodel; path = "WordPress 17.xcdatamodel"; sourceTree = "<group>"; };
		5DB767401588F64D00EBE36C /* postPreview.html */ = {isa = PBXFileReference; fileEncoding = 4; lastKnownFileType = text.html; name = postPreview.html; path = Resources/HTML/postPreview.html; sourceTree = "<group>"; };
		5DB93EE819B6190700EC88EB /* CommentContentView.h */ = {isa = PBXFileReference; fileEncoding = 4; lastKnownFileType = sourcecode.c.h; path = CommentContentView.h; sourceTree = "<group>"; };
		5DB93EE919B6190700EC88EB /* CommentContentView.m */ = {isa = PBXFileReference; fileEncoding = 4; lastKnownFileType = sourcecode.c.objc; path = CommentContentView.m; sourceTree = "<group>"; };
		5DB93EEA19B6190700EC88EB /* ReaderCommentCell.h */ = {isa = PBXFileReference; fileEncoding = 4; lastKnownFileType = sourcecode.c.h; path = ReaderCommentCell.h; sourceTree = "<group>"; };
		5DB93EEB19B6190700EC88EB /* ReaderCommentCell.m */ = {isa = PBXFileReference; fileEncoding = 4; lastKnownFileType = sourcecode.c.objc; path = ReaderCommentCell.m; sourceTree = "<group>"; };
		5DBCD9D018F3569F00B32229 /* ReaderTopic.h */ = {isa = PBXFileReference; fileEncoding = 4; lastKnownFileType = sourcecode.c.h; path = ReaderTopic.h; sourceTree = "<group>"; };
		5DBCD9D118F3569F00B32229 /* ReaderTopic.m */ = {isa = PBXFileReference; fileEncoding = 4; lastKnownFileType = sourcecode.c.objc; path = ReaderTopic.m; sourceTree = "<group>"; };
		5DBCD9D318F35D7500B32229 /* ReaderTopicService.h */ = {isa = PBXFileReference; fileEncoding = 4; lastKnownFileType = sourcecode.c.h; path = ReaderTopicService.h; sourceTree = "<group>"; };
		5DBCD9D418F35D7500B32229 /* ReaderTopicService.m */ = {isa = PBXFileReference; fileEncoding = 4; lastKnownFileType = sourcecode.c.objc; path = ReaderTopicService.m; sourceTree = "<group>"; };
		5DBFC8A51A9BC34F00E00DE4 /* PostListViewController.h */ = {isa = PBXFileReference; fileEncoding = 4; lastKnownFileType = sourcecode.c.h; path = PostListViewController.h; sourceTree = "<group>"; };
		5DBFC8A61A9BC34F00E00DE4 /* PostListViewController.m */ = {isa = PBXFileReference; fileEncoding = 4; lastKnownFileType = sourcecode.c.objc; path = PostListViewController.m; sourceTree = "<group>"; };
		5DBFC8A81A9BE07B00E00DE4 /* Posts.storyboard */ = {isa = PBXFileReference; fileEncoding = 4; lastKnownFileType = file.storyboard; path = Posts.storyboard; sourceTree = "<group>"; };
		5DBFC8AA1A9C0EEF00E00DE4 /* WPScrollableViewController.h */ = {isa = PBXFileReference; lastKnownFileType = sourcecode.c.h; path = WPScrollableViewController.h; sourceTree = "<group>"; };
		5DC3A44B1610B9BC00A890BE /* UINavigationController+Rotation.h */ = {isa = PBXFileReference; fileEncoding = 4; lastKnownFileType = sourcecode.c.h; path = "UINavigationController+Rotation.h"; sourceTree = "<group>"; };
		5DC3A44C1610B9BC00A890BE /* UINavigationController+Rotation.m */ = {isa = PBXFileReference; fileEncoding = 4; lastKnownFileType = sourcecode.c.objc; path = "UINavigationController+Rotation.m"; sourceTree = "<group>"; };
		5DCC4CD619A50CC0003E548C /* ReaderSite.h */ = {isa = PBXFileReference; fileEncoding = 4; lastKnownFileType = sourcecode.c.h; path = ReaderSite.h; sourceTree = "<group>"; };
		5DCC4CD719A50CC0003E548C /* ReaderSite.m */ = {isa = PBXFileReference; fileEncoding = 4; lastKnownFileType = sourcecode.c.objc; path = ReaderSite.m; sourceTree = "<group>"; };
		5DDC44651A72BB07007F538E /* ReaderViewController.h */ = {isa = PBXFileReference; fileEncoding = 4; lastKnownFileType = sourcecode.c.h; path = ReaderViewController.h; sourceTree = "<group>"; };
		5DDC44661A72BB07007F538E /* ReaderViewController.m */ = {isa = PBXFileReference; fileEncoding = 4; lastKnownFileType = sourcecode.c.objc; path = ReaderViewController.m; sourceTree = "<group>"; };
		5DE293BF1AD8009E00825DE5 /* PostListFilter.h */ = {isa = PBXFileReference; fileEncoding = 4; lastKnownFileType = sourcecode.c.h; path = PostListFilter.h; sourceTree = "<group>"; };
		5DE293C01AD8009E00825DE5 /* PostListFilter.m */ = {isa = PBXFileReference; fileEncoding = 4; lastKnownFileType = sourcecode.c.objc; path = PostListFilter.m; sourceTree = "<group>"; };
		5DE471B71B4C710E00665C44 /* ReaderPostContentProvider.h */ = {isa = PBXFileReference; lastKnownFileType = sourcecode.c.h; path = ReaderPostContentProvider.h; sourceTree = "<group>"; };
		5DE88FA81A859DD9000E2CA6 /* ReaderPostUnattributedTableViewCell.h */ = {isa = PBXFileReference; fileEncoding = 4; lastKnownFileType = sourcecode.c.h; path = ReaderPostUnattributedTableViewCell.h; sourceTree = "<group>"; };
		5DE88FA91A859DD9000E2CA6 /* ReaderPostUnattributedTableViewCell.m */ = {isa = PBXFileReference; fileEncoding = 4; lastKnownFileType = sourcecode.c.objc; path = ReaderPostUnattributedTableViewCell.m; sourceTree = "<group>"; };
		5DE8A0401912D95B00B2FF59 /* ReaderPostServiceTest.m */ = {isa = PBXFileReference; fileEncoding = 4; lastKnownFileType = sourcecode.c.objc; path = ReaderPostServiceTest.m; sourceTree = "<group>"; };
		5DEB61B2156FCD3400242C35 /* WPWebView.h */ = {isa = PBXFileReference; fileEncoding = 4; lastKnownFileType = sourcecode.c.h; path = WPWebView.h; sourceTree = "<group>"; };
		5DEB61B3156FCD3400242C35 /* WPWebView.m */ = {isa = PBXFileReference; fileEncoding = 4; lastKnownFileType = sourcecode.c.objc; path = WPWebView.m; sourceTree = "<group>"; };
		5DED0E121B42E3E400431FCD /* RemoteSourcePostAttribution.h */ = {isa = PBXFileReference; fileEncoding = 4; lastKnownFileType = sourcecode.c.h; path = RemoteSourcePostAttribution.h; sourceTree = "<group>"; };
		5DED0E131B42E3E400431FCD /* RemoteSourcePostAttribution.m */ = {isa = PBXFileReference; fileEncoding = 4; lastKnownFileType = sourcecode.c.objc; path = RemoteSourcePostAttribution.m; sourceTree = "<group>"; };
		5DED0E161B432E0400431FCD /* SourcePostAttribution.h */ = {isa = PBXFileReference; fileEncoding = 4; lastKnownFileType = sourcecode.c.h; path = SourcePostAttribution.h; sourceTree = "<group>"; };
		5DED0E171B432E0400431FCD /* SourcePostAttribution.m */ = {isa = PBXFileReference; fileEncoding = 4; lastKnownFileType = sourcecode.c.objc; path = SourcePostAttribution.m; sourceTree = "<group>"; };
		5DF59C091770AE3A00171208 /* UILabel+SuggestSize.h */ = {isa = PBXFileReference; fileEncoding = 4; lastKnownFileType = sourcecode.c.h; path = "UILabel+SuggestSize.h"; sourceTree = "<group>"; };
		5DF59C0A1770AE3A00171208 /* UILabel+SuggestSize.m */ = {isa = PBXFileReference; fileEncoding = 4; lastKnownFileType = sourcecode.c.objc; path = "UILabel+SuggestSize.m"; sourceTree = "<group>"; };
		5DF657191AE6ACAC00AAA8D7 /* DisplayableImageHelper.h */ = {isa = PBXFileReference; fileEncoding = 4; lastKnownFileType = sourcecode.c.h; path = DisplayableImageHelper.h; sourceTree = "<group>"; };
		5DF6571A1AE6ACAC00AAA8D7 /* DisplayableImageHelper.m */ = {isa = PBXFileReference; fileEncoding = 4; lastKnownFileType = sourcecode.c.objc; path = DisplayableImageHelper.m; sourceTree = "<group>"; };
		5DF738921965FAB900393584 /* SubscribedTopicsViewController.h */ = {isa = PBXFileReference; fileEncoding = 4; lastKnownFileType = sourcecode.c.h; path = SubscribedTopicsViewController.h; sourceTree = "<group>"; };
		5DF738931965FAB900393584 /* SubscribedTopicsViewController.m */ = {isa = PBXFileReference; fileEncoding = 4; lastKnownFileType = sourcecode.c.objc; path = SubscribedTopicsViewController.m; sourceTree = "<group>"; };
		5DF738951965FACD00393584 /* RecommendedTopicsViewController.h */ = {isa = PBXFileReference; fileEncoding = 4; lastKnownFileType = sourcecode.c.h; path = RecommendedTopicsViewController.h; sourceTree = "<group>"; };
		5DF738961965FACD00393584 /* RecommendedTopicsViewController.m */ = {isa = PBXFileReference; fileEncoding = 4; lastKnownFileType = sourcecode.c.objc; path = RecommendedTopicsViewController.m; sourceTree = "<group>"; };
		5DF7F7721B222068003A05C8 /* WordPress 31.xcdatamodel */ = {isa = PBXFileReference; lastKnownFileType = wrapper.xcdatamodel; path = "WordPress 31.xcdatamodel"; sourceTree = "<group>"; };
		5DF7F7731B22337C003A05C8 /* WordPress-30-31.xcmappingmodel */ = {isa = PBXFileReference; lastKnownFileType = wrapper.xcmappingmodel; path = "WordPress-30-31.xcmappingmodel"; sourceTree = "<group>"; };
		5DF7F7761B223916003A05C8 /* PostToPost30To31.h */ = {isa = PBXFileReference; fileEncoding = 4; lastKnownFileType = sourcecode.c.h; path = PostToPost30To31.h; sourceTree = "<group>"; };
		5DF7F7771B223916003A05C8 /* PostToPost30To31.m */ = {isa = PBXFileReference; fileEncoding = 4; lastKnownFileType = sourcecode.c.objc; path = PostToPost30To31.m; sourceTree = "<group>"; };
		5DF8D25F19E82B1000A2CD95 /* ReaderCommentsViewController.h */ = {isa = PBXFileReference; fileEncoding = 4; lastKnownFileType = sourcecode.c.h; path = ReaderCommentsViewController.h; sourceTree = "<group>"; };
		5DF8D26019E82B1000A2CD95 /* ReaderCommentsViewController.m */ = {isa = PBXFileReference; fileEncoding = 4; lastKnownFileType = sourcecode.c.objc; path = ReaderCommentsViewController.m; sourceTree = "<group>"; };
		5DF94E251962B97D00359241 /* CommentsTableViewCell.h */ = {isa = PBXFileReference; fileEncoding = 4; lastKnownFileType = sourcecode.c.h; path = CommentsTableViewCell.h; sourceTree = "<group>"; };
		5DF94E261962B97D00359241 /* CommentsTableViewCell.m */ = {isa = PBXFileReference; fileEncoding = 4; lastKnownFileType = sourcecode.c.objc; path = CommentsTableViewCell.m; sourceTree = "<group>"; };
		5DF94E291962B97D00359241 /* NewPostTableViewCell.h */ = {isa = PBXFileReference; fileEncoding = 4; lastKnownFileType = sourcecode.c.h; path = NewPostTableViewCell.h; sourceTree = "<group>"; };
		5DF94E2A1962B97D00359241 /* NewPostTableViewCell.m */ = {isa = PBXFileReference; fileEncoding = 4; lastKnownFileType = sourcecode.c.objc; path = NewPostTableViewCell.m; sourceTree = "<group>"; };
		5DF94E2E1962B99C00359241 /* PostSettingsSelectionViewController.h */ = {isa = PBXFileReference; fileEncoding = 4; lastKnownFileType = sourcecode.c.h; path = PostSettingsSelectionViewController.h; sourceTree = "<group>"; usesTabs = 0; };
		5DF94E2F1962B99C00359241 /* PostSettingsSelectionViewController.m */ = {isa = PBXFileReference; fileEncoding = 4; lastKnownFileType = sourcecode.c.objc; path = PostSettingsSelectionViewController.m; sourceTree = "<group>"; usesTabs = 0; };
		5DF94E3E1962BAA700359241 /* WPRichTextView.h */ = {isa = PBXFileReference; fileEncoding = 4; lastKnownFileType = sourcecode.c.h; path = WPRichTextView.h; sourceTree = "<group>"; };
		5DF94E3F1962BAA700359241 /* WPRichTextView.m */ = {isa = PBXFileReference; fileEncoding = 4; lastKnownFileType = sourcecode.c.objc; path = WPRichTextView.m; sourceTree = "<group>"; };
		5DF94E481962BAEB00359241 /* ReaderPostAttributionView.h */ = {isa = PBXFileReference; fileEncoding = 4; lastKnownFileType = sourcecode.c.h; path = ReaderPostAttributionView.h; sourceTree = "<group>"; };
		5DF94E491962BAEB00359241 /* ReaderPostAttributionView.m */ = {isa = PBXFileReference; fileEncoding = 4; lastKnownFileType = sourcecode.c.objc; path = ReaderPostAttributionView.m; sourceTree = "<group>"; };
		5DF94E4A1962BAEB00359241 /* ReaderPostContentView.h */ = {isa = PBXFileReference; fileEncoding = 4; lastKnownFileType = sourcecode.c.h; path = ReaderPostContentView.h; sourceTree = "<group>"; };
		5DF94E4B1962BAEB00359241 /* ReaderPostContentView.m */ = {isa = PBXFileReference; fileEncoding = 4; lastKnownFileType = sourcecode.c.objc; path = ReaderPostContentView.m; sourceTree = "<group>"; };
		5DF94E4C1962BAEB00359241 /* ReaderPostRichContentView.h */ = {isa = PBXFileReference; fileEncoding = 4; lastKnownFileType = sourcecode.c.h; path = ReaderPostRichContentView.h; sourceTree = "<group>"; };
		5DFA7EBB1AF7B8D30072023B /* NSDateStringFormattingTest.m */ = {isa = PBXFileReference; fileEncoding = 4; lastKnownFileType = sourcecode.c.objc; path = NSDateStringFormattingTest.m; sourceTree = "<group>"; };
		5DFA7EBF1AF7CB6A0072023B /* PageListViewController.h */ = {isa = PBXFileReference; fileEncoding = 4; lastKnownFileType = sourcecode.c.h; path = PageListViewController.h; sourceTree = "<group>"; };
		5DFA7EC01AF7CB6A0072023B /* PageListViewController.m */ = {isa = PBXFileReference; fileEncoding = 4; lastKnownFileType = sourcecode.c.objc; path = PageListViewController.m; sourceTree = "<group>"; };
		5DFA7EC21AF7CB910072023B /* Pages.storyboard */ = {isa = PBXFileReference; fileEncoding = 4; lastKnownFileType = file.storyboard; path = Pages.storyboard; sourceTree = "<group>"; };
		5DFA7EC41AF814E40072023B /* PageListTableViewCell.h */ = {isa = PBXFileReference; fileEncoding = 4; lastKnownFileType = sourcecode.c.h; path = PageListTableViewCell.h; sourceTree = "<group>"; };
		5DFA7EC51AF814E40072023B /* PageListTableViewCell.m */ = {isa = PBXFileReference; fileEncoding = 4; lastKnownFileType = sourcecode.c.objc; path = PageListTableViewCell.m; sourceTree = "<group>"; };
		5DFA7EC61AF814E40072023B /* PageListTableViewCell.xib */ = {isa = PBXFileReference; fileEncoding = 4; lastKnownFileType = file.xib; path = PageListTableViewCell.xib; sourceTree = "<group>"; };
		5DFA9D19196B1BA30061FF96 /* ReaderTopicServiceTest.m */ = {isa = PBXFileReference; fileEncoding = 4; lastKnownFileType = sourcecode.c.objc; path = ReaderTopicServiceTest.m; sourceTree = "<group>"; };
		67040029265369CB7FAE64FA /* Pods-WordPressTodayWidget.distribution.xcconfig */ = {isa = PBXFileReference; includeInIndex = 1; lastKnownFileType = text.xcconfig; name = "Pods-WordPressTodayWidget.distribution.xcconfig"; path = "../Pods/Target Support Files/Pods-WordPressTodayWidget/Pods-WordPressTodayWidget.distribution.xcconfig"; sourceTree = "<group>"; };
		69187343EC8F435684EFFAF1 /* libPods.a */ = {isa = PBXFileReference; explicitFileType = archive.ar; includeInIndex = 0; path = libPods.a; sourceTree = BUILT_PRODUCTS_DIR; };
		6EDC0E8E105881A800F68A1D /* iTunesArtwork */ = {isa = PBXFileReference; lastKnownFileType = file; path = iTunesArtwork; sourceTree = "<group>"; };
		7059CD1F0F332B6500A0660B /* WPCategoryTree.h */ = {isa = PBXFileReference; fileEncoding = 4; lastKnownFileType = sourcecode.c.h; lineEnding = 0; path = WPCategoryTree.h; sourceTree = "<group>"; xcLanguageSpecificationIdentifier = xcode.lang.objcpp; };
		7059CD200F332B6500A0660B /* WPCategoryTree.m */ = {isa = PBXFileReference; fileEncoding = 4; lastKnownFileType = sourcecode.c.objc; lineEnding = 0; path = WPCategoryTree.m; sourceTree = "<group>"; xcLanguageSpecificationIdentifier = xcode.lang.objc; };
		71E3F8ABCB453500748B60CE /* Pods-UITests.distribution.xcconfig */ = {isa = PBXFileReference; includeInIndex = 1; lastKnownFileType = text.xcconfig; name = "Pods-UITests.distribution.xcconfig"; path = "../Pods/Target Support Files/Pods-UITests/Pods-UITests.distribution.xcconfig"; sourceTree = "<group>"; };
		740BD8331A0D4C3600F04D18 /* WPUploadStatusButton.h */ = {isa = PBXFileReference; fileEncoding = 4; lastKnownFileType = sourcecode.c.h; path = WPUploadStatusButton.h; sourceTree = "<group>"; };
		740BD8341A0D4C3600F04D18 /* WPUploadStatusButton.m */ = {isa = PBXFileReference; fileEncoding = 4; lastKnownFileType = sourcecode.c.objc; path = WPUploadStatusButton.m; sourceTree = "<group>"; };
		74BB6F1819AE7B9400FB7829 /* WPLegacyEditPageViewController.h */ = {isa = PBXFileReference; fileEncoding = 4; lastKnownFileType = sourcecode.c.h; path = WPLegacyEditPageViewController.h; sourceTree = "<group>"; };
		74BB6F1919AE7B9400FB7829 /* WPLegacyEditPageViewController.m */ = {isa = PBXFileReference; fileEncoding = 4; lastKnownFileType = sourcecode.c.objc; path = WPLegacyEditPageViewController.m; sourceTree = "<group>"; };
		74D5FFD319ACDF6700389E8F /* WPLegacyEditPostViewController_Internal.h */ = {isa = PBXFileReference; fileEncoding = 4; lastKnownFileType = sourcecode.c.h; path = WPLegacyEditPostViewController_Internal.h; sourceTree = "<group>"; usesTabs = 0; };
		74D5FFD419ACDF6700389E8F /* WPLegacyEditPostViewController.h */ = {isa = PBXFileReference; fileEncoding = 4; lastKnownFileType = sourcecode.c.h; path = WPLegacyEditPostViewController.h; sourceTree = "<group>"; usesTabs = 0; };
		74D5FFD519ACDF6700389E8F /* WPLegacyEditPostViewController.m */ = {isa = PBXFileReference; fileEncoding = 4; lastKnownFileType = sourcecode.c.objc; path = WPLegacyEditPostViewController.m; sourceTree = "<group>"; usesTabs = 0; };
		74F313ED1A9B97A200AA8B45 /* WPTooltip.h */ = {isa = PBXFileReference; fileEncoding = 4; lastKnownFileType = sourcecode.c.h; path = WPTooltip.h; sourceTree = "<group>"; };
		74F313EE1A9B97A200AA8B45 /* WPTooltip.m */ = {isa = PBXFileReference; fileEncoding = 4; lastKnownFileType = sourcecode.c.objc; path = WPTooltip.m; sourceTree = "<group>"; };
		83043E54126FA31400EC9953 /* MessageUI.framework */ = {isa = PBXFileReference; includeInIndex = 1; lastKnownFileType = wrapper.framework; name = MessageUI.framework; path = System/Library/Frameworks/MessageUI.framework; sourceTree = SDKROOT; };
		833AF259114575A50016DE8F /* PostAnnotation.h */ = {isa = PBXFileReference; fileEncoding = 4; lastKnownFileType = sourcecode.c.h; path = PostAnnotation.h; sourceTree = "<group>"; };
		833AF25A114575A50016DE8F /* PostAnnotation.m */ = {isa = PBXFileReference; fileEncoding = 4; lastKnownFileType = sourcecode.c.objc; path = PostAnnotation.m; sourceTree = "<group>"; };
		83418AA811C9FA6E00ACF00C /* Comment.h */ = {isa = PBXFileReference; fileEncoding = 4; lastKnownFileType = sourcecode.c.h; path = Comment.h; sourceTree = "<group>"; };
		83418AA911C9FA6E00ACF00C /* Comment.m */ = {isa = PBXFileReference; fileEncoding = 4; lastKnownFileType = sourcecode.c.objc; path = Comment.m; sourceTree = "<group>"; };
		834CAE7A122D528A003DDF49 /* UIImage+Resize.h */ = {isa = PBXFileReference; fileEncoding = 4; lastKnownFileType = sourcecode.c.h; path = "UIImage+Resize.h"; sourceTree = "<group>"; };
		834CAE7B122D528A003DDF49 /* UIImage+Resize.m */ = {isa = PBXFileReference; fileEncoding = 4; lastKnownFileType = sourcecode.c.objc; path = "UIImage+Resize.m"; sourceTree = "<group>"; };
		834CAE9B122D56B1003DDF49 /* UIImage+Alpha.h */ = {isa = PBXFileReference; fileEncoding = 4; lastKnownFileType = sourcecode.c.h; path = "UIImage+Alpha.h"; sourceTree = "<group>"; };
		834CAE9C122D56B1003DDF49 /* UIImage+RoundedCorner.h */ = {isa = PBXFileReference; fileEncoding = 4; lastKnownFileType = sourcecode.c.h; path = "UIImage+RoundedCorner.h"; sourceTree = "<group>"; };
		834CAE9D122D56B1003DDF49 /* UIImage+Alpha.m */ = {isa = PBXFileReference; fileEncoding = 4; lastKnownFileType = sourcecode.c.objc; path = "UIImage+Alpha.m"; sourceTree = "<group>"; };
		834CAE9E122D56B1003DDF49 /* UIImage+RoundedCorner.m */ = {isa = PBXFileReference; fileEncoding = 4; lastKnownFileType = sourcecode.c.objc; path = "UIImage+RoundedCorner.m"; sourceTree = "<group>"; };
		834CE7331256D0DE0046A4A3 /* CFNetwork.framework */ = {isa = PBXFileReference; includeInIndex = 1; lastKnownFileType = wrapper.framework; name = CFNetwork.framework; path = System/Library/Frameworks/CFNetwork.framework; sourceTree = SDKROOT; };
		834CE7371256D0F60046A4A3 /* CoreGraphics.framework */ = {isa = PBXFileReference; includeInIndex = 1; lastKnownFileType = wrapper.framework; name = CoreGraphics.framework; path = System/Library/Frameworks/CoreGraphics.framework; sourceTree = SDKROOT; };
		8350E15911D28B4A00A7B073 /* WordPress.xcdatamodel */ = {isa = PBXFileReference; fileEncoding = 4; lastKnownFileType = wrapper.xcdatamodel; path = WordPress.xcdatamodel; sourceTree = "<group>"; };
		8350E49411D2C71E00A7B073 /* Media.h */ = {isa = PBXFileReference; fileEncoding = 4; lastKnownFileType = sourcecode.c.h; path = Media.h; sourceTree = "<group>"; };
		8350E49511D2C71E00A7B073 /* Media.m */ = {isa = PBXFileReference; fileEncoding = 4; lastKnownFileType = sourcecode.c.objc; path = Media.m; sourceTree = "<group>"; };
		8355D67D11D13EAD00A61362 /* MobileCoreServices.framework */ = {isa = PBXFileReference; includeInIndex = 1; lastKnownFileType = wrapper.framework; name = MobileCoreServices.framework; path = System/Library/Frameworks/MobileCoreServices.framework; sourceTree = SDKROOT; };
		8355D7D811D260AA00A61362 /* CoreData.framework */ = {isa = PBXFileReference; includeInIndex = 1; lastKnownFileType = wrapper.framework; name = CoreData.framework; path = System/Library/Frameworks/CoreData.framework; sourceTree = SDKROOT; };
		835E2402126E66E50085940B /* AssetsLibrary.framework */ = {isa = PBXFileReference; includeInIndex = 1; lastKnownFileType = wrapper.framework; name = AssetsLibrary.framework; path = System/Library/Frameworks/AssetsLibrary.framework; sourceTree = SDKROOT; };
		8370D10811FA499A009D650F /* WPTableViewActivityCell.h */ = {isa = PBXFileReference; fileEncoding = 4; lastKnownFileType = sourcecode.c.h; path = WPTableViewActivityCell.h; sourceTree = "<group>"; };
		8370D10911FA499A009D650F /* WPTableViewActivityCell.m */ = {isa = PBXFileReference; fileEncoding = 4; lastKnownFileType = sourcecode.c.objc; path = WPTableViewActivityCell.m; sourceTree = "<group>"; };
		838C672C1210C3C300B09CA3 /* Post.h */ = {isa = PBXFileReference; fileEncoding = 4; lastKnownFileType = sourcecode.c.h; path = Post.h; sourceTree = "<group>"; };
		838C672D1210C3C300B09CA3 /* Post.m */ = {isa = PBXFileReference; fileEncoding = 4; lastKnownFileType = sourcecode.c.objc; lineEnding = 0; path = Post.m; sourceTree = "<group>"; xcLanguageSpecificationIdentifier = xcode.lang.objc; };
		83D180F712329B1A002DCCB0 /* EditPageViewController.h */ = {isa = PBXFileReference; fileEncoding = 4; lastKnownFileType = sourcecode.c.h; path = EditPageViewController.h; sourceTree = "<group>"; };
		83D180F812329B1A002DCCB0 /* EditPageViewController.m */ = {isa = PBXFileReference; fileEncoding = 4; lastKnownFileType = sourcecode.c.objc; path = EditPageViewController.m; sourceTree = "<group>"; };
		83F3E25F11275E07004CD686 /* MapKit.framework */ = {isa = PBXFileReference; includeInIndex = 1; lastKnownFileType = wrapper.framework; name = MapKit.framework; path = System/Library/Frameworks/MapKit.framework; sourceTree = SDKROOT; };
		83F3E2D211276371004CD686 /* CoreLocation.framework */ = {isa = PBXFileReference; includeInIndex = 1; lastKnownFileType = wrapper.framework; name = CoreLocation.framework; path = System/Library/Frameworks/CoreLocation.framework; sourceTree = SDKROOT; };
		83FB4D3E122C38F700DB9506 /* MediaPlayer.framework */ = {isa = PBXFileReference; includeInIndex = 1; lastKnownFileType = wrapper.framework; name = MediaPlayer.framework; path = System/Library/Frameworks/MediaPlayer.framework; sourceTree = SDKROOT; };
		83FEFC7311FF6C5A0078B462 /* EditSiteViewController.h */ = {isa = PBXFileReference; fileEncoding = 4; lastKnownFileType = sourcecode.c.h; path = EditSiteViewController.h; sourceTree = "<group>"; };
		83FEFC7411FF6C5A0078B462 /* EditSiteViewController.m */ = {isa = PBXFileReference; fileEncoding = 4; lastKnownFileType = sourcecode.c.objc; path = EditSiteViewController.m; sourceTree = "<group>"; };
		8514973F171E13DF00B87F3F /* WPAsyncBlockOperation.h */ = {isa = PBXFileReference; fileEncoding = 4; lastKnownFileType = sourcecode.c.h; path = WPAsyncBlockOperation.h; sourceTree = "<group>"; };
		85149740171E13DF00B87F3F /* WPAsyncBlockOperation.m */ = {isa = PBXFileReference; fileEncoding = 4; lastKnownFileType = sourcecode.c.objc; path = WPAsyncBlockOperation.m; sourceTree = "<group>"; };
		8514B8D31AE85B19007E58BA /* WPAnalyticsTrackerMixpanelTests.m */ = {isa = PBXFileReference; fileEncoding = 4; lastKnownFileType = sourcecode.c.objc; path = WPAnalyticsTrackerMixpanelTests.m; sourceTree = "<group>"; };
		8516972A169D42F4006C5DED /* WPToast.h */ = {isa = PBXFileReference; fileEncoding = 4; lastKnownFileType = sourcecode.c.h; path = WPToast.h; sourceTree = "<group>"; };
		8516972B169D42F4006C5DED /* WPToast.m */ = {isa = PBXFileReference; fileEncoding = 4; lastKnownFileType = sourcecode.c.objc; path = WPToast.m; sourceTree = "<group>"; };
		851734411798C64700A30E27 /* NSURL+Util.h */ = {isa = PBXFileReference; fileEncoding = 4; lastKnownFileType = sourcecode.c.h; path = "NSURL+Util.h"; sourceTree = "<group>"; };
		851734421798C64700A30E27 /* NSURL+Util.m */ = {isa = PBXFileReference; fileEncoding = 4; lastKnownFileType = sourcecode.c.objc; path = "NSURL+Util.m"; sourceTree = "<group>"; };
		852416CD1A12EBDD0030700C /* AppRatingUtility.h */ = {isa = PBXFileReference; fileEncoding = 4; lastKnownFileType = sourcecode.c.h; path = AppRatingUtility.h; sourceTree = "<group>"; };
		852416CE1A12EBDD0030700C /* AppRatingUtility.m */ = {isa = PBXFileReference; fileEncoding = 4; lastKnownFileType = sourcecode.c.objc; path = AppRatingUtility.m; sourceTree = "<group>"; };
		852416D11A12ED690030700C /* AppRatingUtilityTests.m */ = {isa = PBXFileReference; fileEncoding = 4; lastKnownFileType = sourcecode.c.objc; path = AppRatingUtilityTests.m; sourceTree = "<group>"; };
		85253989171761D9003F6B32 /* WPComLanguages.h */ = {isa = PBXFileReference; fileEncoding = 4; lastKnownFileType = sourcecode.c.h; path = WPComLanguages.h; sourceTree = "<group>"; };
		8525398A171761D9003F6B32 /* WPComLanguages.m */ = {isa = PBXFileReference; fileEncoding = 4; lastKnownFileType = sourcecode.c.objc; path = WPComLanguages.m; sourceTree = "<group>"; };
		8527B15717CE98C5001CBA2E /* Accelerate.framework */ = {isa = PBXFileReference; lastKnownFileType = wrapper.framework; name = Accelerate.framework; path = System/Library/Frameworks/Accelerate.framework; sourceTree = SDKROOT; };
		852CD8AB190E0BC4006C9AED /* WPMediaSizing.h */ = {isa = PBXFileReference; fileEncoding = 4; lastKnownFileType = sourcecode.c.h; path = WPMediaSizing.h; sourceTree = "<group>"; };
		852CD8AC190E0BC4006C9AED /* WPMediaSizing.m */ = {isa = PBXFileReference; fileEncoding = 4; lastKnownFileType = sourcecode.c.objc; path = WPMediaSizing.m; sourceTree = "<group>"; };
		855408851A6F105700DDBD79 /* app-review-prompt-all-enabled.json */ = {isa = PBXFileReference; fileEncoding = 4; lastKnownFileType = text.json; path = "app-review-prompt-all-enabled.json"; sourceTree = "<group>"; };
		855408871A6F106800DDBD79 /* app-review-prompt-notifications-disabled.json */ = {isa = PBXFileReference; fileEncoding = 4; lastKnownFileType = text.json; path = "app-review-prompt-notifications-disabled.json"; sourceTree = "<group>"; };
		855408891A6F107D00DDBD79 /* app-review-prompt-global-disable.json */ = {isa = PBXFileReference; fileEncoding = 4; lastKnownFileType = text.json; path = "app-review-prompt-global-disable.json"; sourceTree = "<group>"; };
		857610D418C0377300EDF406 /* StatsWebViewController.h */ = {isa = PBXFileReference; fileEncoding = 4; lastKnownFileType = sourcecode.c.h; path = StatsWebViewController.h; sourceTree = "<group>"; };
		857610D518C0377300EDF406 /* StatsWebViewController.m */ = {isa = PBXFileReference; fileEncoding = 4; lastKnownFileType = sourcecode.c.objc; path = StatsWebViewController.m; sourceTree = "<group>"; };
		858DE40D1730384F000AC628 /* LoginViewController.h */ = {isa = PBXFileReference; fileEncoding = 4; lastKnownFileType = sourcecode.c.h; path = LoginViewController.h; sourceTree = "<group>"; };
		858DE40E1730384F000AC628 /* LoginViewController.m */ = {isa = PBXFileReference; fileEncoding = 4; lastKnownFileType = sourcecode.c.objc; path = LoginViewController.m; sourceTree = "<group>"; };
		859F761B18F2159800EF8D5D /* WPAnalyticsTrackerMixpanelInstructionsForStat.h */ = {isa = PBXFileReference; fileEncoding = 4; lastKnownFileType = sourcecode.c.h; path = WPAnalyticsTrackerMixpanelInstructionsForStat.h; sourceTree = "<group>"; };
		859F761C18F2159800EF8D5D /* WPAnalyticsTrackerMixpanelInstructionsForStat.m */ = {isa = PBXFileReference; fileEncoding = 4; lastKnownFileType = sourcecode.c.objc; path = WPAnalyticsTrackerMixpanelInstructionsForStat.m; sourceTree = "<group>"; };
		85AD6AEA173CCF9E002CB896 /* WPNUXPrimaryButton.h */ = {isa = PBXFileReference; fileEncoding = 4; lastKnownFileType = sourcecode.c.h; path = WPNUXPrimaryButton.h; sourceTree = "<group>"; };
		85AD6AEB173CCF9E002CB896 /* WPNUXPrimaryButton.m */ = {isa = PBXFileReference; fileEncoding = 4; lastKnownFileType = sourcecode.c.objc; path = WPNUXPrimaryButton.m; sourceTree = "<group>"; };
		85AD6AED173CCFDC002CB896 /* WPNUXSecondaryButton.h */ = {isa = PBXFileReference; fileEncoding = 4; lastKnownFileType = sourcecode.c.h; path = WPNUXSecondaryButton.h; sourceTree = "<group>"; };
		85AD6AEE173CCFDC002CB896 /* WPNUXSecondaryButton.m */ = {isa = PBXFileReference; fileEncoding = 4; lastKnownFileType = sourcecode.c.objc; path = WPNUXSecondaryButton.m; sourceTree = "<group>"; };
		85B125401B028E34008A3D95 /* PushAuthenticationManagerTests.swift */ = {isa = PBXFileReference; fileEncoding = 4; lastKnownFileType = sourcecode.swift; path = PushAuthenticationManagerTests.swift; sourceTree = "<group>"; };
		85B125431B02937E008A3D95 /* UIAlertViewProxy.h */ = {isa = PBXFileReference; fileEncoding = 4; lastKnownFileType = sourcecode.c.h; path = UIAlertViewProxy.h; sourceTree = "<group>"; };
		85B125441B02937E008A3D95 /* UIAlertViewProxy.m */ = {isa = PBXFileReference; fileEncoding = 4; lastKnownFileType = sourcecode.c.objc; path = UIAlertViewProxy.m; sourceTree = "<group>"; };
		85B6F74D1742DA1D00CE7F3A /* WPNUXMainButton.h */ = {isa = PBXFileReference; fileEncoding = 4; lastKnownFileType = sourcecode.c.h; path = WPNUXMainButton.h; sourceTree = "<group>"; };
		85B6F74E1742DA1D00CE7F3A /* WPNUXMainButton.m */ = {isa = PBXFileReference; fileEncoding = 4; lastKnownFileType = sourcecode.c.objc; path = WPNUXMainButton.m; sourceTree = "<group>"; };
		85B6F7501742DAE800CE7F3A /* WPNUXBackButton.h */ = {isa = PBXFileReference; fileEncoding = 4; lastKnownFileType = sourcecode.c.h; path = WPNUXBackButton.h; sourceTree = "<group>"; };
		85B6F7511742DAE800CE7F3A /* WPNUXBackButton.m */ = {isa = PBXFileReference; fileEncoding = 4; lastKnownFileType = sourcecode.c.objc; path = WPNUXBackButton.m; sourceTree = "<group>"; };
		85C720AF1730CEFA00460645 /* WPWalkthroughTextField.h */ = {isa = PBXFileReference; fileEncoding = 4; lastKnownFileType = sourcecode.c.h; path = WPWalkthroughTextField.h; sourceTree = "<group>"; };
		85C720B01730CEFA00460645 /* WPWalkthroughTextField.m */ = {isa = PBXFileReference; fileEncoding = 4; lastKnownFileType = sourcecode.c.objc; path = WPWalkthroughTextField.m; sourceTree = "<group>"; };
		85CE4C1E1A703CF200780DFE /* NSBundle+VersionNumberHelper.h */ = {isa = PBXFileReference; fileEncoding = 4; lastKnownFileType = sourcecode.c.h; path = "NSBundle+VersionNumberHelper.h"; sourceTree = "<group>"; };
		85CE4C1F1A703CF200780DFE /* NSBundle+VersionNumberHelper.m */ = {isa = PBXFileReference; fileEncoding = 4; lastKnownFileType = sourcecode.c.objc; path = "NSBundle+VersionNumberHelper.m"; sourceTree = "<group>"; };
		85D2275718F1EB8A001DA8DA /* WPAnalyticsTrackerMixpanel.h */ = {isa = PBXFileReference; fileEncoding = 4; lastKnownFileType = sourcecode.c.h; path = WPAnalyticsTrackerMixpanel.h; sourceTree = "<group>"; };
		85D2275818F1EB8A001DA8DA /* WPAnalyticsTrackerMixpanel.m */ = {isa = PBXFileReference; fileEncoding = 4; lastKnownFileType = sourcecode.c.objc; lineEnding = 0; path = WPAnalyticsTrackerMixpanel.m; sourceTree = "<group>"; xcLanguageSpecificationIdentifier = xcode.lang.objc; };
		85D2399F1AE5A5FC0074768D /* AccountServiceFacade.h */ = {isa = PBXFileReference; fileEncoding = 4; lastKnownFileType = sourcecode.c.h; path = AccountServiceFacade.h; sourceTree = "<group>"; };
		85D239A01AE5A5FC0074768D /* AccountServiceFacade.m */ = {isa = PBXFileReference; fileEncoding = 4; lastKnownFileType = sourcecode.c.objc; path = AccountServiceFacade.m; sourceTree = "<group>"; };
		85D239A11AE5A5FC0074768D /* BlogSyncFacade.h */ = {isa = PBXFileReference; fileEncoding = 4; lastKnownFileType = sourcecode.c.h; path = BlogSyncFacade.h; sourceTree = "<group>"; };
		85D239A21AE5A5FC0074768D /* BlogSyncFacade.m */ = {isa = PBXFileReference; fileEncoding = 4; lastKnownFileType = sourcecode.c.objc; path = BlogSyncFacade.m; sourceTree = "<group>"; };
		85D239A31AE5A5FC0074768D /* HelpshiftEnabledFacade.h */ = {isa = PBXFileReference; fileEncoding = 4; lastKnownFileType = sourcecode.c.h; path = HelpshiftEnabledFacade.h; sourceTree = "<group>"; };
		85D239A41AE5A5FC0074768D /* HelpshiftEnabledFacade.m */ = {isa = PBXFileReference; fileEncoding = 4; lastKnownFileType = sourcecode.c.objc; path = HelpshiftEnabledFacade.m; sourceTree = "<group>"; };
		85D239A51AE5A5FC0074768D /* LoginFacade.h */ = {isa = PBXFileReference; fileEncoding = 4; lastKnownFileType = sourcecode.c.h; path = LoginFacade.h; sourceTree = "<group>"; };
		85D239A61AE5A5FC0074768D /* LoginFacade.m */ = {isa = PBXFileReference; fileEncoding = 4; lastKnownFileType = sourcecode.c.objc; path = LoginFacade.m; sourceTree = "<group>"; };
		85D239A71AE5A5FC0074768D /* OnePasswordFacade.h */ = {isa = PBXFileReference; fileEncoding = 4; lastKnownFileType = sourcecode.c.h; path = OnePasswordFacade.h; sourceTree = "<group>"; };
		85D239A81AE5A5FC0074768D /* OnePasswordFacade.m */ = {isa = PBXFileReference; fileEncoding = 4; lastKnownFileType = sourcecode.c.objc; path = OnePasswordFacade.m; sourceTree = "<group>"; };
		85D239A91AE5A5FC0074768D /* WordPressComOAuthClientFacade.h */ = {isa = PBXFileReference; fileEncoding = 4; lastKnownFileType = sourcecode.c.h; path = WordPressComOAuthClientFacade.h; sourceTree = "<group>"; };
		85D239AA1AE5A5FC0074768D /* WordPressComOAuthClientFacade.m */ = {isa = PBXFileReference; fileEncoding = 4; lastKnownFileType = sourcecode.c.objc; path = WordPressComOAuthClientFacade.m; sourceTree = "<group>"; };
		85D239AB1AE5A5FC0074768D /* WordPressXMLRPCAPIFacade.h */ = {isa = PBXFileReference; fileEncoding = 4; lastKnownFileType = sourcecode.c.h; path = WordPressXMLRPCAPIFacade.h; sourceTree = "<group>"; };
		85D239AC1AE5A5FC0074768D /* WordPressXMLRPCAPIFacade.m */ = {isa = PBXFileReference; fileEncoding = 4; lastKnownFileType = sourcecode.c.objc; path = WordPressXMLRPCAPIFacade.m; sourceTree = "<group>"; };
		85D239B41AE5A6170074768D /* ReachabilityFacade.h */ = {isa = PBXFileReference; fileEncoding = 4; lastKnownFileType = sourcecode.c.h; path = ReachabilityFacade.h; sourceTree = "<group>"; };
		85D239B51AE5A6170074768D /* ReachabilityFacade.m */ = {isa = PBXFileReference; fileEncoding = 4; lastKnownFileType = sourcecode.c.objc; path = ReachabilityFacade.m; sourceTree = "<group>"; };
		85D239B71AE5A6620074768D /* LoginFields.h */ = {isa = PBXFileReference; fileEncoding = 4; lastKnownFileType = sourcecode.c.h; path = LoginFields.h; sourceTree = "<group>"; };
		85D239B81AE5A6620074768D /* LoginFields.m */ = {isa = PBXFileReference; fileEncoding = 4; lastKnownFileType = sourcecode.c.objc; path = LoginFields.m; sourceTree = "<group>"; };
		85D239B91AE5A6620074768D /* LoginViewModel.h */ = {isa = PBXFileReference; fileEncoding = 4; lastKnownFileType = sourcecode.c.h; path = LoginViewModel.h; sourceTree = "<group>"; };
		85D239BA1AE5A6620074768D /* LoginViewModel.m */ = {isa = PBXFileReference; fileEncoding = 4; lastKnownFileType = sourcecode.c.objc; path = LoginViewModel.m; sourceTree = "<group>"; };
		85D239BE1AE5A7020074768D /* LoginFacadeTests.m */ = {isa = PBXFileReference; fileEncoding = 4; lastKnownFileType = sourcecode.c.objc; path = LoginFacadeTests.m; sourceTree = "<group>"; };
		85D239BF1AE5A7020074768D /* LoginViewModelTests.m */ = {isa = PBXFileReference; fileEncoding = 4; lastKnownFileType = sourcecode.c.objc; path = LoginViewModelTests.m; sourceTree = "<group>"; };
		85D790A71AE5BF1F0033AE83 /* MixpanelProxy.h */ = {isa = PBXFileReference; fileEncoding = 4; lastKnownFileType = sourcecode.c.h; path = MixpanelProxy.h; sourceTree = "<group>"; };
		85D790A81AE5BF1F0033AE83 /* MixpanelProxy.m */ = {isa = PBXFileReference; fileEncoding = 4; lastKnownFileType = sourcecode.c.objc; path = MixpanelProxy.m; sourceTree = "<group>"; };
		85D790AB1AE5D95E0033AE83 /* MixpanelProxyTests.m */ = {isa = PBXFileReference; fileEncoding = 4; lastKnownFileType = sourcecode.c.objc; path = MixpanelProxyTests.m; sourceTree = "<group>"; };
		85D80557171630B30075EEAC /* DotCom-Languages.plist */ = {isa = PBXFileReference; fileEncoding = 4; lastKnownFileType = text.plist.xml; path = "DotCom-Languages.plist"; sourceTree = "<group>"; };
		85D8055B171631F10075EEAC /* SelectWPComLanguageViewController.h */ = {isa = PBXFileReference; fileEncoding = 4; lastKnownFileType = sourcecode.c.h; path = SelectWPComLanguageViewController.h; sourceTree = "<group>"; };
		85D8055C171631F10075EEAC /* SelectWPComLanguageViewController.m */ = {isa = PBXFileReference; fileEncoding = 4; lastKnownFileType = sourcecode.c.objc; path = SelectWPComLanguageViewController.m; sourceTree = "<group>"; };
		85DA8C4218F3F29A0074C8A4 /* WPAnalyticsTrackerWPCom.h */ = {isa = PBXFileReference; fileEncoding = 4; lastKnownFileType = sourcecode.c.h; path = WPAnalyticsTrackerWPCom.h; sourceTree = "<group>"; };
		85DA8C4318F3F29A0074C8A4 /* WPAnalyticsTrackerWPCom.m */ = {isa = PBXFileReference; fileEncoding = 4; lastKnownFileType = sourcecode.c.objc; path = WPAnalyticsTrackerWPCom.m; sourceTree = "<group>"; };
		85E105841731A597001071A3 /* WPWalkthroughOverlayView.h */ = {isa = PBXFileReference; fileEncoding = 4; lastKnownFileType = sourcecode.c.h; path = WPWalkthroughOverlayView.h; sourceTree = "<group>"; };
		85E105851731A597001071A3 /* WPWalkthroughOverlayView.m */ = {isa = PBXFileReference; fileEncoding = 4; lastKnownFileType = sourcecode.c.objc; path = WPWalkthroughOverlayView.m; sourceTree = "<group>"; };
		85EC44D21739826A00686604 /* CreateAccountAndBlogViewController.h */ = {isa = PBXFileReference; fileEncoding = 4; lastKnownFileType = sourcecode.c.h; path = CreateAccountAndBlogViewController.h; sourceTree = "<group>"; };
		85EC44D31739826A00686604 /* CreateAccountAndBlogViewController.m */ = {isa = PBXFileReference; fileEncoding = 4; lastKnownFileType = sourcecode.c.objc; path = CreateAccountAndBlogViewController.m; sourceTree = "<group>"; };
		85ED988717DFA00000090D0B /* Images.xcassets */ = {isa = PBXFileReference; lastKnownFileType = folder.assetcatalog; path = Images.xcassets; sourceTree = "<group>"; };
		85ED98AA17DFB17200090D0B /* iTunesArtwork@2x */ = {isa = PBXFileReference; lastKnownFileType = file; path = "iTunesArtwork@2x"; sourceTree = "<group>"; };
		85F8E19A1B017AA6000859BB /* PushAuthenticationServiceRemoteTests.swift */ = {isa = PBXFileReference; fileEncoding = 4; lastKnownFileType = sourcecode.swift; path = PushAuthenticationServiceRemoteTests.swift; sourceTree = "<group>"; };
		85F8E19C1B018698000859BB /* PushAuthenticationServiceTests.swift */ = {isa = PBXFileReference; fileEncoding = 4; lastKnownFileType = sourcecode.swift; path = PushAuthenticationServiceTests.swift; sourceTree = "<group>"; };
		85F8E19E1B0186D0000859BB /* MockWordPressComApi.swift */ = {isa = PBXFileReference; fileEncoding = 4; lastKnownFileType = sourcecode.swift; path = MockWordPressComApi.swift; sourceTree = "<group>"; };
		872A78E046E04A05B17EB1A1 /* libPods-WordPressTodayWidget.a */ = {isa = PBXFileReference; explicitFileType = archive.ar; includeInIndex = 0; path = "libPods-WordPressTodayWidget.a"; sourceTree = BUILT_PRODUCTS_DIR; };
		8D1107310486CEB800E47090 /* Info.plist */ = {isa = PBXFileReference; fileEncoding = 4; lastKnownFileType = text.plist.xml; path = Info.plist; sourceTree = "<group>"; };
		9198544476D3B385673B18E9 /* Pods-WordPressTest.release.xcconfig */ = {isa = PBXFileReference; includeInIndex = 1; lastKnownFileType = text.xcconfig; name = "Pods-WordPressTest.release.xcconfig"; path = "../Pods/Target Support Files/Pods-WordPressTest/Pods-WordPressTest.release.xcconfig"; sourceTree = "<group>"; };
		91E1D2929A320BA8932240BF /* Pods-UITests.release-internal.xcconfig */ = {isa = PBXFileReference; includeInIndex = 1; lastKnownFileType = text.xcconfig; name = "Pods-UITests.release-internal.xcconfig"; path = "../Pods/Target Support Files/Pods-UITests/Pods-UITests.release-internal.xcconfig"; sourceTree = "<group>"; };
		93027BB61758332300483FFD /* SupportViewController.h */ = {isa = PBXFileReference; fileEncoding = 4; lastKnownFileType = sourcecode.c.h; path = SupportViewController.h; sourceTree = "<group>"; };
		93027BB71758332300483FFD /* SupportViewController.m */ = {isa = PBXFileReference; fileEncoding = 4; lastKnownFileType = sourcecode.c.objc; path = SupportViewController.m; sourceTree = "<group>"; };
		930284B618EAF7B600CB0BF4 /* LocalCoreDataService.h */ = {isa = PBXFileReference; lastKnownFileType = sourcecode.c.h; path = LocalCoreDataService.h; sourceTree = "<group>"; };
		93069F54176237A4000C966D /* ActivityLogViewController.h */ = {isa = PBXFileReference; fileEncoding = 4; lastKnownFileType = sourcecode.c.h; path = ActivityLogViewController.h; sourceTree = "<group>"; };
		93069F55176237A4000C966D /* ActivityLogViewController.m */ = {isa = PBXFileReference; fileEncoding = 4; lastKnownFileType = sourcecode.c.objc; path = ActivityLogViewController.m; sourceTree = "<group>"; };
		93069F571762410B000C966D /* ActivityLogDetailViewController.h */ = {isa = PBXFileReference; fileEncoding = 4; lastKnownFileType = sourcecode.c.h; path = ActivityLogDetailViewController.h; sourceTree = "<group>"; };
		93069F581762410B000C966D /* ActivityLogDetailViewController.m */ = {isa = PBXFileReference; fileEncoding = 4; lastKnownFileType = sourcecode.c.objc; path = ActivityLogDetailViewController.m; sourceTree = "<group>"; };
		930C6374182BD86400976C21 /* WordPress-Internal-Info.plist */ = {isa = PBXFileReference; fileEncoding = 4; lastKnownFileType = text.plist.xml; path = "WordPress-Internal-Info.plist"; sourceTree = "<group>"; };
		930FD0A519882742000CC81D /* BlogServiceTest.m */ = {isa = PBXFileReference; fileEncoding = 4; lastKnownFileType = sourcecode.c.objc; path = BlogServiceTest.m; sourceTree = "<group>"; };
		931D26FC19EDA10D00114F17 /* ALIterativeMigrator.h */ = {isa = PBXFileReference; fileEncoding = 4; lastKnownFileType = sourcecode.c.h; path = ALIterativeMigrator.h; sourceTree = "<group>"; };
		931D26FD19EDA10D00114F17 /* ALIterativeMigrator.m */ = {isa = PBXFileReference; fileEncoding = 4; lastKnownFileType = sourcecode.c.objc; path = ALIterativeMigrator.m; sourceTree = "<group>"; };
		931D26FF19EDAE8600114F17 /* CoreDataMigrationTests.m */ = {isa = PBXFileReference; fileEncoding = 4; lastKnownFileType = sourcecode.c.objc; path = CoreDataMigrationTests.m; sourceTree = "<group>"; };
		931DF4D718D09A2F00540BDD /* en */ = {isa = PBXFileReference; lastKnownFileType = text.plist.strings; name = en; path = en.lproj/InfoPlist.strings; sourceTree = "<group>"; };
		931DF4D918D09A9B00540BDD /* pt */ = {isa = PBXFileReference; lastKnownFileType = text.plist.strings; name = pt; path = pt.lproj/InfoPlist.strings; sourceTree = "<group>"; };
		931DF4DA18D09AE100540BDD /* fr */ = {isa = PBXFileReference; lastKnownFileType = text.plist.strings; name = fr; path = fr.lproj/InfoPlist.strings; sourceTree = "<group>"; };
		931DF4DB18D09AF600540BDD /* nl */ = {isa = PBXFileReference; lastKnownFileType = text.plist.strings; name = nl; path = nl.lproj/InfoPlist.strings; sourceTree = "<group>"; };
		931DF4DC18D09B0100540BDD /* it */ = {isa = PBXFileReference; lastKnownFileType = text.plist.strings; name = it; path = it.lproj/InfoPlist.strings; sourceTree = "<group>"; };
		931DF4DD18D09B1900540BDD /* th */ = {isa = PBXFileReference; lastKnownFileType = text.plist.strings; name = th; path = th.lproj/InfoPlist.strings; sourceTree = "<group>"; };
		931DF4DE18D09B2600540BDD /* de */ = {isa = PBXFileReference; lastKnownFileType = text.plist.strings; name = de; path = de.lproj/InfoPlist.strings; sourceTree = "<group>"; };
		931DF4DF18D09B3900540BDD /* id */ = {isa = PBXFileReference; lastKnownFileType = text.plist.strings; name = id; path = id.lproj/InfoPlist.strings; sourceTree = "<group>"; };
		93267A6019B896CD00997EB8 /* Info-Internal.plist */ = {isa = PBXFileReference; fileEncoding = 4; lastKnownFileType = text.plist.xml; path = "Info-Internal.plist"; sourceTree = "<group>"; };
		93460A36189D5091000E26CE /* WordPress 14.xcdatamodel */ = {isa = PBXFileReference; lastKnownFileType = wrapper.xcdatamodel; path = "WordPress 14.xcdatamodel"; sourceTree = "<group>"; };
		934884AC19B78723004028D8 /* WordPressTodayWidget-Internal.entitlements */ = {isa = PBXFileReference; fileEncoding = 4; lastKnownFileType = text.xml; path = "WordPressTodayWidget-Internal.entitlements"; sourceTree = "<group>"; };
		934884AE19B7875C004028D8 /* WordPress-Internal.entitlements */ = {isa = PBXFileReference; fileEncoding = 4; lastKnownFileType = text.xml; path = "WordPress-Internal.entitlements"; sourceTree = "<group>"; };
		934F1B3119ACCE5600E9E63E /* WordPress.entitlements */ = {isa = PBXFileReference; lastKnownFileType = text.xml; path = WordPress.entitlements; sourceTree = "<group>"; };
		93594BD4191D2F5A0079E6B2 /* stats-batch.json */ = {isa = PBXFileReference; fileEncoding = 4; lastKnownFileType = text.json; path = "stats-batch.json"; sourceTree = "<group>"; };
		9363113D19F9DE0700B0C739 /* WordPress 23.xcdatamodel */ = {isa = PBXFileReference; lastKnownFileType = wrapper.xcdatamodel; path = "WordPress 23.xcdatamodel"; sourceTree = "<group>"; };
		9363113E19FA996700B0C739 /* AccountServiceTests.swift */ = {isa = PBXFileReference; fileEncoding = 4; lastKnownFileType = sourcecode.swift; path = AccountServiceTests.swift; sourceTree = "<group>"; };
		93652B811A006C96006A4C47 /* WordPress 24.xcdatamodel */ = {isa = PBXFileReference; lastKnownFileType = wrapper.xcdatamodel; path = "WordPress 24.xcdatamodel"; sourceTree = "<group>"; };
		937D9A0C19F83744007B9D5F /* WordPress 22.xcdatamodel */ = {isa = PBXFileReference; lastKnownFileType = wrapper.xcdatamodel; path = "WordPress 22.xcdatamodel"; sourceTree = "<group>"; };
		937D9A0E19F83812007B9D5F /* WordPress-22-23.xcmappingmodel */ = {isa = PBXFileReference; lastKnownFileType = wrapper.xcmappingmodel; path = "WordPress-22-23.xcmappingmodel"; sourceTree = "<group>"; };
		937D9A1019F838C2007B9D5F /* AccountToAccount22to23.swift */ = {isa = PBXFileReference; fileEncoding = 4; lastKnownFileType = sourcecode.swift; path = AccountToAccount22to23.swift; sourceTree = "<group>"; };
		937F3E301AD6FDA7006BA498 /* WPAnalyticsTrackerAutomatticTracks.h */ = {isa = PBXFileReference; fileEncoding = 4; lastKnownFileType = sourcecode.c.h; path = WPAnalyticsTrackerAutomatticTracks.h; sourceTree = "<group>"; };
		937F3E311AD6FDA7006BA498 /* WPAnalyticsTrackerAutomatticTracks.m */ = {isa = PBXFileReference; fileEncoding = 4; lastKnownFileType = sourcecode.c.objc; path = WPAnalyticsTrackerAutomatticTracks.m; sourceTree = "<group>"; };
		93A379D919FE6D3000415023 /* DDLogSwift.h */ = {isa = PBXFileReference; fileEncoding = 4; lastKnownFileType = sourcecode.c.h; path = DDLogSwift.h; sourceTree = "<group>"; };
		93A379DA19FE6D3000415023 /* DDLogSwift.m */ = {isa = PBXFileReference; fileEncoding = 4; lastKnownFileType = sourcecode.c.objc; path = DDLogSwift.m; sourceTree = "<group>"; };
		93A379EB19FFBF7900415023 /* KeychainTest.m */ = {isa = PBXFileReference; fileEncoding = 4; lastKnownFileType = sourcecode.c.objc; path = KeychainTest.m; sourceTree = "<group>"; };
		93A3F7DD1843F6F00082FEEA /* CoreTelephony.framework */ = {isa = PBXFileReference; lastKnownFileType = wrapper.framework; name = CoreTelephony.framework; path = System/Library/Frameworks/CoreTelephony.framework; sourceTree = SDKROOT; };
		93B853221B4416A30064FE72 /* WPAnalyticsTrackerAutomatticTracksTests.m */ = {isa = PBXFileReference; fileEncoding = 4; lastKnownFileType = sourcecode.c.objc; path = WPAnalyticsTrackerAutomatticTracksTests.m; sourceTree = "<group>"; };
		93C1147D18EC5DD500DAC95C /* AccountService.h */ = {isa = PBXFileReference; fileEncoding = 4; lastKnownFileType = sourcecode.c.h; path = AccountService.h; sourceTree = "<group>"; };
		93C1147E18EC5DD500DAC95C /* AccountService.m */ = {isa = PBXFileReference; fileEncoding = 4; lastKnownFileType = sourcecode.c.objc; path = AccountService.m; sourceTree = "<group>"; };
		93C1148318EDF6E100DAC95C /* BlogService.h */ = {isa = PBXFileReference; fileEncoding = 4; lastKnownFileType = sourcecode.c.h; path = BlogService.h; sourceTree = "<group>"; };
		93C1148418EDF6E100DAC95C /* BlogService.m */ = {isa = PBXFileReference; fileEncoding = 4; lastKnownFileType = sourcecode.c.objc; path = BlogService.m; sourceTree = "<group>"; };
		93CD939219099BE70049096E /* authtoken.json */ = {isa = PBXFileReference; fileEncoding = 4; lastKnownFileType = text.json; path = authtoken.json; sourceTree = "<group>"; };
		93D6D6461924FDAD00A4F44A /* PostCategoryServiceRemote.h */ = {isa = PBXFileReference; fileEncoding = 4; lastKnownFileType = sourcecode.c.h; path = PostCategoryServiceRemote.h; sourceTree = "<group>"; };
		93DEB88019E5BF7100F9546D /* TodayExtensionService.h */ = {isa = PBXFileReference; fileEncoding = 4; lastKnownFileType = sourcecode.c.h; path = TodayExtensionService.h; sourceTree = "<group>"; };
		93DEB88119E5BF7100F9546D /* TodayExtensionService.m */ = {isa = PBXFileReference; fileEncoding = 4; lastKnownFileType = sourcecode.c.objc; path = TodayExtensionService.m; sourceTree = "<group>"; };
		93E5283A19A7741A003A1A9C /* WordPressTodayWidget.appex */ = {isa = PBXFileReference; explicitFileType = "wrapper.app-extension"; includeInIndex = 0; path = WordPressTodayWidget.appex; sourceTree = BUILT_PRODUCTS_DIR; };
		93E5283B19A7741A003A1A9C /* NotificationCenter.framework */ = {isa = PBXFileReference; lastKnownFileType = wrapper.framework; name = NotificationCenter.framework; path = System/Library/Frameworks/NotificationCenter.framework; sourceTree = SDKROOT; };
		93E5283F19A7741A003A1A9C /* Info.plist */ = {isa = PBXFileReference; lastKnownFileType = text.plist.xml; path = Info.plist; sourceTree = "<group>"; };
		93E5284019A7741A003A1A9C /* TodayViewController.swift */ = {isa = PBXFileReference; lastKnownFileType = sourcecode.swift; path = TodayViewController.swift; sourceTree = "<group>"; };
		93E5284219A7741A003A1A9C /* MainInterface.storyboard */ = {isa = PBXFileReference; lastKnownFileType = file.storyboard; path = MainInterface.storyboard; sourceTree = "<group>"; };
		93E5284F19A77824003A1A9C /* WordPressTodayWidget-Bridging-Header.h */ = {isa = PBXFileReference; lastKnownFileType = sourcecode.c.h; path = "WordPressTodayWidget-Bridging-Header.h"; sourceTree = "<group>"; };
		93E5285319A778AF003A1A9C /* WPDDLogWrapper.h */ = {isa = PBXFileReference; fileEncoding = 4; lastKnownFileType = sourcecode.c.h; path = WPDDLogWrapper.h; sourceTree = "<group>"; };
		93E5285419A778AF003A1A9C /* WPDDLogWrapper.m */ = {isa = PBXFileReference; fileEncoding = 4; lastKnownFileType = sourcecode.c.objc; path = WPDDLogWrapper.m; sourceTree = "<group>"; };
		93E5285719A7AA5C003A1A9C /* WordPressTodayWidget.entitlements */ = {isa = PBXFileReference; lastKnownFileType = text.xml; path = WordPressTodayWidget.entitlements; sourceTree = "<group>"; };
		93E9050219E6F240005513C9 /* WordPressTest-Bridging-Header.h */ = {isa = PBXFileReference; lastKnownFileType = sourcecode.c.h; path = "WordPressTest-Bridging-Header.h"; sourceTree = "<group>"; };
		93E9050319E6F242005513C9 /* ContextManagerTests.swift */ = {isa = PBXFileReference; fileEncoding = 4; lastKnownFileType = sourcecode.swift; path = ContextManagerTests.swift; sourceTree = "<group>"; };
		93E9050519E6F3D8005513C9 /* TestContextManager.h */ = {isa = PBXFileReference; fileEncoding = 4; lastKnownFileType = sourcecode.c.h; path = TestContextManager.h; sourceTree = "<group>"; };
		93E9050619E6F3D8005513C9 /* TestContextManager.m */ = {isa = PBXFileReference; fileEncoding = 4; lastKnownFileType = sourcecode.c.objc; path = TestContextManager.m; sourceTree = "<group>"; };
		93EF094B19ED4F1100C89770 /* ContextManager-Internals.h */ = {isa = PBXFileReference; lastKnownFileType = sourcecode.c.h; path = "ContextManager-Internals.h"; sourceTree = "<group>"; };
		93FA0F0118E451A80007903B /* LICENSE */ = {isa = PBXFileReference; fileEncoding = 4; lastKnownFileType = text; name = LICENSE; path = ../LICENSE; sourceTree = "<group>"; };
		93FA0F0218E451A80007903B /* README.md */ = {isa = PBXFileReference; fileEncoding = 4; lastKnownFileType = text; name = README.md; path = ../README.md; sourceTree = "<group>"; };
		93FA0F0318E451A80007903B /* update-translations.rb */ = {isa = PBXFileReference; fileEncoding = 4; lastKnownFileType = text.script.ruby; name = "update-translations.rb"; path = "../update-translations.rb"; sourceTree = "<group>"; };
		93FA0F0418E451A80007903B /* fix-translation.php */ = {isa = PBXFileReference; fileEncoding = 4; lastKnownFileType = text.script.php; name = "fix-translation.php"; path = "../fix-translation.php"; sourceTree = "<group>"; };
		93FA0F0518E451A80007903B /* localize.py */ = {isa = PBXFileReference; fileEncoding = 4; lastKnownFileType = text.script.python; name = localize.py; path = ../localize.py; sourceTree = "<group>"; };
		93FA59DB18D88C1C001446BC /* PostCategoryService.h */ = {isa = PBXFileReference; fileEncoding = 4; lastKnownFileType = sourcecode.c.h; lineEnding = 0; path = PostCategoryService.h; sourceTree = "<group>"; xcLanguageSpecificationIdentifier = xcode.lang.objcpp; };
		93FA59DC18D88C1C001446BC /* PostCategoryService.m */ = {isa = PBXFileReference; fileEncoding = 4; lastKnownFileType = sourcecode.c.objc; lineEnding = 0; path = PostCategoryService.m; sourceTree = "<group>"; xcLanguageSpecificationIdentifier = xcode.lang.objc; };
		A01C542D0E24E88400D411F2 /* SystemConfiguration.framework */ = {isa = PBXFileReference; includeInIndex = 1; lastKnownFileType = wrapper.framework; name = SystemConfiguration.framework; path = System/Library/Frameworks/SystemConfiguration.framework; sourceTree = SDKROOT; };
		A01C55470E25E0D000D411F2 /* defaultPostTemplate.html */ = {isa = PBXFileReference; fileEncoding = 4; lastKnownFileType = text.html; name = defaultPostTemplate.html; path = Resources/HTML/defaultPostTemplate.html; sourceTree = "<group>"; };
		A0E293EF0E21027E00C6919C /* WPAddPostCategoryViewController.h */ = {isa = PBXFileReference; fileEncoding = 4; lastKnownFileType = sourcecode.c.h; path = WPAddPostCategoryViewController.h; sourceTree = "<group>"; };
		A0E293F00E21027E00C6919C /* WPAddPostCategoryViewController.m */ = {isa = PBXFileReference; fileEncoding = 4; lastKnownFileType = sourcecode.c.objc; lineEnding = 0; path = WPAddPostCategoryViewController.m; sourceTree = "<group>"; xcLanguageSpecificationIdentifier = xcode.lang.objc; };
		A20971B419B0BC390058F395 /* en-GB */ = {isa = PBXFileReference; lastKnownFileType = text.plist.strings; name = "en-GB"; path = "en-GB.lproj/Localizable.strings"; sourceTree = "<group>"; };
		A20971B519B0BC390058F395 /* en-GB */ = {isa = PBXFileReference; lastKnownFileType = text.plist.strings; name = "en-GB"; path = "en-GB.lproj/InfoPlist.strings"; sourceTree = "<group>"; };
		A20971B619B0BC390058F395 /* en-GB */ = {isa = PBXFileReference; lastKnownFileType = text.plist.strings; name = "en-GB"; path = "en-GB.lproj/InfoPlist.strings"; sourceTree = "<group>"; };
		A20971B719B0BC570058F395 /* pt-BR */ = {isa = PBXFileReference; lastKnownFileType = text.plist.strings; name = "pt-BR"; path = "pt-BR.lproj/Localizable.strings"; sourceTree = "<group>"; };
		A20971B819B0BC570058F395 /* pt-BR */ = {isa = PBXFileReference; lastKnownFileType = text.plist.strings; name = "pt-BR"; path = "pt-BR.lproj/InfoPlist.strings"; sourceTree = "<group>"; };
		A20971B919B0BC580058F395 /* pt-BR */ = {isa = PBXFileReference; lastKnownFileType = text.plist.strings; name = "pt-BR"; path = "pt-BR.lproj/InfoPlist.strings"; sourceTree = "<group>"; };
		A2787D0119002AB1000D6CA6 /* HelpshiftConfig.plist */ = {isa = PBXFileReference; fileEncoding = 4; lastKnownFileType = text.plist.xml; path = HelpshiftConfig.plist; sourceTree = "<group>"; };
		A284044518BFE7F300D982B6 /* WordPress 15.xcdatamodel */ = {isa = PBXFileReference; lastKnownFileType = wrapper.xcdatamodel; path = "WordPress 15.xcdatamodel"; sourceTree = "<group>"; };
		A28F6FD119B61ACA00AADE55 /* SwiftPlayground.playground */ = {isa = PBXFileReference; lastKnownFileType = file.playground; path = SwiftPlayground.playground; sourceTree = "<group>"; };
		A2DC5B181953451B009584C3 /* WPNUXHelpBadgeLabel.h */ = {isa = PBXFileReference; fileEncoding = 4; lastKnownFileType = sourcecode.c.h; path = WPNUXHelpBadgeLabel.h; sourceTree = "<group>"; };
		A2DC5B191953451B009584C3 /* WPNUXHelpBadgeLabel.m */ = {isa = PBXFileReference; fileEncoding = 4; lastKnownFileType = sourcecode.c.objc; path = WPNUXHelpBadgeLabel.m; sourceTree = "<group>"; };
		A42FAD830601402EC061BE54 /* Pods-WordPressTest.release-internal.xcconfig */ = {isa = PBXFileReference; includeInIndex = 1; lastKnownFileType = text.xcconfig; name = "Pods-WordPressTest.release-internal.xcconfig"; path = "../Pods/Target Support Files/Pods-WordPressTest/Pods-WordPressTest.release-internal.xcconfig"; sourceTree = "<group>"; };
		AC055AD29E203B2021E7F39B /* Pods.debug.xcconfig */ = {isa = PBXFileReference; includeInIndex = 1; lastKnownFileType = text.xcconfig; name = Pods.debug.xcconfig; path = "../Pods/Target Support Files/Pods/Pods.debug.xcconfig"; sourceTree = "<group>"; };
		ACBAB5FC0E121C7300F38795 /* PostSettingsViewController.h */ = {isa = PBXFileReference; fileEncoding = 4; lastKnownFileType = sourcecode.c.h; path = PostSettingsViewController.h; sourceTree = "<group>"; usesTabs = 0; };
		ACBAB5FD0E121C7300F38795 /* PostSettingsViewController.m */ = {isa = PBXFileReference; fileEncoding = 4; lastKnownFileType = sourcecode.c.objc; path = PostSettingsViewController.m; sourceTree = "<group>"; usesTabs = 0; };
		ACBAB6840E1247F700F38795 /* PostPreviewViewController.h */ = {isa = PBXFileReference; fileEncoding = 4; lastKnownFileType = sourcecode.c.h; path = PostPreviewViewController.h; sourceTree = "<group>"; usesTabs = 0; };
		ACBAB6850E1247F700F38795 /* PostPreviewViewController.m */ = {isa = PBXFileReference; fileEncoding = 4; lastKnownFileType = sourcecode.c.objc; lineEnding = 0; path = PostPreviewViewController.m; sourceTree = "<group>"; usesTabs = 0; xcLanguageSpecificationIdentifier = xcode.lang.objc; };
		ACC156CA0E10E67600D6E1A0 /* WPPostViewController.h */ = {isa = PBXFileReference; fileEncoding = 4; lastKnownFileType = sourcecode.c.h; path = WPPostViewController.h; sourceTree = "<group>"; usesTabs = 0; };
		ACC156CB0E10E67600D6E1A0 /* WPPostViewController.m */ = {isa = PBXFileReference; fileEncoding = 4; lastKnownFileType = sourcecode.c.objc; path = WPPostViewController.m; sourceTree = "<group>"; usesTabs = 0; };
		ADF544C0195A0F620092213D /* CustomHighlightButton.h */ = {isa = PBXFileReference; fileEncoding = 4; lastKnownFileType = sourcecode.c.h; path = CustomHighlightButton.h; sourceTree = "<group>"; };
		ADF544C1195A0F620092213D /* CustomHighlightButton.m */ = {isa = PBXFileReference; fileEncoding = 4; lastKnownFileType = sourcecode.c.objc; path = CustomHighlightButton.m; sourceTree = "<group>"; };
		AEFB66560B716519236CEE67 /* Pods.release.xcconfig */ = {isa = PBXFileReference; includeInIndex = 1; lastKnownFileType = text.xcconfig; name = Pods.release.xcconfig; path = "../Pods/Target Support Files/Pods/Pods.release.xcconfig"; sourceTree = "<group>"; };
		B43F6A7D9B3DC5B8B4A7DDCA /* Pods-WordPressTest.debug.xcconfig */ = {isa = PBXFileReference; includeInIndex = 1; lastKnownFileType = text.xcconfig; name = "Pods-WordPressTest.debug.xcconfig"; path = "../Pods/Target Support Files/Pods-WordPressTest/Pods-WordPressTest.debug.xcconfig"; sourceTree = "<group>"; };
		B522C4F71B3DA79B00E47B59 /* NotificationSettingsViewController.swift */ = {isa = PBXFileReference; fileEncoding = 4; lastKnownFileType = sourcecode.swift; path = NotificationSettingsViewController.swift; sourceTree = "<group>"; };
		B526DC271B1E47FC002A8C5F /* WPStyleGuide+WebView.h */ = {isa = PBXFileReference; fileEncoding = 4; lastKnownFileType = sourcecode.c.h; path = "WPStyleGuide+WebView.h"; sourceTree = "<group>"; };
		B526DC281B1E47FC002A8C5F /* WPStyleGuide+WebView.m */ = {isa = PBXFileReference; fileEncoding = 4; lastKnownFileType = sourcecode.c.objc; path = "WPStyleGuide+WebView.m"; sourceTree = "<group>"; };
		B52C4C7C199D4CD3009FD823 /* NoteBlockUserTableViewCell.swift */ = {isa = PBXFileReference; fileEncoding = 4; lastKnownFileType = sourcecode.swift; path = NoteBlockUserTableViewCell.swift; sourceTree = "<group>"; };
		B52C4C7E199D74AE009FD823 /* NoteTableViewCell.swift */ = {isa = PBXFileReference; fileEncoding = 4; lastKnownFileType = sourcecode.swift; path = NoteTableViewCell.swift; sourceTree = "<group>"; };
		B52F8CD71B43260C00D36025 /* NotificationSettingStreamsViewController.swift */ = {isa = PBXFileReference; fileEncoding = 4; lastKnownFileType = sourcecode.swift; path = NotificationSettingStreamsViewController.swift; sourceTree = "<group>"; };
		B532D4E5199D4357006E4DF6 /* NoteBlockCommentTableViewCell.swift */ = {isa = PBXFileReference; fileEncoding = 4; lastKnownFileType = sourcecode.swift; path = NoteBlockCommentTableViewCell.swift; sourceTree = "<group>"; };
		B532D4E6199D4357006E4DF6 /* NoteBlockHeaderTableViewCell.swift */ = {isa = PBXFileReference; fileEncoding = 4; lastKnownFileType = sourcecode.swift; path = NoteBlockHeaderTableViewCell.swift; sourceTree = "<group>"; };
		B532D4E7199D4357006E4DF6 /* NoteBlockTableViewCell.swift */ = {isa = PBXFileReference; fileEncoding = 4; lastKnownFileType = sourcecode.swift; path = NoteBlockTableViewCell.swift; sourceTree = "<group>"; };
		B532D4E8199D4357006E4DF6 /* NoteBlockTextTableViewCell.swift */ = {isa = PBXFileReference; fileEncoding = 4; lastKnownFileType = sourcecode.swift; path = NoteBlockTextTableViewCell.swift; sourceTree = "<group>"; };
		B532D4ED199D4418006E4DF6 /* NoteBlockImageTableViewCell.swift */ = {isa = PBXFileReference; fileEncoding = 4; lastKnownFileType = sourcecode.swift; path = NoteBlockImageTableViewCell.swift; sourceTree = "<group>"; };
		B535209A1AF7BBB800B33BA8 /* PushAuthenticationManager.swift */ = {isa = PBXFileReference; fileEncoding = 4; lastKnownFileType = sourcecode.swift; path = PushAuthenticationManager.swift; sourceTree = "<group>"; };
		B535209C1AF7EB9F00B33BA8 /* PushAuthenticationService.swift */ = {isa = PBXFileReference; fileEncoding = 4; lastKnownFileType = sourcecode.swift; path = PushAuthenticationService.swift; sourceTree = "<group>"; };
		B535209E1AF7EFEC00B33BA8 /* PushAuthenticationServiceRemote.swift */ = {isa = PBXFileReference; fileEncoding = 4; lastKnownFileType = sourcecode.swift; path = PushAuthenticationServiceRemote.swift; sourceTree = "<group>"; };
		B53FDF6C19B8C336000723B6 /* UIScreen+Helpers.swift */ = {isa = PBXFileReference; fileEncoding = 4; lastKnownFileType = sourcecode.swift; path = "UIScreen+Helpers.swift"; sourceTree = "<group>"; };
		B54810F61AA656B40081B54D /* WordPress 28.xcdatamodel */ = {isa = PBXFileReference; lastKnownFileType = wrapper.xcdatamodel; path = "WordPress 28.xcdatamodel"; sourceTree = "<group>"; };
		B548458019A258890077E7A5 /* UIActionSheet+Helpers.h */ = {isa = PBXFileReference; fileEncoding = 4; lastKnownFileType = sourcecode.c.h; path = "UIActionSheet+Helpers.h"; sourceTree = "<group>"; };
		B548458119A258890077E7A5 /* UIActionSheet+Helpers.m */ = {isa = PBXFileReference; fileEncoding = 4; lastKnownFileType = sourcecode.c.objc; path = "UIActionSheet+Helpers.m"; sourceTree = "<group>"; };
		B54866C91A0D7042004AC79D /* NSAttributedString+Helpers.swift */ = {isa = PBXFileReference; fileEncoding = 4; lastKnownFileType = sourcecode.swift; path = "NSAttributedString+Helpers.swift"; sourceTree = "<group>"; };
		B54E1DED1A0A7BAA00807537 /* ReplyBezierView.swift */ = {isa = PBXFileReference; fileEncoding = 4; lastKnownFileType = sourcecode.swift; path = ReplyBezierView.swift; sourceTree = "<group>"; };
		B54E1DEE1A0A7BAA00807537 /* ReplyTextView.swift */ = {isa = PBXFileReference; fileEncoding = 4; lastKnownFileType = sourcecode.swift; path = ReplyTextView.swift; sourceTree = "<group>"; };
		B54E1DEF1A0A7BAA00807537 /* ReplyTextView.xib */ = {isa = PBXFileReference; fileEncoding = 4; lastKnownFileType = file.xib; path = ReplyTextView.xib; sourceTree = "<group>"; };
		B54E1DF31A0A7BBF00807537 /* NotificationMediaDownloader.swift */ = {isa = PBXFileReference; fileEncoding = 4; lastKnownFileType = sourcecode.swift; path = NotificationMediaDownloader.swift; sourceTree = "<group>"; };
		B5509A9119CA38B3006D2E49 /* EditReplyViewController.h */ = {isa = PBXFileReference; fileEncoding = 4; lastKnownFileType = sourcecode.c.h; path = EditReplyViewController.h; sourceTree = "<group>"; };
		B5509A9219CA38B3006D2E49 /* EditReplyViewController.m */ = {isa = PBXFileReference; fileEncoding = 4; lastKnownFileType = sourcecode.c.objc; path = EditReplyViewController.m; sourceTree = "<group>"; };
		B55853F11962337500FAF6C3 /* NSScanner+Helpers.h */ = {isa = PBXFileReference; fileEncoding = 4; lastKnownFileType = sourcecode.c.h; path = "NSScanner+Helpers.h"; sourceTree = "<group>"; };
		B55853F21962337500FAF6C3 /* NSScanner+Helpers.m */ = {isa = PBXFileReference; fileEncoding = 4; lastKnownFileType = sourcecode.c.objc; path = "NSScanner+Helpers.m"; sourceTree = "<group>"; };
		B55853F419630AF900FAF6C3 /* Noticons-Regular.otf */ = {isa = PBXFileReference; lastKnownFileType = file; path = "Noticons-Regular.otf"; sourceTree = "<group>"; };
		B55853F519630D5400FAF6C3 /* NSAttributedString+Util.h */ = {isa = PBXFileReference; fileEncoding = 4; lastKnownFileType = sourcecode.c.h; path = "NSAttributedString+Util.h"; sourceTree = "<group>"; };
		B55853F619630D5400FAF6C3 /* NSAttributedString+Util.m */ = {isa = PBXFileReference; fileEncoding = 4; lastKnownFileType = sourcecode.c.objc; path = "NSAttributedString+Util.m"; sourceTree = "<group>"; };
		B55853F819630E7900FAF6C3 /* Notification.h */ = {isa = PBXFileReference; fileEncoding = 4; lastKnownFileType = sourcecode.c.h; lineEnding = 0; path = Notification.h; sourceTree = "<group>"; xcLanguageSpecificationIdentifier = xcode.lang.objcpp; };
		B55853F919630E7900FAF6C3 /* Notification.m */ = {isa = PBXFileReference; fileEncoding = 4; lastKnownFileType = sourcecode.c.objc; lineEnding = 0; path = Notification.m; sourceTree = "<group>"; xcLanguageSpecificationIdentifier = xcode.lang.objc; };
		B558541019631A1000FAF6C3 /* Notifications.storyboard */ = {isa = PBXFileReference; fileEncoding = 4; lastKnownFileType = file.storyboard; path = Notifications.storyboard; sourceTree = "<group>"; };
		B56A70171B5040B9001D5815 /* SwitchTableViewCell.swift */ = {isa = PBXFileReference; fileEncoding = 4; lastKnownFileType = sourcecode.swift; path = SwitchTableViewCell.swift; sourceTree = "<group>"; };
		B57AF5F91ACDC73D0075A7D2 /* NoteBlockActionsTableViewCell.swift */ = {isa = PBXFileReference; fileEncoding = 4; lastKnownFileType = sourcecode.swift; path = NoteBlockActionsTableViewCell.swift; sourceTree = "<group>"; };
		B57B99D419A2C20200506504 /* NoteTableHeaderView.swift */ = {isa = PBXFileReference; fileEncoding = 4; lastKnownFileType = sourcecode.swift; path = NoteTableHeaderView.swift; sourceTree = "<group>"; };
		B57B99DC19A2DBF200506504 /* NSObject+Helpers.h */ = {isa = PBXFileReference; fileEncoding = 4; lastKnownFileType = sourcecode.c.h; path = "NSObject+Helpers.h"; sourceTree = "<group>"; };
		B57B99DD19A2DBF200506504 /* NSObject+Helpers.m */ = {isa = PBXFileReference; fileEncoding = 4; lastKnownFileType = sourcecode.c.objc; path = "NSObject+Helpers.m"; sourceTree = "<group>"; };
		B580E4781AEA91000091A094 /* UIViewController+Helpers.swift */ = {isa = PBXFileReference; fileEncoding = 4; lastKnownFileType = sourcecode.swift; path = "UIViewController+Helpers.swift"; sourceTree = "<group>"; };
		B587796F19B799D800E57C5A /* NSDate+Helpers.swift */ = {isa = PBXFileReference; fileEncoding = 4; lastKnownFileType = sourcecode.swift; path = "NSDate+Helpers.swift"; sourceTree = "<group>"; };
		B587797019B799D800E57C5A /* NSIndexPath+Swift.swift */ = {isa = PBXFileReference; fileEncoding = 4; lastKnownFileType = sourcecode.swift; path = "NSIndexPath+Swift.swift"; sourceTree = "<group>"; };
		B587797119B799D800E57C5A /* NSParagraphStyle+Helpers.swift */ = {isa = PBXFileReference; fileEncoding = 4; lastKnownFileType = sourcecode.swift; path = "NSParagraphStyle+Helpers.swift"; sourceTree = "<group>"; };
		B587797219B799D800E57C5A /* UIDevice+Helpers.swift */ = {isa = PBXFileReference; fileEncoding = 4; lastKnownFileType = sourcecode.swift; path = "UIDevice+Helpers.swift"; sourceTree = "<group>"; };
		B587797319B799D800E57C5A /* UIImageView+Animations.swift */ = {isa = PBXFileReference; fileEncoding = 4; lastKnownFileType = sourcecode.swift; path = "UIImageView+Animations.swift"; sourceTree = "<group>"; };
		B587797419B799D800E57C5A /* UIImageView+Networking.swift */ = {isa = PBXFileReference; fileEncoding = 4; lastKnownFileType = sourcecode.swift; path = "UIImageView+Networking.swift"; sourceTree = "<group>"; };
		B587797519B799D800E57C5A /* UITableView+Helpers.swift */ = {isa = PBXFileReference; fileEncoding = 4; lastKnownFileType = sourcecode.swift; path = "UITableView+Helpers.swift"; sourceTree = "<group>"; };
		B587797619B799D800E57C5A /* UITableViewCell+Helpers.swift */ = {isa = PBXFileReference; fileEncoding = 4; lastKnownFileType = sourcecode.swift; path = "UITableViewCell+Helpers.swift"; sourceTree = "<group>"; };
		B587797719B799D800E57C5A /* UIView+Helpers.swift */ = {isa = PBXFileReference; fileEncoding = 4; lastKnownFileType = sourcecode.swift; path = "UIView+Helpers.swift"; sourceTree = "<group>"; };
		B587798419B799EB00E57C5A /* Notification+Interface.swift */ = {isa = PBXFileReference; fileEncoding = 4; lastKnownFileType = sourcecode.swift; path = "Notification+Interface.swift"; sourceTree = "<group>"; };
		B587798519B799EB00E57C5A /* NotificationBlock+Interface.swift */ = {isa = PBXFileReference; fileEncoding = 4; lastKnownFileType = sourcecode.swift; path = "NotificationBlock+Interface.swift"; sourceTree = "<group>"; };
		B5899ADD1B419C560075A3D6 /* NotificationSettingDetailsViewController.swift */ = {isa = PBXFileReference; fileEncoding = 4; lastKnownFileType = sourcecode.swift; path = NotificationSettingDetailsViewController.swift; sourceTree = "<group>"; };
		B5899AE31B422D990075A3D6 /* NotificationSettings.swift */ = {isa = PBXFileReference; fileEncoding = 4; lastKnownFileType = sourcecode.swift; path = NotificationSettings.swift; sourceTree = "<group>"; };
		B5A6CEA519FA800E009F07DE /* AccountToAccount20to21.swift */ = {isa = PBXFileReference; fileEncoding = 4; lastKnownFileType = sourcecode.swift; name = AccountToAccount20to21.swift; path = "20-21/AccountToAccount20to21.swift"; sourceTree = "<group>"; };
		B5AA54D41A8E7510003BDD12 /* WebKit.framework */ = {isa = PBXFileReference; lastKnownFileType = wrapper.framework; name = WebKit.framework; path = System/Library/Frameworks/WebKit.framework; sourceTree = SDKROOT; };
		B5AB733B19901F85005F5044 /* WPNoResultsView+AnimatedBox.h */ = {isa = PBXFileReference; fileEncoding = 4; lastKnownFileType = sourcecode.c.h; path = "WPNoResultsView+AnimatedBox.h"; sourceTree = "<group>"; };
		B5AB733C19901F85005F5044 /* WPNoResultsView+AnimatedBox.m */ = {isa = PBXFileReference; fileEncoding = 4; lastKnownFileType = sourcecode.c.objc; path = "WPNoResultsView+AnimatedBox.m"; sourceTree = "<group>"; };
		B5AEEC711ACACF2F008BF2A4 /* NotificationTests.m */ = {isa = PBXFileReference; fileEncoding = 4; lastKnownFileType = sourcecode.c.objc; path = NotificationTests.m; sourceTree = "<group>"; };
		B5AEEC741ACACFDA008BF2A4 /* notifications-badge.json */ = {isa = PBXFileReference; fileEncoding = 4; lastKnownFileType = text.json; path = "notifications-badge.json"; sourceTree = "<group>"; };
		B5AEEC751ACACFDA008BF2A4 /* notifications-like.json */ = {isa = PBXFileReference; fileEncoding = 4; lastKnownFileType = text.json; path = "notifications-like.json"; sourceTree = "<group>"; };
		B5AEEC771ACACFDA008BF2A4 /* notifications-new-follower.json */ = {isa = PBXFileReference; fileEncoding = 4; lastKnownFileType = text.json; path = "notifications-new-follower.json"; sourceTree = "<group>"; };
		B5AEEC781ACACFDA008BF2A4 /* notifications-replied-comment.json */ = {isa = PBXFileReference; fileEncoding = 4; lastKnownFileType = text.json; path = "notifications-replied-comment.json"; sourceTree = "<group>"; };
		B5B410B51B1772B000CFCF8D /* NavigationTitleView.swift */ = {isa = PBXFileReference; fileEncoding = 4; lastKnownFileType = sourcecode.swift; path = NavigationTitleView.swift; sourceTree = "<group>"; };
		B5B56D3019AFB68800B4E29B /* WPStyleGuide+Reply.swift */ = {isa = PBXFileReference; fileEncoding = 4; lastKnownFileType = sourcecode.swift; path = "WPStyleGuide+Reply.swift"; sourceTree = "<group>"; };
		B5B56D3119AFB68800B4E29B /* WPStyleGuide+Notifications.swift */ = {isa = PBXFileReference; fileEncoding = 4; lastKnownFileType = sourcecode.swift; path = "WPStyleGuide+Notifications.swift"; sourceTree = "<group>"; };
		B5B63F3F19621A9F001601C3 /* WordPress 19.xcdatamodel */ = {isa = PBXFileReference; lastKnownFileType = wrapper.xcdatamodel; path = "WordPress 19.xcdatamodel"; sourceTree = "<group>"; };
		B5B9C08F1A38A23A00B5B85F /* Notification+Internals.h */ = {isa = PBXFileReference; lastKnownFileType = sourcecode.c.h; path = "Notification+Internals.h"; sourceTree = "<group>"; };
		B5C66B6D1ACEE0B500F68370 /* NoteSeparatorsView.swift */ = {isa = PBXFileReference; fileEncoding = 4; lastKnownFileType = sourcecode.swift; path = NoteSeparatorsView.swift; sourceTree = "<group>"; };
		B5C66B6F1ACF06CA00F68370 /* NoteBlockHeaderTableViewCell.xib */ = {isa = PBXFileReference; fileEncoding = 4; lastKnownFileType = file.xib; path = NoteBlockHeaderTableViewCell.xib; sourceTree = "<group>"; };
		B5C66B711ACF071000F68370 /* NoteBlockTextTableViewCell.xib */ = {isa = PBXFileReference; fileEncoding = 4; lastKnownFileType = file.xib; path = NoteBlockTextTableViewCell.xib; sourceTree = "<group>"; };
		B5C66B731ACF071F00F68370 /* NoteBlockActionsTableViewCell.xib */ = {isa = PBXFileReference; fileEncoding = 4; lastKnownFileType = file.xib; path = NoteBlockActionsTableViewCell.xib; sourceTree = "<group>"; };
		B5C66B751ACF072C00F68370 /* NoteBlockCommentTableViewCell.xib */ = {isa = PBXFileReference; fileEncoding = 4; lastKnownFileType = file.xib; path = NoteBlockCommentTableViewCell.xib; sourceTree = "<group>"; };
		B5C66B771ACF073900F68370 /* NoteBlockImageTableViewCell.xib */ = {isa = PBXFileReference; fileEncoding = 4; lastKnownFileType = file.xib; path = NoteBlockImageTableViewCell.xib; sourceTree = "<group>"; };
		B5C66B791ACF074600F68370 /* NoteBlockUserTableViewCell.xib */ = {isa = PBXFileReference; fileEncoding = 4; lastKnownFileType = file.xib; path = NoteBlockUserTableViewCell.xib; sourceTree = "<group>"; };
		B5CC05F51962150600975CAC /* Constants.m */ = {isa = PBXFileReference; fileEncoding = 4; lastKnownFileType = sourcecode.c.objc; path = Constants.m; sourceTree = "<group>"; };
		B5CC05F71962186D00975CAC /* Meta.h */ = {isa = PBXFileReference; fileEncoding = 4; lastKnownFileType = sourcecode.c.h; path = Meta.h; sourceTree = "<group>"; };
		B5CC05F81962186D00975CAC /* Meta.m */ = {isa = PBXFileReference; fileEncoding = 4; lastKnownFileType = sourcecode.c.objc; path = Meta.m; sourceTree = "<group>"; };
		B5D607D71B55E1E900C65DF9 /* WordPress 35.xcdatamodel */ = {isa = PBXFileReference; lastKnownFileType = wrapper.xcdatamodel; path = "WordPress 35.xcdatamodel"; sourceTree = "<group>"; };
		B5D689FB1A5EBC900063D9E5 /* NotificationsManager+TestHelper.h */ = {isa = PBXFileReference; fileEncoding = 4; lastKnownFileType = sourcecode.c.h; path = "NotificationsManager+TestHelper.h"; sourceTree = "<group>"; };
		B5D689FC1A5EBC900063D9E5 /* NotificationsManager+TestHelper.m */ = {isa = PBXFileReference; fileEncoding = 4; lastKnownFileType = sourcecode.c.objc; path = "NotificationsManager+TestHelper.m"; sourceTree = "<group>"; };
		B5E06E2F1A9CD31D00128985 /* WPURLRequest.h */ = {isa = PBXFileReference; fileEncoding = 4; lastKnownFileType = sourcecode.c.h; path = WPURLRequest.h; sourceTree = "<group>"; };
		B5E06E301A9CD31D00128985 /* WPURLRequest.m */ = {isa = PBXFileReference; fileEncoding = 4; lastKnownFileType = sourcecode.c.objc; path = WPURLRequest.m; sourceTree = "<group>"; };
		B5E167F319C08D18009535AA /* NSCalendar+Helpers.swift */ = {isa = PBXFileReference; fileEncoding = 4; lastKnownFileType = sourcecode.swift; path = "NSCalendar+Helpers.swift"; sourceTree = "<group>"; };
		B5E23BDE19AD0D00000D6879 /* NoteTableViewCell.xib */ = {isa = PBXFileReference; fileEncoding = 4; lastKnownFileType = file.xib; path = NoteTableViewCell.xib; sourceTree = "<group>"; };
		B5EFB1C11B31B98E007608A3 /* NotificationsService.swift */ = {isa = PBXFileReference; fileEncoding = 4; lastKnownFileType = sourcecode.swift; path = NotificationsService.swift; sourceTree = "<group>"; };
		B5EFB1C41B31BAA2007608A3 /* NotificationsServiceRemote.swift */ = {isa = PBXFileReference; fileEncoding = 4; lastKnownFileType = sourcecode.swift; path = NotificationsServiceRemote.swift; sourceTree = "<group>"; };
		B5EFB1C61B31F19D007608A3 /* RemoteNotificationSettings.swift */ = {isa = PBXFileReference; fileEncoding = 4; lastKnownFileType = sourcecode.swift; path = RemoteNotificationSettings.swift; sourceTree = "<group>"; };
		B5EFB1C81B333C5A007608A3 /* NotificationsServiceRemoteTests.swift */ = {isa = PBXFileReference; fileEncoding = 4; lastKnownFileType = sourcecode.swift; path = NotificationsServiceRemoteTests.swift; sourceTree = "<group>"; };
		B5EFB1D01B33630C007608A3 /* notifications-settings.json */ = {isa = PBXFileReference; fileEncoding = 4; lastKnownFileType = text.json; path = "notifications-settings.json"; sourceTree = "<group>"; };
		B5F015C9195DFD7600F6ECF2 /* WordPressActivity.h */ = {isa = PBXFileReference; fileEncoding = 4; lastKnownFileType = sourcecode.c.h; path = WordPressActivity.h; sourceTree = "<group>"; };
		B5F015CA195DFD7600F6ECF2 /* WordPressActivity.m */ = {isa = PBXFileReference; fileEncoding = 4; lastKnownFileType = sourcecode.c.objc; path = WordPressActivity.m; sourceTree = "<group>"; };
		B5F9959F1B59708C00AB0B3E /* NotificationSettingsViewController.xib */ = {isa = PBXFileReference; fileEncoding = 4; lastKnownFileType = file.xib; path = NotificationSettingsViewController.xib; sourceTree = "<group>"; };
		B5FD4520199D0C9A00286FBB /* WordPress-Bridging-Header.h */ = {isa = PBXFileReference; lastKnownFileType = sourcecode.c.h; path = "WordPress-Bridging-Header.h"; sourceTree = "<group>"; };
		B5FD453F199D0F2800286FBB /* NotificationDetailsViewController.h */ = {isa = PBXFileReference; fileEncoding = 4; lastKnownFileType = sourcecode.c.h; path = NotificationDetailsViewController.h; sourceTree = "<group>"; };
		B5FD4540199D0F2800286FBB /* NotificationDetailsViewController.m */ = {isa = PBXFileReference; fileEncoding = 4; lastKnownFileType = sourcecode.c.objc; lineEnding = 0; path = NotificationDetailsViewController.m; sourceTree = "<group>"; xcLanguageSpecificationIdentifier = xcode.lang.objc; };
		B5FD4541199D0F2800286FBB /* NotificationsViewController.h */ = {isa = PBXFileReference; fileEncoding = 4; lastKnownFileType = sourcecode.c.h; path = NotificationsViewController.h; sourceTree = "<group>"; };
		B5FD4542199D0F2800286FBB /* NotificationsViewController.m */ = {isa = PBXFileReference; fileEncoding = 4; lastKnownFileType = sourcecode.c.objc; path = NotificationsViewController.m; sourceTree = "<group>"; };
		B6E2365A531EA4BD7025525F /* Pods-WordPressTest.distribution.xcconfig */ = {isa = PBXFileReference; includeInIndex = 1; lastKnownFileType = text.xcconfig; name = "Pods-WordPressTest.distribution.xcconfig"; path = "../Pods/Target Support Files/Pods-WordPressTest/Pods-WordPressTest.distribution.xcconfig"; sourceTree = "<group>"; };
		BE13B3E41B2B58D800A4211D /* BlogListViewController.h */ = {isa = PBXFileReference; fileEncoding = 4; lastKnownFileType = sourcecode.c.h; path = BlogListViewController.h; sourceTree = "<group>"; };
		BE13B3E51B2B58D800A4211D /* BlogListViewController.m */ = {isa = PBXFileReference; fileEncoding = 4; lastKnownFileType = sourcecode.c.objc; path = BlogListViewController.m; sourceTree = "<group>"; };
		BE13B3E61B2B58D800A4211D /* BlogListViewController.xib */ = {isa = PBXFileReference; fileEncoding = 4; lastKnownFileType = file.xib; path = BlogListViewController.xib; sourceTree = "<group>"; };
		BE20F5E61B2F76660020694C /* WPSearchControllerConfiguratorTests.m */ = {isa = PBXFileReference; fileEncoding = 4; lastKnownFileType = sourcecode.c.objc; name = WPSearchControllerConfiguratorTests.m; path = ViewRelated/System/Search/WPSearchControllerConfiguratorTests.m; sourceTree = "<group>"; };
		BEBFE86D1B2F50C5002C04EF /* WPSearchController.h */ = {isa = PBXFileReference; fileEncoding = 4; lastKnownFileType = sourcecode.c.h; name = WPSearchController.h; path = Search/WPSearchController.h; sourceTree = "<group>"; };
		BEBFE86E1B2F50C5002C04EF /* WPSearchController.m */ = {isa = PBXFileReference; fileEncoding = 4; lastKnownFileType = sourcecode.c.objc; name = WPSearchController.m; path = Search/WPSearchController.m; sourceTree = "<group>"; };
		BEBFE8701B2F50E0002C04EF /* WPSearchControllerConfigurator.h */ = {isa = PBXFileReference; fileEncoding = 4; lastKnownFileType = sourcecode.c.h; name = WPSearchControllerConfigurator.h; path = Search/WPSearchControllerConfigurator.h; sourceTree = "<group>"; };
		BEBFE8711B2F50E0002C04EF /* WPSearchControllerConfigurator.m */ = {isa = PBXFileReference; fileEncoding = 4; lastKnownFileType = sourcecode.c.objc; name = WPSearchControllerConfigurator.m; path = Search/WPSearchControllerConfigurator.m; sourceTree = "<group>"; };
		BEC8A3FE1B4BAA2C001CB8C3 /* BlogListViewControllerTests.m */ = {isa = PBXFileReference; fileEncoding = 4; lastKnownFileType = sourcecode.c.objc; name = BlogListViewControllerTests.m; path = ViewRelated/Blog/BlogListViewControllerTests.m; sourceTree = "<group>"; };
		C52812131832E071008931FD /* WordPress 13.xcdatamodel */ = {isa = PBXFileReference; lastKnownFileType = wrapper.xcdatamodel; path = "WordPress 13.xcdatamodel"; sourceTree = "<group>"; };
		C533CF330E6D3ADA000C3DE8 /* CommentsViewController.h */ = {isa = PBXFileReference; fileEncoding = 4; lastKnownFileType = sourcecode.c.h; path = CommentsViewController.h; sourceTree = "<group>"; };
		C533CF340E6D3ADA000C3DE8 /* CommentsViewController.m */ = {isa = PBXFileReference; fileEncoding = 4; lastKnownFileType = sourcecode.c.objc; path = CommentsViewController.m; sourceTree = "<group>"; };
		C545E0A01811B9880020844C /* ContextManager.h */ = {isa = PBXFileReference; fileEncoding = 4; lastKnownFileType = sourcecode.c.h; path = ContextManager.h; sourceTree = "<group>"; };
		C545E0A11811B9880020844C /* ContextManager.m */ = {isa = PBXFileReference; fileEncoding = 4; lastKnownFileType = sourcecode.c.objc; path = ContextManager.m; sourceTree = "<group>"; };
		C56636E61868D0CE00226AAB /* StatsViewController.h */ = {isa = PBXFileReference; fileEncoding = 4; lastKnownFileType = sourcecode.c.h; path = StatsViewController.h; sourceTree = "<group>"; };
		C56636E71868D0CE00226AAB /* StatsViewController.m */ = {isa = PBXFileReference; fileEncoding = 4; lastKnownFileType = sourcecode.c.objc; path = StatsViewController.m; sourceTree = "<group>"; };
		C57A31A2183D2111007745B9 /* NotificationsManager.h */ = {isa = PBXFileReference; fileEncoding = 4; lastKnownFileType = sourcecode.c.h; path = NotificationsManager.h; sourceTree = "<group>"; };
		C57A31A3183D2111007745B9 /* NotificationsManager.m */ = {isa = PBXFileReference; fileEncoding = 4; lastKnownFileType = sourcecode.c.objc; path = NotificationsManager.m; sourceTree = "<group>"; };
		C58349C31806F95100B64089 /* IOS7CorrectedTextView.h */ = {isa = PBXFileReference; fileEncoding = 4; lastKnownFileType = sourcecode.c.h; path = IOS7CorrectedTextView.h; sourceTree = "<group>"; };
		C58349C41806F95100B64089 /* IOS7CorrectedTextView.m */ = {isa = PBXFileReference; fileEncoding = 4; lastKnownFileType = sourcecode.c.objc; path = IOS7CorrectedTextView.m; sourceTree = "<group>"; };
		C5CFDC29184F962B00097B05 /* CoreDataConcurrencyTest.m */ = {isa = PBXFileReference; fileEncoding = 4; lastKnownFileType = sourcecode.c.objc; path = CoreDataConcurrencyTest.m; sourceTree = "<group>"; };
		C9F5071C28C57CE611E00B1F /* Pods.release-internal.xcconfig */ = {isa = PBXFileReference; includeInIndex = 1; lastKnownFileType = text.xcconfig; name = "Pods.release-internal.xcconfig"; path = "../Pods/Target Support Files/Pods/Pods.release-internal.xcconfig"; sourceTree = "<group>"; };
		CC24E5F01577DBC300A6D5B5 /* AddressBook.framework */ = {isa = PBXFileReference; includeInIndex = 1; lastKnownFileType = wrapper.framework; name = AddressBook.framework; path = System/Library/Frameworks/AddressBook.framework; sourceTree = SDKROOT; };
		CC24E5F21577DFF400A6D5B5 /* Twitter.framework */ = {isa = PBXFileReference; includeInIndex = 1; lastKnownFileType = wrapper.framework; name = Twitter.framework; path = System/Library/Frameworks/Twitter.framework; sourceTree = SDKROOT; };
		CC24E5F41577E16B00A6D5B5 /* Accounts.framework */ = {isa = PBXFileReference; includeInIndex = 1; lastKnownFileType = wrapper.framework; name = Accounts.framework; path = System/Library/Frameworks/Accounts.framework; sourceTree = SDKROOT; };
		CEBD3EA90FF1BA3B00C1396E /* Blog.h */ = {isa = PBXFileReference; fileEncoding = 4; lastKnownFileType = sourcecode.c.h; path = Blog.h; sourceTree = "<group>"; };
		CEBD3EAA0FF1BA3B00C1396E /* Blog.m */ = {isa = PBXFileReference; fileEncoding = 4; lastKnownFileType = sourcecode.c.objc; path = Blog.m; sourceTree = "<group>"; };
		D4972215061A4C21AD2CD5B8 /* libPods-WordPressTest.a */ = {isa = PBXFileReference; explicitFileType = archive.ar; includeInIndex = 0; path = "libPods-WordPressTest.a"; sourceTree = BUILT_PRODUCTS_DIR; };
		DA67DF58196D8F6A005B5BC8 /* WordPress 20.xcdatamodel */ = {isa = PBXFileReference; lastKnownFileType = wrapper.xcdatamodel; path = "WordPress 20.xcdatamodel"; sourceTree = "<group>"; };
		E100C6BA1741472F00AE48D8 /* WordPress-11-12.xcmappingmodel */ = {isa = PBXFileReference; lastKnownFileType = wrapper.xcmappingmodel; path = "WordPress-11-12.xcmappingmodel"; sourceTree = "<group>"; };
		E105E9CD1726955600C0D9E7 /* WPAccount.h */ = {isa = PBXFileReference; fileEncoding = 4; lastKnownFileType = sourcecode.c.h; path = WPAccount.h; sourceTree = "<group>"; };
		E105E9CE1726955600C0D9E7 /* WPAccount.m */ = {isa = PBXFileReference; fileEncoding = 4; lastKnownFileType = sourcecode.c.objc; path = WPAccount.m; sourceTree = "<group>"; };
		E10675C7183F82E900E5CE5C /* SettingsViewControllerTest.m */ = {isa = PBXFileReference; fileEncoding = 4; lastKnownFileType = sourcecode.c.objc; path = SettingsViewControllerTest.m; sourceTree = "<group>"; };
		E10675C9183FA78E00E5CE5C /* XCTest.framework */ = {isa = PBXFileReference; lastKnownFileType = wrapper.framework; name = XCTest.framework; path = Library/Frameworks/XCTest.framework; sourceTree = DEVELOPER_DIR; };
		E10B3651158F2D3F00419A93 /* QuartzCore.framework */ = {isa = PBXFileReference; includeInIndex = 1; lastKnownFileType = wrapper.framework; name = QuartzCore.framework; path = System/Library/Frameworks/QuartzCore.framework; sourceTree = SDKROOT; };
		E10B3653158F2D4500419A93 /* UIKit.framework */ = {isa = PBXFileReference; includeInIndex = 1; lastKnownFileType = wrapper.framework; name = UIKit.framework; path = System/Library/Frameworks/UIKit.framework; sourceTree = SDKROOT; };
		E10DB0061771926D00B7A0A3 /* GooglePlusActivity.h */ = {isa = PBXFileReference; fileEncoding = 4; lastKnownFileType = sourcecode.c.h; path = GooglePlusActivity.h; sourceTree = "<group>"; };
		E10DB0071771926D00B7A0A3 /* GooglePlusActivity.m */ = {isa = PBXFileReference; fileEncoding = 4; lastKnownFileType = sourcecode.c.objc; path = GooglePlusActivity.m; sourceTree = "<group>"; };
		E11330501A13BAA300D36D84 /* me-sites-with-jetpack.json */ = {isa = PBXFileReference; fileEncoding = 4; lastKnownFileType = text.json; path = "me-sites-with-jetpack.json"; sourceTree = "<group>"; };
		E114D798153D85A800984182 /* WPError.h */ = {isa = PBXFileReference; fileEncoding = 4; lastKnownFileType = sourcecode.c.h; path = WPError.h; sourceTree = "<group>"; };
		E114D799153D85A800984182 /* WPError.m */ = {isa = PBXFileReference; fileEncoding = 4; lastKnownFileType = sourcecode.c.objc; path = WPError.m; sourceTree = "<group>"; };
		E115F2D116776A2900CCF00D /* WordPress 8.xcdatamodel */ = {isa = PBXFileReference; lastKnownFileType = wrapper.xcdatamodel; path = "WordPress 8.xcdatamodel"; sourceTree = "<group>"; };
		E120D90C1B09D8C300FB9A6E /* JetpackState.h */ = {isa = PBXFileReference; fileEncoding = 4; lastKnownFileType = sourcecode.c.h; path = JetpackState.h; sourceTree = "<group>"; };
		E120D90D1B09D8C300FB9A6E /* JetpackState.m */ = {isa = PBXFileReference; fileEncoding = 4; lastKnownFileType = sourcecode.c.objc; path = JetpackState.m; sourceTree = "<group>"; };
		E1225A4C147E6D2400B4F3A0 /* tr */ = {isa = PBXFileReference; lastKnownFileType = text.plist.strings; name = tr; path = tr.lproj/Localizable.strings; sourceTree = "<group>"; };
		E1225A4D147E6D2C00B4F3A0 /* id */ = {isa = PBXFileReference; lastKnownFileType = text.plist.strings; name = id; path = id.lproj/Localizable.strings; sourceTree = "<group>"; };
		E1249B3D19408C230035E895 /* CommentServiceRemote.h */ = {isa = PBXFileReference; fileEncoding = 4; lastKnownFileType = sourcecode.c.h; path = CommentServiceRemote.h; sourceTree = "<group>"; };
		E1249B4119408C910035E895 /* RemoteComment.h */ = {isa = PBXFileReference; fileEncoding = 4; lastKnownFileType = sourcecode.c.h; name = RemoteComment.h; path = "Remote Objects/RemoteComment.h"; sourceTree = "<group>"; };
		E1249B4219408C910035E895 /* RemoteComment.m */ = {isa = PBXFileReference; fileEncoding = 4; lastKnownFileType = sourcecode.c.objc; name = RemoteComment.m; path = "Remote Objects/RemoteComment.m"; sourceTree = "<group>"; };
		E1249B4419408D0F0035E895 /* CommentServiceRemoteXMLRPC.h */ = {isa = PBXFileReference; fileEncoding = 4; lastKnownFileType = sourcecode.c.h; path = CommentServiceRemoteXMLRPC.h; sourceTree = "<group>"; };
		E1249B4519408D0F0035E895 /* CommentServiceRemoteXMLRPC.m */ = {isa = PBXFileReference; fileEncoding = 4; lastKnownFileType = sourcecode.c.objc; path = CommentServiceRemoteXMLRPC.m; sourceTree = "<group>"; };
		E1249B471940AE550035E895 /* ServiceRemoteXMLRPC.h */ = {isa = PBXFileReference; lastKnownFileType = sourcecode.c.h; path = ServiceRemoteXMLRPC.h; sourceTree = "<group>"; };
		E1249B481940AE610035E895 /* ServiceRemoteREST.h */ = {isa = PBXFileReference; lastKnownFileType = sourcecode.c.h; path = ServiceRemoteREST.h; sourceTree = "<group>"; };
		E1249B491940AECC0035E895 /* CommentServiceRemoteREST.h */ = {isa = PBXFileReference; fileEncoding = 4; lastKnownFileType = sourcecode.c.h; path = CommentServiceRemoteREST.h; sourceTree = "<group>"; };
		E1249B4A1940AECC0035E895 /* CommentServiceRemoteREST.m */ = {isa = PBXFileReference; fileEncoding = 4; lastKnownFileType = sourcecode.c.objc; path = CommentServiceRemoteREST.m; sourceTree = "<group>"; };
		E125443D12BF5A7200D87A0A /* WordPress 2.xcdatamodel */ = {isa = PBXFileReference; lastKnownFileType = wrapper.xcdatamodel; path = "WordPress 2.xcdatamodel"; sourceTree = "<group>"; };
		E125445412BF5B3900D87A0A /* PostCategory.h */ = {isa = PBXFileReference; fileEncoding = 4; lastKnownFileType = sourcecode.c.h; path = PostCategory.h; sourceTree = "<group>"; };
		E125445512BF5B3900D87A0A /* PostCategory.m */ = {isa = PBXFileReference; fileEncoding = 4; lastKnownFileType = sourcecode.c.objc; path = PostCategory.m; sourceTree = "<group>"; };
		E125451612BF68F900D87A0A /* Page.h */ = {isa = PBXFileReference; fileEncoding = 4; lastKnownFileType = sourcecode.c.h; path = Page.h; sourceTree = "<group>"; };
		E125451712BF68F900D87A0A /* Page.m */ = {isa = PBXFileReference; fileEncoding = 4; lastKnownFileType = sourcecode.c.objc; path = Page.m; sourceTree = "<group>"; };
		E12963A8174654B2002E7744 /* ru */ = {isa = PBXFileReference; lastKnownFileType = text.plist.strings; name = ru; path = ru.lproj/Localizable.strings; sourceTree = "<group>"; };
		E12F95A51557C9C20067A653 /* zh-Hant */ = {isa = PBXFileReference; lastKnownFileType = text.plist.strings; name = "zh-Hant"; path = "zh-Hant.lproj/Localizable.strings"; sourceTree = "<group>"; };
		E12F95A61557CA210067A653 /* hu */ = {isa = PBXFileReference; lastKnownFileType = text.plist.strings; name = hu; path = hu.lproj/Localizable.strings; sourceTree = "<group>"; };
		E12F95A71557CA400067A653 /* pl */ = {isa = PBXFileReference; lastKnownFileType = text.plist.strings; name = pl; path = pl.lproj/Localizable.strings; sourceTree = "<group>"; };
		E131CB5116CACA6B004B0314 /* CoreText.framework */ = {isa = PBXFileReference; lastKnownFileType = wrapper.framework; name = CoreText.framework; path = System/Library/Frameworks/CoreText.framework; sourceTree = SDKROOT; };
		E131CB5316CACB05004B0314 /* libxml2.dylib */ = {isa = PBXFileReference; lastKnownFileType = "compiled.mach-o.dylib"; name = libxml2.dylib; path = usr/lib/libxml2.dylib; sourceTree = SDKROOT; };
		E131CB5516CACF1E004B0314 /* get-user-blogs_has-blog.json */ = {isa = PBXFileReference; fileEncoding = 4; lastKnownFileType = text.json; path = "get-user-blogs_has-blog.json"; sourceTree = "<group>"; };
		E131CB5716CACFB4004B0314 /* get-user-blogs_doesnt-have-blog.json */ = {isa = PBXFileReference; fileEncoding = 4; lastKnownFileType = text.json; path = "get-user-blogs_doesnt-have-blog.json"; sourceTree = "<group>"; };
		E133DB40137AE180003C0AF9 /* he */ = {isa = PBXFileReference; lastKnownFileType = text.plist.strings; name = he; path = he.lproj/Localizable.strings; sourceTree = "<group>"; };
		E13EB7A3157D230000885780 /* WordPressComApi.h */ = {isa = PBXFileReference; fileEncoding = 4; lastKnownFileType = sourcecode.c.h; path = WordPressComApi.h; sourceTree = "<group>"; };
		E13EB7A4157D230000885780 /* WordPressComApi.m */ = {isa = PBXFileReference; fileEncoding = 4; lastKnownFileType = sourcecode.c.objc; path = WordPressComApi.m; sourceTree = "<group>"; };
		E13F23C114FE84600081D9CC /* NSMutableDictionary+Helpers.h */ = {isa = PBXFileReference; fileEncoding = 4; lastKnownFileType = sourcecode.c.h; path = "NSMutableDictionary+Helpers.h"; sourceTree = "<group>"; };
		E13F23C214FE84600081D9CC /* NSMutableDictionary+Helpers.m */ = {isa = PBXFileReference; fileEncoding = 4; lastKnownFileType = sourcecode.c.objc; path = "NSMutableDictionary+Helpers.m"; sourceTree = "<group>"; };
		E1457202135EC85700C7BAD2 /* sv */ = {isa = PBXFileReference; lastKnownFileType = text.plist.strings; name = sv; path = sv.lproj/Localizable.strings; sourceTree = "<group>"; };
		E1472EF915344A2A00D08657 /* WordPress 5.xcdatamodel */ = {isa = PBXFileReference; lastKnownFileType = wrapper.xcdatamodel; path = "WordPress 5.xcdatamodel"; sourceTree = "<group>"; };
		E14932B4130427B300154804 /* Coordinate.h */ = {isa = PBXFileReference; fileEncoding = 4; lastKnownFileType = sourcecode.c.h; path = Coordinate.h; sourceTree = "<group>"; };
		E14932B5130427B300154804 /* Coordinate.m */ = {isa = PBXFileReference; fileEncoding = 4; lastKnownFileType = sourcecode.c.objc; path = Coordinate.m; sourceTree = "<group>"; };
		E149D64519349E69006A843D /* AccountServiceRemoteREST.h */ = {isa = PBXFileReference; fileEncoding = 4; lastKnownFileType = sourcecode.c.h; path = AccountServiceRemoteREST.h; sourceTree = "<group>"; };
		E149D64619349E69006A843D /* AccountServiceRemoteREST.m */ = {isa = PBXFileReference; fileEncoding = 4; lastKnownFileType = sourcecode.c.objc; path = AccountServiceRemoteREST.m; sourceTree = "<group>"; };
		E149D64919349E69006A843D /* MediaServiceRemote.h */ = {isa = PBXFileReference; fileEncoding = 4; lastKnownFileType = sourcecode.c.h; path = MediaServiceRemote.h; sourceTree = "<group>"; };
		E149D64A19349E69006A843D /* MediaServiceRemoteREST.h */ = {isa = PBXFileReference; fileEncoding = 4; lastKnownFileType = sourcecode.c.h; path = MediaServiceRemoteREST.h; sourceTree = "<group>"; };
		E149D64B19349E69006A843D /* MediaServiceRemoteREST.m */ = {isa = PBXFileReference; fileEncoding = 4; lastKnownFileType = sourcecode.c.objc; path = MediaServiceRemoteREST.m; sourceTree = "<group>"; };
		E149D64C19349E69006A843D /* MediaServiceRemoteXMLRPC.h */ = {isa = PBXFileReference; fileEncoding = 4; lastKnownFileType = sourcecode.c.h; path = MediaServiceRemoteXMLRPC.h; sourceTree = "<group>"; };
		E149D64D19349E69006A843D /* MediaServiceRemoteXMLRPC.m */ = {isa = PBXFileReference; fileEncoding = 4; lastKnownFileType = sourcecode.c.objc; path = MediaServiceRemoteXMLRPC.m; sourceTree = "<group>"; };
		E14D65C717E09663007E3EA4 /* Social.framework */ = {isa = PBXFileReference; lastKnownFileType = wrapper.framework; name = Social.framework; path = System/Library/Frameworks/Social.framework; sourceTree = SDKROOT; };
		E150520B16CAC5C400D3DDDC /* BlogJetpackTest.m */ = {isa = PBXFileReference; fileEncoding = 4; lastKnownFileType = sourcecode.c.objc; path = BlogJetpackTest.m; sourceTree = "<group>"; };
		E150520D16CAC75A00D3DDDC /* CoreDataTestHelper.h */ = {isa = PBXFileReference; fileEncoding = 4; lastKnownFileType = sourcecode.c.h; path = CoreDataTestHelper.h; sourceTree = "<group>"; };
		E150520E16CAC75A00D3DDDC /* CoreDataTestHelper.m */ = {isa = PBXFileReference; fileEncoding = 4; lastKnownFileType = sourcecode.c.objc; path = CoreDataTestHelper.m; sourceTree = "<group>"; };
		E1523EB316D3B305002C5A36 /* InstapaperActivity.h */ = {isa = PBXFileReference; fileEncoding = 4; lastKnownFileType = sourcecode.c.h; path = InstapaperActivity.h; sourceTree = "<group>"; };
		E1523EB416D3B305002C5A36 /* InstapaperActivity.m */ = {isa = PBXFileReference; fileEncoding = 4; lastKnownFileType = sourcecode.c.objc; path = InstapaperActivity.m; sourceTree = "<group>"; };
		E1556CF0193F6FE900FC52EA /* CommentService.h */ = {isa = PBXFileReference; fileEncoding = 4; lastKnownFileType = sourcecode.c.h; path = CommentService.h; sourceTree = "<group>"; };
		E1556CF1193F6FE900FC52EA /* CommentService.m */ = {isa = PBXFileReference; fileEncoding = 4; lastKnownFileType = sourcecode.c.objc; path = CommentService.m; sourceTree = "<group>"; };
		E15618FB16DB8677006532C4 /* UIKitTestHelper.h */ = {isa = PBXFileReference; fileEncoding = 4; lastKnownFileType = sourcecode.c.h; path = UIKitTestHelper.h; sourceTree = "<group>"; };
		E15618FC16DB8677006532C4 /* UIKitTestHelper.m */ = {isa = PBXFileReference; fileEncoding = 4; lastKnownFileType = sourcecode.c.objc; path = UIKitTestHelper.m; sourceTree = "<group>"; };
		E15618FE16DBA983006532C4 /* xmlrpc-response-newpost.xml */ = {isa = PBXFileReference; fileEncoding = 4; lastKnownFileType = text.xml; path = "xmlrpc-response-newpost.xml"; sourceTree = "<group>"; };
		E156190016DBABDE006532C4 /* xmlrpc-response-getpost.xml */ = {isa = PBXFileReference; fileEncoding = 4; lastKnownFileType = text.xml; path = "xmlrpc-response-getpost.xml"; sourceTree = "<group>"; };
		E16228C91B0C7A090048DA91 /* ar */ = {isa = PBXFileReference; lastKnownFileType = text.plist.strings; name = ar; path = ar.lproj/Localizable.strings; sourceTree = "<group>"; };
		E16228CB1B0C7A1B0048DA91 /* ar */ = {isa = PBXFileReference; lastKnownFileType = text.plist.strings; name = ar; path = ar.lproj/InfoPlist.strings; sourceTree = "<group>"; };
		E16273E01B2ACEB600088AF7 /* BlogToBlog32to33.swift */ = {isa = PBXFileReference; fileEncoding = 4; lastKnownFileType = sourcecode.swift; path = BlogToBlog32to33.swift; sourceTree = "<group>"; };
		E16273E21B2AD89A00088AF7 /* MIGRATIONS.md */ = {isa = PBXFileReference; fileEncoding = 4; lastKnownFileType = net.daringfireball.markdown; name = MIGRATIONS.md; path = ../MIGRATIONS.md; sourceTree = "<group>"; };
		E1634517183B733B005E967F /* WordPressComOAuthClient.h */ = {isa = PBXFileReference; fileEncoding = 4; lastKnownFileType = sourcecode.c.h; path = WordPressComOAuthClient.h; sourceTree = "<group>"; };
		E1634518183B733B005E967F /* WordPressComOAuthClient.m */ = {isa = PBXFileReference; fileEncoding = 4; lastKnownFileType = sourcecode.c.objc; path = WordPressComOAuthClient.m; sourceTree = "<group>"; };
		E167745A1377F24300EE44DD /* fr */ = {isa = PBXFileReference; lastKnownFileType = text.plist.strings; name = fr; path = fr.lproj/Localizable.strings; sourceTree = "<group>"; };
		E167745B1377F25500EE44DD /* nl */ = {isa = PBXFileReference; lastKnownFileType = text.plist.strings; name = nl; path = nl.lproj/Localizable.strings; sourceTree = "<group>"; };
		E167745C1377F26400EE44DD /* de */ = {isa = PBXFileReference; lastKnownFileType = text.plist.strings; name = de; path = de.lproj/Localizable.strings; sourceTree = "<group>"; };
		E167745D1377F26D00EE44DD /* hr */ = {isa = PBXFileReference; lastKnownFileType = text.plist.strings; name = hr; path = hr.lproj/Localizable.strings; sourceTree = "<group>"; };
		E16AB92A14D978240047A2E5 /* WordPressTest.xctest */ = {isa = PBXFileReference; explicitFileType = wrapper.cfbundle; includeInIndex = 0; path = WordPressTest.xctest; sourceTree = BUILT_PRODUCTS_DIR; };
		E16AB93114D978240047A2E5 /* WordPressTest-Info.plist */ = {isa = PBXFileReference; lastKnownFileType = text.plist.xml; path = "WordPressTest-Info.plist"; sourceTree = "<group>"; };
		E16AB93314D978240047A2E5 /* en */ = {isa = PBXFileReference; lastKnownFileType = text.plist.strings; name = en; path = en.lproj/InfoPlist.strings; sourceTree = "<group>"; };
		E16AB93814D978240047A2E5 /* WordPressTest-Prefix.pch */ = {isa = PBXFileReference; lastKnownFileType = sourcecode.c.h; path = "WordPressTest-Prefix.pch"; sourceTree = "<group>"; };
		E1756DD41694560100D9EC00 /* WordPressComApiCredentials.h */ = {isa = PBXFileReference; fileEncoding = 4; lastKnownFileType = sourcecode.c.h; path = WordPressComApiCredentials.h; sourceTree = "<group>"; };
		E1756DD51694560100D9EC00 /* WordPressComApiCredentials.m */ = {isa = PBXFileReference; fileEncoding = 4; lastKnownFileType = sourcecode.c.objc; path = WordPressComApiCredentials.m; sourceTree = "<group>"; };
		E1756E621694A08200D9EC00 /* gencredentials.rb */ = {isa = PBXFileReference; explicitFileType = text.script.ruby; path = gencredentials.rb; sourceTree = "<group>"; };
		E17B98E7171FFB450073E30D /* WordPress 11.xcdatamodel */ = {isa = PBXFileReference; lastKnownFileType = wrapper.xcdatamodel; path = "WordPress 11.xcdatamodel"; sourceTree = "<group>"; };
		E17BE7A9134DEC12007285FD /* ja */ = {isa = PBXFileReference; lastKnownFileType = text.plist.strings; name = ja; path = ja.lproj/Localizable.strings; sourceTree = "<group>"; };
		E18165FC14E4428B006CE885 /* loader.html */ = {isa = PBXFileReference; fileEncoding = 4; lastKnownFileType = text.html; name = loader.html; path = Resources/HTML/loader.html; sourceTree = "<group>"; };
		E183BD7217621D85000B0822 /* WPCookie.h */ = {isa = PBXFileReference; fileEncoding = 4; lastKnownFileType = sourcecode.c.h; path = WPCookie.h; sourceTree = "<group>"; };
		E183BD7317621D86000B0822 /* WPCookie.m */ = {isa = PBXFileReference; fileEncoding = 4; lastKnownFileType = sourcecode.c.objc; path = WPCookie.m; sourceTree = "<group>"; };
		E1863F9A1355E0AB0031BBC8 /* pt */ = {isa = PBXFileReference; lastKnownFileType = text.plist.strings; name = pt; path = pt.lproj/Localizable.strings; sourceTree = "<group>"; };
		E1874BFE161C5DBC0058BDC4 /* WordPress 7.xcdatamodel */ = {isa = PBXFileReference; lastKnownFileType = wrapper.xcdatamodel; path = "WordPress 7.xcdatamodel"; sourceTree = "<group>"; };
		E18D8AE21397C51A00000861 /* zh-Hans */ = {isa = PBXFileReference; lastKnownFileType = text.plist.strings; name = "zh-Hans"; path = "zh-Hans.lproj/Localizable.strings"; sourceTree = "<group>"; };
		E18D8AE41397C54E00000861 /* nb */ = {isa = PBXFileReference; lastKnownFileType = text.plist.strings; name = nb; path = nb.lproj/Localizable.strings; sourceTree = "<group>"; };
		E18EE94919349EAE00B0A40C /* AccountServiceRemote.h */ = {isa = PBXFileReference; fileEncoding = 4; lastKnownFileType = sourcecode.c.h; path = AccountServiceRemote.h; sourceTree = "<group>"; };
		E18EE94C19349EBA00B0A40C /* BlogServiceRemote.h */ = {isa = PBXFileReference; fileEncoding = 4; lastKnownFileType = sourcecode.c.h; path = BlogServiceRemote.h; sourceTree = "<group>"; };
		E18EE94F19349EC300B0A40C /* ReaderTopicServiceRemote.h */ = {isa = PBXFileReference; fileEncoding = 4; lastKnownFileType = sourcecode.c.h; path = ReaderTopicServiceRemote.h; sourceTree = "<group>"; };
		E18EE95019349EC300B0A40C /* ReaderTopicServiceRemote.m */ = {isa = PBXFileReference; fileEncoding = 4; lastKnownFileType = sourcecode.c.objc; path = ReaderTopicServiceRemote.m; sourceTree = "<group>"; };
		E1939C671B15B4D2001AFEF7 /* WordPress 30.xcdatamodel */ = {isa = PBXFileReference; lastKnownFileType = wrapper.xcdatamodel; path = "WordPress 30.xcdatamodel"; sourceTree = "<group>"; };
		E19853331755E461001CC6D5 /* da */ = {isa = PBXFileReference; lastKnownFileType = text.plist.strings; name = da; path = da.lproj/Localizable.strings; sourceTree = "<group>"; };
		E19853341755E4B3001CC6D5 /* ko */ = {isa = PBXFileReference; lastKnownFileType = text.plist.strings; name = ko; path = ko.lproj/Localizable.strings; sourceTree = "<group>"; };
		E19A10C91B010AA0006192B0 /* WPURLRequestTest.m */ = {isa = PBXFileReference; fileEncoding = 4; lastKnownFileType = sourcecode.c.objc; path = WPURLRequestTest.m; sourceTree = "<group>"; };
		E19BF8F913CC69E7004753FE /* WordPress 3.xcdatamodel */ = {isa = PBXFileReference; lastKnownFileType = wrapper.xcdatamodel; path = "WordPress 3.xcdatamodel"; sourceTree = "<group>"; };
		E19DF740141F7BDD000002F3 /* libz.dylib */ = {isa = PBXFileReference; includeInIndex = 1; lastKnownFileType = "compiled.mach-o.dylib"; name = libz.dylib; path = usr/lib/libz.dylib; sourceTree = SDKROOT; };
		E1A03EE017422DCD0085D192 /* BlogToAccount.h */ = {isa = PBXFileReference; fileEncoding = 4; lastKnownFileType = sourcecode.c.h; path = BlogToAccount.h; sourceTree = "<group>"; };
		E1A03EE117422DCE0085D192 /* BlogToAccount.m */ = {isa = PBXFileReference; fileEncoding = 4; lastKnownFileType = sourcecode.c.objc; path = BlogToAccount.m; sourceTree = "<group>"; };
		E1A03F46174283DF0085D192 /* BlogToJetpackAccount.h */ = {isa = PBXFileReference; fileEncoding = 4; lastKnownFileType = sourcecode.c.h; path = BlogToJetpackAccount.h; sourceTree = "<group>"; };
		E1A03F47174283E00085D192 /* BlogToJetpackAccount.m */ = {isa = PBXFileReference; fileEncoding = 4; lastKnownFileType = sourcecode.c.objc; path = BlogToJetpackAccount.m; sourceTree = "<group>"; };
		E1A0FAE5162F11CE0063B098 /* UIDevice+Helpers.h */ = {isa = PBXFileReference; fileEncoding = 4; lastKnownFileType = sourcecode.c.h; lineEnding = 0; path = "UIDevice+Helpers.h"; sourceTree = "<group>"; xcLanguageSpecificationIdentifier = xcode.lang.objcpp; };
		E1A0FAE6162F11CE0063B098 /* UIDevice+Helpers.m */ = {isa = PBXFileReference; fileEncoding = 4; lastKnownFileType = sourcecode.c.objc; lineEnding = 0; path = "UIDevice+Helpers.m"; sourceTree = "<group>"; xcLanguageSpecificationIdentifier = xcode.lang.objc; };
		E1A386C714DB05C300954CF8 /* AVFoundation.framework */ = {isa = PBXFileReference; includeInIndex = 1; lastKnownFileType = wrapper.framework; name = AVFoundation.framework; path = System/Library/Frameworks/AVFoundation.framework; sourceTree = SDKROOT; };
		E1A386C914DB05F700954CF8 /* CoreMedia.framework */ = {isa = PBXFileReference; includeInIndex = 1; lastKnownFileType = wrapper.framework; name = CoreMedia.framework; path = System/Library/Frameworks/CoreMedia.framework; sourceTree = SDKROOT; };
		E1A6DBD619DC7D080071AC1E /* RemotePostCategory.h */ = {isa = PBXFileReference; fileEncoding = 4; lastKnownFileType = sourcecode.c.h; name = RemotePostCategory.h; path = "Remote Objects/RemotePostCategory.h"; sourceTree = "<group>"; };
		E1A6DBD719DC7D080071AC1E /* RemotePostCategory.m */ = {isa = PBXFileReference; fileEncoding = 4; lastKnownFileType = sourcecode.c.objc; name = RemotePostCategory.m; path = "Remote Objects/RemotePostCategory.m"; sourceTree = "<group>"; };
		E1A6DBD819DC7D080071AC1E /* RemotePost.h */ = {isa = PBXFileReference; fileEncoding = 4; lastKnownFileType = sourcecode.c.h; name = RemotePost.h; path = "Remote Objects/RemotePost.h"; sourceTree = "<group>"; };
		E1A6DBD919DC7D080071AC1E /* RemotePost.m */ = {isa = PBXFileReference; fileEncoding = 4; lastKnownFileType = sourcecode.c.objc; name = RemotePost.m; path = "Remote Objects/RemotePost.m"; sourceTree = "<group>"; };
		E1A6DBDC19DC7D140071AC1E /* PostServiceRemote.h */ = {isa = PBXFileReference; fileEncoding = 4; lastKnownFileType = sourcecode.c.h; path = PostServiceRemote.h; sourceTree = "<group>"; };
		E1A6DBDD19DC7D140071AC1E /* PostServiceRemoteREST.h */ = {isa = PBXFileReference; fileEncoding = 4; lastKnownFileType = sourcecode.c.h; path = PostServiceRemoteREST.h; sourceTree = "<group>"; };
		E1A6DBDE19DC7D140071AC1E /* PostServiceRemoteREST.m */ = {isa = PBXFileReference; fileEncoding = 4; lastKnownFileType = sourcecode.c.objc; path = PostServiceRemoteREST.m; sourceTree = "<group>"; };
		E1A6DBDF19DC7D140071AC1E /* PostServiceRemoteXMLRPC.h */ = {isa = PBXFileReference; fileEncoding = 4; lastKnownFileType = sourcecode.c.h; path = PostServiceRemoteXMLRPC.h; sourceTree = "<group>"; };
		E1A6DBE019DC7D140071AC1E /* PostServiceRemoteXMLRPC.m */ = {isa = PBXFileReference; fileEncoding = 4; lastKnownFileType = sourcecode.c.objc; path = PostServiceRemoteXMLRPC.m; sourceTree = "<group>"; };
		E1A6DBE319DC7D230071AC1E /* PostService.h */ = {isa = PBXFileReference; fileEncoding = 4; lastKnownFileType = sourcecode.c.h; path = PostService.h; sourceTree = "<group>"; };
		E1A6DBE419DC7D230071AC1E /* PostService.m */ = {isa = PBXFileReference; fileEncoding = 4; lastKnownFileType = sourcecode.c.objc; lineEnding = 0; path = PostService.m; sourceTree = "<group>"; xcLanguageSpecificationIdentifier = xcode.lang.objc; };
		E1AB07AB1578D34300D6AD64 /* SettingsViewController.h */ = {isa = PBXFileReference; fileEncoding = 4; lastKnownFileType = sourcecode.c.h; path = SettingsViewController.h; sourceTree = "<group>"; };
		E1AB07AC1578D34300D6AD64 /* SettingsViewController.m */ = {isa = PBXFileReference; fileEncoding = 4; lastKnownFileType = sourcecode.c.objc; lineEnding = 0; path = SettingsViewController.m; sourceTree = "<group>"; xcLanguageSpecificationIdentifier = xcode.lang.objc; };
		E1B289D919F7AF7000DB0707 /* RemoteBlog.h */ = {isa = PBXFileReference; fileEncoding = 4; lastKnownFileType = sourcecode.c.h; name = RemoteBlog.h; path = "Remote Objects/RemoteBlog.h"; sourceTree = "<group>"; };
		E1B289DA19F7AF7000DB0707 /* RemoteBlog.m */ = {isa = PBXFileReference; fileEncoding = 4; lastKnownFileType = sourcecode.c.objc; name = RemoteBlog.m; path = "Remote Objects/RemoteBlog.m"; sourceTree = "<group>"; };
		E1B4A9DF12FC8B1000EB3F67 /* EGORefreshTableHeaderView.h */ = {isa = PBXFileReference; fileEncoding = 4; lastKnownFileType = sourcecode.c.h; path = EGORefreshTableHeaderView.h; sourceTree = "<group>"; };
		E1B4A9E012FC8B1000EB3F67 /* EGORefreshTableHeaderView.m */ = {isa = PBXFileReference; fileEncoding = 4; lastKnownFileType = sourcecode.c.objc; path = EGORefreshTableHeaderView.m; sourceTree = "<group>"; };
		E1B62A7913AA61A100A6FCA4 /* WPWebViewController.h */ = {isa = PBXFileReference; fileEncoding = 4; lastKnownFileType = sourcecode.c.h; path = WPWebViewController.h; sourceTree = "<group>"; };
		E1B62A7A13AA61A100A6FCA4 /* WPWebViewController.m */ = {isa = PBXFileReference; fileEncoding = 4; lastKnownFileType = sourcecode.c.objc; path = WPWebViewController.m; sourceTree = "<group>"; };
		E1C807471696F72E00E545A6 /* WordPress 9.xcdatamodel */ = {isa = PBXFileReference; lastKnownFileType = wrapper.xcdatamodel; path = "WordPress 9.xcdatamodel"; sourceTree = "<group>"; };
		E1CC9B4F1B3006690051398F /* JetpackREST.h */ = {isa = PBXFileReference; fileEncoding = 4; lastKnownFileType = sourcecode.c.h; path = JetpackREST.h; sourceTree = "<group>"; };
		E1CC9B501B3006690051398F /* JetpackREST.m */ = {isa = PBXFileReference; fileEncoding = 4; lastKnownFileType = sourcecode.c.objc; path = JetpackREST.m; sourceTree = "<group>"; };
		E1D04D7C19374CFE002FADD7 /* BlogServiceRemoteXMLRPC.h */ = {isa = PBXFileReference; fileEncoding = 4; lastKnownFileType = sourcecode.c.h; path = BlogServiceRemoteXMLRPC.h; sourceTree = "<group>"; };
		E1D04D7D19374CFE002FADD7 /* BlogServiceRemoteXMLRPC.m */ = {isa = PBXFileReference; fileEncoding = 4; lastKnownFileType = sourcecode.c.objc; path = BlogServiceRemoteXMLRPC.m; sourceTree = "<group>"; };
		E1D04D8219374F2C002FADD7 /* BlogServiceRemoteREST.h */ = {isa = PBXFileReference; fileEncoding = 4; lastKnownFileType = sourcecode.c.h; path = BlogServiceRemoteREST.h; sourceTree = "<group>"; };
		E1D04D8319374F2C002FADD7 /* BlogServiceRemoteREST.m */ = {isa = PBXFileReference; fileEncoding = 4; lastKnownFileType = sourcecode.c.objc; path = BlogServiceRemoteREST.m; sourceTree = "<group>"; };
		E1D062D2177C685700644185 /* ContentActionButton.h */ = {isa = PBXFileReference; lastKnownFileType = sourcecode.c.h; path = ContentActionButton.h; sourceTree = "<group>"; };
		E1D062D3177C685700644185 /* ContentActionButton.m */ = {isa = PBXFileReference; lastKnownFileType = sourcecode.c.objc; path = ContentActionButton.m; sourceTree = "<group>"; };
		E1D086E0194214C600F0CC19 /* NSDate+WordPressJSON.h */ = {isa = PBXFileReference; fileEncoding = 4; lastKnownFileType = sourcecode.c.h; path = "NSDate+WordPressJSON.h"; sourceTree = "<group>"; };
		E1D086E1194214C600F0CC19 /* NSDate+WordPressJSON.m */ = {isa = PBXFileReference; fileEncoding = 4; lastKnownFileType = sourcecode.c.objc; path = "NSDate+WordPressJSON.m"; sourceTree = "<group>"; };
		E1D0D81416D3B86800E33F4C /* SafariActivity.h */ = {isa = PBXFileReference; fileEncoding = 4; lastKnownFileType = sourcecode.c.h; path = SafariActivity.h; sourceTree = "<group>"; };
		E1D0D81516D3B86800E33F4C /* SafariActivity.m */ = {isa = PBXFileReference; fileEncoding = 4; lastKnownFileType = sourcecode.c.objc; path = SafariActivity.m; sourceTree = "<group>"; };
		E1D0D81F16D3D19200E33F4C /* PocketAPI+NSOperation.h */ = {isa = PBXFileReference; fileEncoding = 4; lastKnownFileType = sourcecode.c.h; path = "PocketAPI+NSOperation.h"; sourceTree = "<group>"; };
		E1D0D82016D3D19200E33F4C /* PocketAPI.h */ = {isa = PBXFileReference; fileEncoding = 4; lastKnownFileType = sourcecode.c.h; path = PocketAPI.h; sourceTree = "<group>"; };
		E1D0D82116D3D19200E33F4C /* PocketAPI.m */ = {isa = PBXFileReference; fileEncoding = 4; lastKnownFileType = sourcecode.c.objc; path = PocketAPI.m; sourceTree = "<group>"; };
		E1D0D82216D3D19200E33F4C /* PocketAPILogin.h */ = {isa = PBXFileReference; fileEncoding = 4; lastKnownFileType = sourcecode.c.h; path = PocketAPILogin.h; sourceTree = "<group>"; };
		E1D0D82316D3D19200E33F4C /* PocketAPILogin.m */ = {isa = PBXFileReference; fileEncoding = 4; lastKnownFileType = sourcecode.c.objc; path = PocketAPILogin.m; sourceTree = "<group>"; };
		E1D0D82416D3D19200E33F4C /* PocketAPIOperation.h */ = {isa = PBXFileReference; fileEncoding = 4; lastKnownFileType = sourcecode.c.h; path = PocketAPIOperation.h; sourceTree = "<group>"; };
		E1D0D82516D3D19200E33F4C /* PocketAPIOperation.m */ = {isa = PBXFileReference; fileEncoding = 4; lastKnownFileType = sourcecode.c.objc; path = PocketAPIOperation.m; sourceTree = "<group>"; };
		E1D0D82616D3D19200E33F4C /* PocketAPITypes.h */ = {isa = PBXFileReference; fileEncoding = 4; lastKnownFileType = sourcecode.c.h; path = PocketAPITypes.h; sourceTree = "<group>"; };
		E1D0D84516D3D2EA00E33F4C /* PocketActivity.h */ = {isa = PBXFileReference; fileEncoding = 4; lastKnownFileType = sourcecode.c.h; path = PocketActivity.h; sourceTree = "<group>"; };
		E1D0D84616D3D2EA00E33F4C /* PocketActivity.m */ = {isa = PBXFileReference; fileEncoding = 4; lastKnownFileType = sourcecode.c.objc; path = PocketActivity.m; sourceTree = "<group>"; };
		E1D86E671B2B406600DD2192 /* WordPress 33.xcdatamodel */ = {isa = PBXFileReference; lastKnownFileType = wrapper.xcdatamodel; path = "WordPress 33.xcdatamodel"; sourceTree = "<group>"; };
		E1D86E681B2B414300DD2192 /* WordPress-32-33.xcmappingmodel */ = {isa = PBXFileReference; lastKnownFileType = wrapper.xcmappingmodel; path = "WordPress-32-33.xcmappingmodel"; sourceTree = "<group>"; };
		E1D91455134A853D0089019C /* en */ = {isa = PBXFileReference; lastKnownFileType = text.plist.strings; name = en; path = en.lproj/Localizable.strings; sourceTree = "<group>"; };
		E1D91457134A854A0089019C /* es */ = {isa = PBXFileReference; lastKnownFileType = text.plist.strings; name = es; path = es.lproj/Localizable.strings; sourceTree = "<group>"; };
		E1D95EB617A28F5E00A3E9F3 /* WPActivityDefaults.h */ = {isa = PBXFileReference; fileEncoding = 4; lastKnownFileType = sourcecode.c.h; path = WPActivityDefaults.h; sourceTree = "<group>"; };
		E1D95EB717A28F5E00A3E9F3 /* WPActivityDefaults.m */ = {isa = PBXFileReference; fileEncoding = 4; lastKnownFileType = sourcecode.c.objc; path = WPActivityDefaults.m; sourceTree = "<group>"; };
		E1DF5DF919E7CFAE004E70D5 /* PostCategoryServiceRemoteREST.h */ = {isa = PBXFileReference; fileEncoding = 4; lastKnownFileType = sourcecode.c.h; path = PostCategoryServiceRemoteREST.h; sourceTree = "<group>"; };
		E1DF5DFA19E7CFAE004E70D5 /* PostCategoryServiceRemoteREST.m */ = {isa = PBXFileReference; fileEncoding = 4; lastKnownFileType = sourcecode.c.objc; path = PostCategoryServiceRemoteREST.m; sourceTree = "<group>"; };
		E1DF5DFB19E7CFAE004E70D5 /* PostCategoryServiceRemoteXMLRPC.h */ = {isa = PBXFileReference; fileEncoding = 4; lastKnownFileType = sourcecode.c.h; path = PostCategoryServiceRemoteXMLRPC.h; sourceTree = "<group>"; };
		E1DF5DFC19E7CFAE004E70D5 /* PostCategoryServiceRemoteXMLRPC.m */ = {isa = PBXFileReference; fileEncoding = 4; lastKnownFileType = sourcecode.c.objc; path = PostCategoryServiceRemoteXMLRPC.m; sourceTree = "<group>"; };
		E1E4CE0517739FAB00430844 /* test-image.jpg */ = {isa = PBXFileReference; lastKnownFileType = image.jpeg; path = "test-image.jpg"; sourceTree = "<group>"; };
		E1E4CE091773C59B00430844 /* WPAvatarSource.h */ = {isa = PBXFileReference; fileEncoding = 4; lastKnownFileType = sourcecode.c.h; path = WPAvatarSource.h; sourceTree = "<group>"; };
		E1E4CE0A1773C59B00430844 /* WPAvatarSource.m */ = {isa = PBXFileReference; fileEncoding = 4; lastKnownFileType = sourcecode.c.objc; path = WPAvatarSource.m; sourceTree = "<group>"; };
		E1E4CE0C177439D100430844 /* WPAvatarSourceTest.m */ = {isa = PBXFileReference; fileEncoding = 4; lastKnownFileType = sourcecode.c.objc; path = WPAvatarSourceTest.m; sourceTree = "<group>"; };
		E1E4CE0E1774531500430844 /* misteryman.jpg */ = {isa = PBXFileReference; lastKnownFileType = image.jpeg; path = misteryman.jpg; sourceTree = "<group>"; };
		E1E977BC17B0FA9A00AFB867 /* th */ = {isa = PBXFileReference; lastKnownFileType = text.plist.strings; name = th; path = th.lproj/Localizable.strings; sourceTree = "<group>"; };
		E1F5A1BA1771C90A00E0495F /* WPTableImageSource.h */ = {isa = PBXFileReference; fileEncoding = 4; lastKnownFileType = sourcecode.c.h; path = WPTableImageSource.h; sourceTree = "<group>"; };
		E1F5A1BB1771C90A00E0495F /* WPTableImageSource.m */ = {isa = PBXFileReference; fileEncoding = 4; lastKnownFileType = sourcecode.c.objc; path = WPTableImageSource.m; sourceTree = "<group>"; };
		E1F80823146420B000726BC7 /* UIImageView+Gravatar.h */ = {isa = PBXFileReference; fileEncoding = 4; lastKnownFileType = sourcecode.c.h; path = "UIImageView+Gravatar.h"; sourceTree = "<group>"; };
		E1F80824146420B000726BC7 /* UIImageView+Gravatar.m */ = {isa = PBXFileReference; fileEncoding = 4; lastKnownFileType = sourcecode.c.objc; path = "UIImageView+Gravatar.m"; sourceTree = "<group>"; };
		E1F8E1211B0B411E0073E628 /* JetpackService.h */ = {isa = PBXFileReference; fileEncoding = 4; lastKnownFileType = sourcecode.c.h; path = JetpackService.h; sourceTree = "<group>"; };
		E1F8E1221B0B411E0073E628 /* JetpackService.m */ = {isa = PBXFileReference; fileEncoding = 4; lastKnownFileType = sourcecode.c.objc; path = JetpackService.m; sourceTree = "<group>"; };
		E1F8E1241B0B422C0073E628 /* JetpackServiceRemote.h */ = {isa = PBXFileReference; fileEncoding = 4; lastKnownFileType = sourcecode.c.h; path = JetpackServiceRemote.h; sourceTree = "<group>"; };
		E1F8E1251B0B422C0073E628 /* JetpackServiceRemote.m */ = {isa = PBXFileReference; fileEncoding = 4; lastKnownFileType = sourcecode.c.objc; path = JetpackServiceRemote.m; sourceTree = "<group>"; };
		E23EEC5C185A72C100F4DE2A /* WPContentCell.h */ = {isa = PBXFileReference; fileEncoding = 4; lastKnownFileType = sourcecode.c.h; path = WPContentCell.h; sourceTree = "<group>"; };
		E23EEC5D185A72C100F4DE2A /* WPContentCell.m */ = {isa = PBXFileReference; fileEncoding = 4; lastKnownFileType = sourcecode.c.objc; path = WPContentCell.m; sourceTree = "<group>"; };
		E240859A183D82AE002EB0EF /* WPAnimatedBox.h */ = {isa = PBXFileReference; fileEncoding = 4; lastKnownFileType = sourcecode.c.h; path = WPAnimatedBox.h; sourceTree = "<group>"; };
		E240859B183D82AE002EB0EF /* WPAnimatedBox.m */ = {isa = PBXFileReference; fileEncoding = 4; lastKnownFileType = sourcecode.c.objc; path = WPAnimatedBox.m; sourceTree = "<group>"; };
		E2AA87A318523E5300886693 /* UIView+Subviews.h */ = {isa = PBXFileReference; fileEncoding = 4; lastKnownFileType = sourcecode.c.h; path = "UIView+Subviews.h"; sourceTree = "<group>"; };
		E2AA87A418523E5300886693 /* UIView+Subviews.m */ = {isa = PBXFileReference; fileEncoding = 4; lastKnownFileType = sourcecode.c.objc; path = "UIView+Subviews.m"; sourceTree = "<group>"; };
		E2DA78041864B11D007BA447 /* WPFixedWidthScrollView.h */ = {isa = PBXFileReference; fileEncoding = 4; lastKnownFileType = sourcecode.c.h; path = WPFixedWidthScrollView.h; sourceTree = "<group>"; };
		E2DA78051864B11E007BA447 /* WPFixedWidthScrollView.m */ = {isa = PBXFileReference; fileEncoding = 4; lastKnownFileType = sourcecode.c.objc; path = WPFixedWidthScrollView.m; sourceTree = "<group>"; };
		E2E7EB44185FB140004F5E72 /* WPBlogSelectorButton.h */ = {isa = PBXFileReference; fileEncoding = 4; lastKnownFileType = sourcecode.c.h; path = WPBlogSelectorButton.h; sourceTree = "<group>"; };
		E2E7EB45185FB140004F5E72 /* WPBlogSelectorButton.m */ = {isa = PBXFileReference; fileEncoding = 4; lastKnownFileType = sourcecode.c.objc; path = WPBlogSelectorButton.m; sourceTree = "<group>"; };
		F128C31A1AFCC95B008C2404 /* WPMediaPickerViewController+StatusBarStyle.h */ = {isa = PBXFileReference; fileEncoding = 4; lastKnownFileType = sourcecode.c.h; path = "WPMediaPickerViewController+StatusBarStyle.h"; sourceTree = "<group>"; };
		F128C31B1AFCC95B008C2404 /* WPMediaPickerViewController+StatusBarStyle.m */ = {isa = PBXFileReference; fileEncoding = 4; lastKnownFileType = sourcecode.c.objc; path = "WPMediaPickerViewController+StatusBarStyle.m"; sourceTree = "<group>"; };
		F1564E5A18946087009F8F97 /* NSStringHelpersTest.m */ = {isa = PBXFileReference; fileEncoding = 4; lastKnownFileType = sourcecode.c.objc; path = NSStringHelpersTest.m; sourceTree = "<group>"; };
		F1A0C49A1AF65B02001B544C /* MFMessageComposeViewController+StatusBarStyle.h */ = {isa = PBXFileReference; fileEncoding = 4; lastKnownFileType = sourcecode.c.h; path = "MFMessageComposeViewController+StatusBarStyle.h"; sourceTree = "<group>"; };
		F1A0C49B1AF65B02001B544C /* MFMessageComposeViewController+StatusBarStyle.m */ = {isa = PBXFileReference; fileEncoding = 4; lastKnownFileType = sourcecode.c.objc; path = "MFMessageComposeViewController+StatusBarStyle.m"; sourceTree = "<group>"; };
		F1FA2C481AECEE1900255FCD /* MFMailComposeViewController+StatusBarStyle.h */ = {isa = PBXFileReference; fileEncoding = 4; lastKnownFileType = sourcecode.c.h; path = "MFMailComposeViewController+StatusBarStyle.h"; sourceTree = "<group>"; };
		F1FA2C491AECEE1900255FCD /* MFMailComposeViewController+StatusBarStyle.m */ = {isa = PBXFileReference; fileEncoding = 4; lastKnownFileType = sourcecode.c.objc; path = "MFMailComposeViewController+StatusBarStyle.m"; sourceTree = "<group>"; };
		FD0D42C11499F31700F5E115 /* WordPress 4.xcdatamodel */ = {isa = PBXFileReference; lastKnownFileType = wrapper.xcdatamodel; path = "WordPress 4.xcdatamodel"; sourceTree = "<group>"; };
		FD21397E13128C5300099582 /* libiconv.dylib */ = {isa = PBXFileReference; includeInIndex = 1; lastKnownFileType = "compiled.mach-o.dylib"; name = libiconv.dylib; path = usr/lib/libiconv.dylib; sourceTree = SDKROOT; };
		FD374343156CF4B800BAB5B5 /* WordPress 6.xcdatamodel */ = {isa = PBXFileReference; lastKnownFileType = wrapper.xcdatamodel; path = "WordPress 6.xcdatamodel"; sourceTree = "<group>"; };
		FD3D6D2B1349F5D30061136A /* ImageIO.framework */ = {isa = PBXFileReference; includeInIndex = 1; lastKnownFileType = wrapper.framework; name = ImageIO.framework; path = System/Library/Frameworks/ImageIO.framework; sourceTree = SDKROOT; };
		FD75DDAB15B021C70043F12C /* UIViewController+Rotation.h */ = {isa = PBXFileReference; fileEncoding = 4; lastKnownFileType = sourcecode.c.h; path = "UIViewController+Rotation.h"; sourceTree = "<group>"; };
		FD75DDAC15B021C80043F12C /* UIViewController+Rotation.m */ = {isa = PBXFileReference; fileEncoding = 4; lastKnownFileType = sourcecode.c.objc; path = "UIViewController+Rotation.m"; sourceTree = "<group>"; };
		FD9A948A12FAEA2300438F94 /* DateUtils.h */ = {isa = PBXFileReference; fileEncoding = 4; lastKnownFileType = sourcecode.c.h; path = DateUtils.h; sourceTree = "<group>"; };
		FD9A948B12FAEA2300438F94 /* DateUtils.m */ = {isa = PBXFileReference; fileEncoding = 4; lastKnownFileType = sourcecode.c.objc; path = DateUtils.m; sourceTree = "<group>"; };
		FDCB9A89134B75B900E5C776 /* it */ = {isa = PBXFileReference; lastKnownFileType = text.plist.strings; name = it; path = it.lproj/Localizable.strings; sourceTree = "<group>"; };
		FDFB011916B1EA1C00F589A8 /* WordPress 10.xcdatamodel */ = {isa = PBXFileReference; lastKnownFileType = wrapper.xcdatamodel; path = "WordPress 10.xcdatamodel"; sourceTree = "<group>"; };
		FF0AAE081A1509C50089841D /* WPProgressTableViewCell.h */ = {isa = PBXFileReference; fileEncoding = 4; lastKnownFileType = sourcecode.c.h; path = WPProgressTableViewCell.h; sourceTree = "<group>"; };
		FF0AAE091A150A560089841D /* WPProgressTableViewCell.m */ = {isa = PBXFileReference; fileEncoding = 4; lastKnownFileType = sourcecode.c.objc; path = WPProgressTableViewCell.m; sourceTree = "<group>"; };
		FF0AAE0B1A16550D0089841D /* WPMediaProgressTableViewController.h */ = {isa = PBXFileReference; fileEncoding = 4; lastKnownFileType = sourcecode.c.h; path = WPMediaProgressTableViewController.h; sourceTree = "<group>"; };
		FF0AAE0C1A16550D0089841D /* WPMediaProgressTableViewController.m */ = {isa = PBXFileReference; fileEncoding = 4; lastKnownFileType = sourcecode.c.objc; path = WPMediaProgressTableViewController.m; sourceTree = "<group>"; };
		FF28B3EF1AEB251200E11AAE /* InfoPListTranslator.h */ = {isa = PBXFileReference; fileEncoding = 4; lastKnownFileType = sourcecode.c.h; path = InfoPListTranslator.h; sourceTree = "<group>"; };
		FF28B3F01AEB251200E11AAE /* InfoPListTranslator.m */ = {isa = PBXFileReference; fileEncoding = 4; lastKnownFileType = sourcecode.c.objc; path = InfoPListTranslator.m; sourceTree = "<group>"; };
		FF3674131AD32CE100F24857 /* WPVideoOptimizer.h */ = {isa = PBXFileReference; fileEncoding = 4; lastKnownFileType = sourcecode.c.h; path = WPVideoOptimizer.h; sourceTree = "<group>"; };
		FF3674141AD32CE100F24857 /* WPVideoOptimizer.m */ = {isa = PBXFileReference; fileEncoding = 4; lastKnownFileType = sourcecode.c.objc; path = WPVideoOptimizer.m; sourceTree = "<group>"; };
		FF3BD2E81B061B9A0042E989 /* Fabric.framework */ = {isa = PBXFileReference; lastKnownFileType = wrapper.framework; path = Fabric.framework; sourceTree = "<group>"; };
		FF3BD2E91B061B9A0042E989 /* Crashlytics.framework */ = {isa = PBXFileReference; lastKnownFileType = wrapper.framework; path = Crashlytics.framework; sourceTree = "<group>"; };
		FF3DD6BD19F2B6B3003A52CB /* RemoteMedia.m */ = {isa = PBXFileReference; fileEncoding = 4; lastKnownFileType = sourcecode.c.objc; name = RemoteMedia.m; path = "Remote Objects/RemoteMedia.m"; sourceTree = "<group>"; };
		FF3DD6BF19F2B77A003A52CB /* RemoteMedia.h */ = {isa = PBXFileReference; lastKnownFileType = sourcecode.c.h; name = RemoteMedia.h; path = "Remote Objects/RemoteMedia.h"; sourceTree = "<group>"; };
		FF945F6E1B28242300FB8AC4 /* MediaLibraryPickerDataSource.h */ = {isa = PBXFileReference; fileEncoding = 4; lastKnownFileType = sourcecode.c.h; path = MediaLibraryPickerDataSource.h; sourceTree = "<group>"; };
		FF945F6F1B28242300FB8AC4 /* MediaLibraryPickerDataSource.m */ = {isa = PBXFileReference; fileEncoding = 4; lastKnownFileType = sourcecode.c.objc; path = MediaLibraryPickerDataSource.m; sourceTree = "<group>"; };
		FFAB7CAF1A0BD83A00765942 /* WPAssetExporter.h */ = {isa = PBXFileReference; fileEncoding = 4; lastKnownFileType = sourcecode.c.h; path = WPAssetExporter.h; sourceTree = "<group>"; };
		FFAB7CB01A0BD83A00765942 /* WPAssetExporter.m */ = {isa = PBXFileReference; fileEncoding = 4; lastKnownFileType = sourcecode.c.objc; path = WPAssetExporter.m; sourceTree = "<group>"; };
		FFAC890E1A96A85800CC06AC /* NSProcessInfo+Util.h */ = {isa = PBXFileReference; fileEncoding = 4; lastKnownFileType = sourcecode.c.h; path = "NSProcessInfo+Util.h"; sourceTree = "<group>"; };
		FFAC890F1A96A85800CC06AC /* NSProcessInfo+Util.m */ = {isa = PBXFileReference; fileEncoding = 4; lastKnownFileType = sourcecode.c.objc; path = "NSProcessInfo+Util.m"; sourceTree = "<group>"; };
		FFB7B81C1A0012E80032E723 /* WordPressTestCredentials.m */ = {isa = PBXFileReference; fileEncoding = 4; lastKnownFileType = sourcecode.c.objc; path = WordPressTestCredentials.m; sourceTree = "<group>"; };
		FFB7B81D1A0012E80032E723 /* WordPressComApiCredentials.m */ = {isa = PBXFileReference; fileEncoding = 4; lastKnownFileType = sourcecode.c.objc; path = WordPressComApiCredentials.m; sourceTree = "<group>"; };
		FFC6ADD21B56F295002F3C84 /* AboutViewController.swift */ = {isa = PBXFileReference; fileEncoding = 4; lastKnownFileType = sourcecode.swift; name = AboutViewController.swift; path = Settings/AboutViewController.swift; sourceTree = "<group>"; };
		FFC6ADD31B56F295002F3C84 /* AboutViewController.xib */ = {isa = PBXFileReference; fileEncoding = 4; lastKnownFileType = file.xib; name = AboutViewController.xib; path = Settings/AboutViewController.xib; sourceTree = "<group>"; };
		FFC6ADD61B56F311002F3C84 /* RemoteBlogSettings.h */ = {isa = PBXFileReference; fileEncoding = 4; lastKnownFileType = sourcecode.c.h; name = RemoteBlogSettings.h; path = "Remote Objects/RemoteBlogSettings.h"; sourceTree = "<group>"; };
		FFC6ADD71B56F311002F3C84 /* RemoteBlogSettings.m */ = {isa = PBXFileReference; fileEncoding = 4; lastKnownFileType = sourcecode.c.objc; name = RemoteBlogSettings.m; path = "Remote Objects/RemoteBlogSettings.m"; sourceTree = "<group>"; };
		FFC6ADD91B56F366002F3C84 /* LocalCoreDataService.m */ = {isa = PBXFileReference; fileEncoding = 4; lastKnownFileType = sourcecode.c.objc; path = LocalCoreDataService.m; sourceTree = "<group>"; };
		FFC6ADDB1B56F3D2002F3C84 /* ThemeServiceRemote.h */ = {isa = PBXFileReference; fileEncoding = 4; lastKnownFileType = sourcecode.c.h; name = ThemeServiceRemote.h; path = Classes/Networking/ThemeServiceRemote.h; sourceTree = SOURCE_ROOT; };
		FFC6ADDC1B56F3D2002F3C84 /* ThemeServiceRemote.m */ = {isa = PBXFileReference; fileEncoding = 4; lastKnownFileType = sourcecode.c.objc; name = ThemeServiceRemote.m; path = Classes/Networking/ThemeServiceRemote.m; sourceTree = SOURCE_ROOT; };
		FFC6ADDE1B56F421002F3C84 /* WPThemeSettings.h */ = {isa = PBXFileReference; fileEncoding = 4; lastKnownFileType = sourcecode.c.h; path = WPThemeSettings.h; sourceTree = "<group>"; };
		FFC6ADDF1B56F421002F3C84 /* WPThemeSettings.m */ = {isa = PBXFileReference; fileEncoding = 4; lastKnownFileType = sourcecode.c.objc; path = WPThemeSettings.m; sourceTree = "<group>"; };
		FFC6ADE11B56F58B002F3C84 /* WordPress 36.xcdatamodel */ = {isa = PBXFileReference; lastKnownFileType = wrapper.xcdatamodel; path = "WordPress 36.xcdatamodel"; sourceTree = "<group>"; };
		FFE3B2C51B2E651400E9F1E0 /* WPAndDeviceMediaLibraryDataSource.h */ = {isa = PBXFileReference; fileEncoding = 4; lastKnownFileType = sourcecode.c.h; path = WPAndDeviceMediaLibraryDataSource.h; sourceTree = "<group>"; };
		FFE3B2C61B2E651400E9F1E0 /* WPAndDeviceMediaLibraryDataSource.m */ = {isa = PBXFileReference; fileEncoding = 4; lastKnownFileType = sourcecode.c.objc; path = WPAndDeviceMediaLibraryDataSource.m; sourceTree = "<group>"; };
		FFE3B2C81B38081700E9F1E0 /* WordPress 34.xcdatamodel */ = {isa = PBXFileReference; lastKnownFileType = wrapper.xcdatamodel; path = "WordPress 34.xcdatamodel"; sourceTree = "<group>"; };
		FFE69A1E1B1BD4F10073C2EB /* es */ = {isa = PBXFileReference; lastKnownFileType = text.plist.strings; name = es; path = es.lproj/InfoPlist.strings; sourceTree = "<group>"; };
		FFE69A1F1B1BD6D60073C2EB /* ja */ = {isa = PBXFileReference; lastKnownFileType = text.plist.strings; name = ja; path = ja.lproj/InfoPlist.strings; sourceTree = "<group>"; };
		FFE69A201B1BD79F0073C2EB /* sv */ = {isa = PBXFileReference; lastKnownFileType = text.plist.strings; name = sv; path = sv.lproj/InfoPlist.strings; sourceTree = "<group>"; };
		FFE69A211B1BD9710073C2EB /* hr */ = {isa = PBXFileReference; lastKnownFileType = text.plist.strings; name = hr; path = hr.lproj/InfoPlist.strings; sourceTree = "<group>"; };
		FFE69A221B1BD9D20073C2EB /* he */ = {isa = PBXFileReference; lastKnownFileType = text.plist.strings; name = he; path = he.lproj/InfoPlist.strings; sourceTree = "<group>"; };
		FFE69A231B1BDA8B0073C2EB /* zh-Hans */ = {isa = PBXFileReference; lastKnownFileType = text.plist.strings; name = "zh-Hans"; path = "zh-Hans.lproj/InfoPlist.strings"; sourceTree = "<group>"; };
		FFE69A241B1BDB170073C2EB /* nb */ = {isa = PBXFileReference; lastKnownFileType = text.plist.strings; name = nb; path = nb.lproj/InfoPlist.strings; sourceTree = "<group>"; };
		FFE69A251B1BDB7A0073C2EB /* tr */ = {isa = PBXFileReference; lastKnownFileType = text.plist.strings; name = tr; path = tr.lproj/InfoPlist.strings; sourceTree = "<group>"; };
		FFE69A261B1BE0490073C2EB /* zh-Hant */ = {isa = PBXFileReference; lastKnownFileType = text.plist.strings; name = "zh-Hant"; path = "zh-Hant.lproj/InfoPlist.strings"; sourceTree = "<group>"; };
		FFE69A271B1BFDC40073C2EB /* hu */ = {isa = PBXFileReference; lastKnownFileType = text.plist.strings; name = hu; path = hu.lproj/InfoPlist.strings; sourceTree = "<group>"; };
		FFE69A281B1BFDE50073C2EB /* pl */ = {isa = PBXFileReference; lastKnownFileType = text.plist.strings; name = pl; path = pl.lproj/InfoPlist.strings; sourceTree = "<group>"; };
		FFE69A291B1BFE050073C2EB /* ru */ = {isa = PBXFileReference; lastKnownFileType = text.plist.strings; name = ru; path = ru.lproj/InfoPlist.strings; sourceTree = "<group>"; };
		FFE69A2A1B1BFE200073C2EB /* da */ = {isa = PBXFileReference; lastKnownFileType = text.plist.strings; name = da; path = da.lproj/InfoPlist.strings; sourceTree = "<group>"; };
		FFE69A2B1B1BFE620073C2EB /* ko */ = {isa = PBXFileReference; lastKnownFileType = text.plist.strings; name = ko; path = ko.lproj/InfoPlist.strings; sourceTree = "<group>"; };
		FFF96F8219EBE7FB00DFC821 /* UITests.xctest */ = {isa = PBXFileReference; explicitFileType = wrapper.cfbundle; includeInIndex = 0; path = UITests.xctest; sourceTree = BUILT_PRODUCTS_DIR; };
		FFF96F8519EBE7FB00DFC821 /* Info.plist */ = {isa = PBXFileReference; lastKnownFileType = text.plist.xml; path = Info.plist; sourceTree = "<group>"; };
		FFF96F8F19EBE81F00DFC821 /* CommentsTests.m */ = {isa = PBXFileReference; fileEncoding = 4; lastKnownFileType = sourcecode.c.objc; path = CommentsTests.m; sourceTree = "<group>"; };
		FFF96F9019EBE81F00DFC821 /* gencredentials.rb */ = {isa = PBXFileReference; fileEncoding = 4; lastKnownFileType = text.script.ruby; path = gencredentials.rb; sourceTree = "<group>"; };
		FFF96F9119EBE81F00DFC821 /* LoginTests.m */ = {isa = PBXFileReference; fileEncoding = 4; lastKnownFileType = sourcecode.c.objc; path = LoginTests.m; sourceTree = "<group>"; };
		FFF96F9219EBE81F00DFC821 /* MeTabTests.m */ = {isa = PBXFileReference; fileEncoding = 4; lastKnownFileType = sourcecode.c.objc; path = MeTabTests.m; sourceTree = "<group>"; };
		FFF96F9319EBE81F00DFC821 /* NotificationsTests.m */ = {isa = PBXFileReference; fileEncoding = 4; lastKnownFileType = sourcecode.c.objc; path = NotificationsTests.m; sourceTree = "<group>"; };
		FFF96F9419EBE81F00DFC821 /* PagesTests.m */ = {isa = PBXFileReference; fileEncoding = 4; lastKnownFileType = sourcecode.c.objc; path = PagesTests.m; sourceTree = "<group>"; };
		FFF96F9519EBE81F00DFC821 /* PostsTests.m */ = {isa = PBXFileReference; fileEncoding = 4; lastKnownFileType = sourcecode.c.objc; path = PostsTests.m; sourceTree = "<group>"; };
		FFF96F9619EBE81F00DFC821 /* ReaderTests.m */ = {isa = PBXFileReference; fileEncoding = 4; lastKnownFileType = sourcecode.c.objc; path = ReaderTests.m; sourceTree = "<group>"; };
		FFF96F9719EBE81F00DFC821 /* StatsTests.m */ = {isa = PBXFileReference; fileEncoding = 4; lastKnownFileType = sourcecode.c.objc; path = StatsTests.m; sourceTree = "<group>"; };
		FFF96F9819EBE81F00DFC821 /* WordPressTestCredentials.h */ = {isa = PBXFileReference; fileEncoding = 4; lastKnownFileType = sourcecode.c.h; path = WordPressTestCredentials.h; sourceTree = "<group>"; };
		FFF96F9919EBE81F00DFC821 /* WordPressTestCredentials.m */ = {isa = PBXFileReference; fileEncoding = 4; lastKnownFileType = sourcecode.c.objc; path = WordPressTestCredentials.m; sourceTree = "<group>"; };
		FFF96F9A19EBE81F00DFC821 /* WPUITestCase.h */ = {isa = PBXFileReference; fileEncoding = 4; lastKnownFileType = sourcecode.c.h; path = WPUITestCase.h; sourceTree = "<group>"; };
		FFF96F9B19EBE81F00DFC821 /* WPUITestCase.m */ = {isa = PBXFileReference; fileEncoding = 4; lastKnownFileType = sourcecode.c.objc; path = WPUITestCase.m; sourceTree = "<group>"; };
		FFF96FA919ED724F00DFC821 /* KIFUITestActor-WPExtras.h */ = {isa = PBXFileReference; fileEncoding = 4; lastKnownFileType = sourcecode.c.h; path = "KIFUITestActor-WPExtras.h"; sourceTree = "<group>"; };
		FFF96FAA19ED724F00DFC821 /* KIFUITestActor-WPExtras.m */ = {isa = PBXFileReference; fileEncoding = 4; lastKnownFileType = sourcecode.c.objc; path = "KIFUITestActor-WPExtras.m"; sourceTree = "<group>"; };
		FFF96FAC19ED7F4D00DFC821 /* wp_test_credentials_sample */ = {isa = PBXFileReference; fileEncoding = 4; lastKnownFileType = text; path = wp_test_credentials_sample; sourceTree = "<group>"; };
/* End PBXFileReference section */

/* Begin PBXFrameworksBuildPhase section */
		1D60588F0D05DD3D006BFB54 /* Frameworks */ = {
			isa = PBXFrameworksBuildPhase;
			buildActionMask = 2147483647;
			files = (
				93E5285619A77BAC003A1A9C /* NotificationCenter.framework in Frameworks */,
				93A3F7DE1843F6F00082FEEA /* CoreTelephony.framework in Frameworks */,
				FF3BD2EB1B061B9C0042E989 /* Crashlytics.framework in Frameworks */,
				8355D67E11D13EAD00A61362 /* MobileCoreServices.framework in Frameworks */,
				A01C542E0E24E88400D411F2 /* SystemConfiguration.framework in Frameworks */,
				374CB16215B93C0800DD0EBC /* AudioToolbox.framework in Frameworks */,
				E10B3655158F2D7800419A93 /* CoreGraphics.framework in Frameworks */,
				E10B3654158F2D4500419A93 /* UIKit.framework in Frameworks */,
				E10B3652158F2D3F00419A93 /* QuartzCore.framework in Frameworks */,
				E1A386CB14DB063800954CF8 /* MediaPlayer.framework in Frameworks */,
				E1A386CA14DB05F700954CF8 /* CoreMedia.framework in Frameworks */,
				E1A386C814DB05C300954CF8 /* AVFoundation.framework in Frameworks */,
				E19DF741141F7BDD000002F3 /* libz.dylib in Frameworks */,
				1D60589F0D05DD5A006BFB54 /* Foundation.framework in Frameworks */,
				296890780FE971DC00770264 /* Security.framework in Frameworks */,
				83F3E26011275E07004CD686 /* MapKit.framework in Frameworks */,
				83F3E2D311276371004CD686 /* CoreLocation.framework in Frameworks */,
				8355D7D911D260AA00A61362 /* CoreData.framework in Frameworks */,
				834CE7341256D0DE0046A4A3 /* CFNetwork.framework in Frameworks */,
				835E2403126E66E50085940B /* AssetsLibrary.framework in Frameworks */,
				83043E55126FA31400EC9953 /* MessageUI.framework in Frameworks */,
				FD21397F13128C5300099582 /* libiconv.dylib in Frameworks */,
				FF3BD2EA1B061B9A0042E989 /* Fabric.framework in Frameworks */,
				FD3D6D2C1349F5D30061136A /* ImageIO.framework in Frameworks */,
				FEA64EDF0F7E4616BA835081 /* libPods.a in Frameworks */,
				B5AA54D51A8E7510003BDD12 /* WebKit.framework in Frameworks */,
			);
			runOnlyForDeploymentPostprocessing = 0;
		};
		93E5283719A7741A003A1A9C /* Frameworks */ = {
			isa = PBXFrameworksBuildPhase;
			buildActionMask = 2147483647;
			files = (
				93E5283C19A7741A003A1A9C /* NotificationCenter.framework in Frameworks */,
				ECFA8F2B890D45298F324B8B /* libPods-WordPressTodayWidget.a in Frameworks */,
			);
			runOnlyForDeploymentPostprocessing = 0;
		};
		E16AB92614D978240047A2E5 /* Frameworks */ = {
			isa = PBXFrameworksBuildPhase;
			buildActionMask = 2147483647;
			files = (
				E131CB5416CACB05004B0314 /* libxml2.dylib in Frameworks */,
				E183EC9D16B2160200C2EB11 /* MobileCoreServices.framework in Frameworks */,
				E183EC9C16B215FE00C2EB11 /* SystemConfiguration.framework in Frameworks */,
				E131CB5216CACA6B004B0314 /* CoreText.framework in Frameworks */,
				E183ECA216B2179B00C2EB11 /* Accounts.framework in Frameworks */,
				E183ECA316B2179B00C2EB11 /* AddressBook.framework in Frameworks */,
				E183ECA416B2179B00C2EB11 /* AssetsLibrary.framework in Frameworks */,
				E183ECA516B2179B00C2EB11 /* AudioToolbox.framework in Frameworks */,
				E183ECA616B2179B00C2EB11 /* AVFoundation.framework in Frameworks */,
				E183ECA716B2179B00C2EB11 /* CFNetwork.framework in Frameworks */,
				E183ECA816B2179B00C2EB11 /* CoreData.framework in Frameworks */,
				00F2E3F8166EEF9800D0527C /* CoreGraphics.framework in Frameworks */,
				E183ECA916B2179B00C2EB11 /* CoreLocation.framework in Frameworks */,
				E183ECAA16B2179B00C2EB11 /* CoreMedia.framework in Frameworks */,
				E16AB92E14D978240047A2E5 /* Foundation.framework in Frameworks */,
				E183ECAB16B2179B00C2EB11 /* ImageIO.framework in Frameworks */,
				E183ECAC16B2179B00C2EB11 /* libiconv.dylib in Frameworks */,
				E183ECAD16B2179B00C2EB11 /* libz.dylib in Frameworks */,
				E183ECAE16B2179B00C2EB11 /* MapKit.framework in Frameworks */,
				E183ECAF16B2179B00C2EB11 /* MediaPlayer.framework in Frameworks */,
				E183ECB016B2179B00C2EB11 /* MessageUI.framework in Frameworks */,
				00F2E3FB166EEFE100D0527C /* QuartzCore.framework in Frameworks */,
				E183ECB116B2179B00C2EB11 /* Security.framework in Frameworks */,
				E183ECB216B2179B00C2EB11 /* Twitter.framework in Frameworks */,
				00F2E3FA166EEFBE00D0527C /* UIKit.framework in Frameworks */,
				067D911C15654CE79F0A4A29 /* libPods-WordPressTest.a in Frameworks */,
			);
			runOnlyForDeploymentPostprocessing = 0;
		};
		FFF96F7F19EBE7FB00DFC821 /* Frameworks */ = {
			isa = PBXFrameworksBuildPhase;
			buildActionMask = 2147483647;
			files = (
				4253506E2DDC92882C721F55 /* libPods-UITests.a in Frameworks */,
			);
			runOnlyForDeploymentPostprocessing = 0;
		};
/* End PBXFrameworksBuildPhase section */

/* Begin PBXGroup section */
		031662E60FFB14C60045D052 /* Views */ = {
			isa = PBXGroup;
			children = (
				5D6C4B0D1B604190005E3C43 /* RichTextView */,
				5D6C4B231B60449B005E3C43 /* WPRichTextView */,
				37EAAF4C1A11799A006D6306 /* CircularImageView.swift */,
				ADF544C0195A0F620092213D /* CustomHighlightButton.h */,
				ADF544C1195A0F620092213D /* CustomHighlightButton.m */,
				5DA5BF2A18E32DCF005F11F9 /* InputViewButton.h */,
				5DA5BF2B18E32DCF005F11F9 /* InputViewButton.m */,
				C58349C31806F95100B64089 /* IOS7CorrectedTextView.h */,
				C58349C41806F95100B64089 /* IOS7CorrectedTextView.m */,
				B5B410B51B1772B000CFCF8D /* NavigationTitleView.swift */,
				37022D8F1981BF9200F322B7 /* VerticallyStackedButton.h */,
				37022D901981BF9200F322B7 /* VerticallyStackedButton.m */,
				5DA5BF3B18E32DCF005F11F9 /* WPLoadingView.h */,
				5DA5BF3C18E32DCF005F11F9 /* WPLoadingView.m */,
				E240859A183D82AE002EB0EF /* WPAnimatedBox.h */,
				E240859B183D82AE002EB0EF /* WPAnimatedBox.m */,
				E2E7EB44185FB140004F5E72 /* WPBlogSelectorButton.h */,
				E2E7EB45185FB140004F5E72 /* WPBlogSelectorButton.m */,
				740BD8331A0D4C3600F04D18 /* WPUploadStatusButton.h */,
				740BD8341A0D4C3600F04D18 /* WPUploadStatusButton.m */,
				E2DA78041864B11D007BA447 /* WPFixedWidthScrollView.h */,
				E2DA78051864B11E007BA447 /* WPFixedWidthScrollView.m */,
				03958060100D6CFC00850742 /* WPLabel.h */,
				03958061100D6CFC00850742 /* WPLabel.m */,
				5DEB61B2156FCD3400242C35 /* WPWebView.h */,
				5DEB61B3156FCD3400242C35 /* WPWebView.m */,
				591A428A1A6DC1B0003807A6 /* WPBackgroundDimmerView.h */,
				591A428B1A6DC1B0003807A6 /* WPBackgroundDimmerView.m */,
			);
			path = Views;
			sourceTree = "<group>";
		};
		080E96DDFE201D6D7F000001 /* Classes */ = {
			isa = PBXGroup;
			children = (
				C59D3D480E6410BC00AA591D /* Categories */,
				B587796C19B799D800E57C5A /* Extensions */,
				2F706A870DFB229B00B43086 /* Models */,
				850BD4531922F95C0032F3AD /* Networking */,
				93FA59DA18D88BDB001446BC /* Services */,
				8584FDB719243E550019C02E /* System */,
				8584FDB4192437160019C02E /* Utility */,
				8584FDB31923EF4F0019C02E /* ViewRelated */,
			);
			path = Classes;
			sourceTree = "<group>";
		};
		19C28FACFE9D520D11CA2CBB /* Products */ = {
			isa = PBXGroup;
			children = (
				1D6058910D05DD3D006BFB54 /* WordPress.app */,
				E16AB92A14D978240047A2E5 /* WordPressTest.xctest */,
				93E5283A19A7741A003A1A9C /* WordPressTodayWidget.appex */,
				FFF96F8219EBE7FB00DFC821 /* UITests.xctest */,
			);
			name = Products;
			sourceTree = "<group>";
		};
		29B97314FDCFA39411CA2CEA /* CustomTemplate */ = {
			isa = PBXGroup;
			children = (
				E1756E661694AA1500D9EC00 /* Derived Sources */,
				E11F949814A3344300277D31 /* WordPressApi */,
				080E96DDFE201D6D7F000001 /* Classes */,
				E12F55F714A1F2640060A510 /* Vendor */,
				29B97315FDCFA39411CA2CEA /* Other Sources */,
				29B97317FDCFA39411CA2CEA /* Resources */,
				45C73C23113C36F50024D0D2 /* Resources-iPad */,
				E16AB92F14D978240047A2E5 /* WordPressTest */,
				93E5283D19A7741A003A1A9C /* WordPressTodayWidget */,
				FFF96F8319EBE7FB00DFC821 /* UITests */,
				29B97323FDCFA39411CA2CEA /* Frameworks */,
				19C28FACFE9D520D11CA2CBB /* Products */,
				A28F6FD119B61ACA00AADE55 /* SwiftPlayground.playground */,
				93FA0F0118E451A80007903B /* LICENSE */,
				93FA0F0218E451A80007903B /* README.md */,
				E16273E21B2AD89A00088AF7 /* MIGRATIONS.md */,
				C430074CAC011A24F4A74E17 /* Pods */,
			);
			name = CustomTemplate;
			sourceTree = "<group>";
			usesTabs = 0;
		};
		29B97315FDCFA39411CA2CEA /* Other Sources */ = {
			isa = PBXGroup;
			children = (
				934F1B3119ACCE5600E9E63E /* WordPress.entitlements */,
				934884AE19B7875C004028D8 /* WordPress-Internal.entitlements */,
				93FA0F0418E451A80007903B /* fix-translation.php */,
				93FA0F0518E451A80007903B /* localize.py */,
				29B97316FDCFA39411CA2CEA /* main.m */,
				93FA0F0318E451A80007903B /* update-translations.rb */,
				28A0AAE50D9B0CCF005BE974 /* WordPress_Prefix.pch */,
			);
			name = "Other Sources";
			sourceTree = "<group>";
		};
		29B97317FDCFA39411CA2CEA /* Resources */ = {
			isa = PBXGroup;
			children = (
				858DE3FF172F9991000AC628 /* Fonts */,
				CC098B8116A9EB0400450976 /* HTML */,
				5D6651461637324000EBDA7D /* Sounds */,
				28AD735F0D9D9599002E5188 /* MainWindow.xib */,
				4645AFC41961E1FB005F7509 /* AppImages.xcassets */,
				85ED988717DFA00000090D0B /* Images.xcassets */,
				6EDC0E8E105881A800F68A1D /* iTunesArtwork */,
				85ED98AA17DFB17200090D0B /* iTunesArtwork@2x */,
				85D80557171630B30075EEAC /* DotCom-Languages.plist */,
				A2787D0119002AB1000D6CA6 /* HelpshiftConfig.plist */,
				8D1107310486CEB800E47090 /* Info.plist */,
				931DF4D818D09A2F00540BDD /* InfoPlist.strings */,
				E1D91454134A853D0089019C /* Localizable.strings */,
				930C6374182BD86400976C21 /* WordPress-Internal-Info.plist */,
				E125443B12BF5A7200D87A0A /* WordPress.xcdatamodeld */,
			);
			name = Resources;
			sourceTree = "<group>";
		};
		29B97323FDCFA39411CA2CEA /* Frameworks */ = {
			isa = PBXGroup;
			children = (
				FF3BD2E81B061B9A0042E989 /* Fabric.framework */,
				FF3BD2E91B061B9A0042E989 /* Crashlytics.framework */,
				B5AA54D41A8E7510003BDD12 /* WebKit.framework */,
				E10675C9183FA78E00E5CE5C /* XCTest.framework */,
				93A3F7DD1843F6F00082FEEA /* CoreTelephony.framework */,
				E14D65C717E09663007E3EA4 /* Social.framework */,
				8527B15717CE98C5001CBA2E /* Accelerate.framework */,
				CC24E5F41577E16B00A6D5B5 /* Accounts.framework */,
				CC24E5F01577DBC300A6D5B5 /* AddressBook.framework */,
				835E2402126E66E50085940B /* AssetsLibrary.framework */,
				374CB16115B93C0800DD0EBC /* AudioToolbox.framework */,
				E1A386C714DB05C300954CF8 /* AVFoundation.framework */,
				834CE7331256D0DE0046A4A3 /* CFNetwork.framework */,
				8355D7D811D260AA00A61362 /* CoreData.framework */,
				834CE7371256D0F60046A4A3 /* CoreGraphics.framework */,
				83F3E2D211276371004CD686 /* CoreLocation.framework */,
				E1A386C914DB05F700954CF8 /* CoreMedia.framework */,
				E131CB5116CACA6B004B0314 /* CoreText.framework */,
				1D30AB110D05D00D00671497 /* Foundation.framework */,
				FD3D6D2B1349F5D30061136A /* ImageIO.framework */,
				FD21397E13128C5300099582 /* libiconv.dylib */,
				D4972215061A4C21AD2CD5B8 /* libPods-WordPressTest.a */,
				69187343EC8F435684EFFAF1 /* libPods.a */,
				E131CB5316CACB05004B0314 /* libxml2.dylib */,
				E19DF740141F7BDD000002F3 /* libz.dylib */,
				83F3E25F11275E07004CD686 /* MapKit.framework */,
				83FB4D3E122C38F700DB9506 /* MediaPlayer.framework */,
				83043E54126FA31400EC9953 /* MessageUI.framework */,
				8355D67D11D13EAD00A61362 /* MobileCoreServices.framework */,
				E10B3651158F2D3F00419A93 /* QuartzCore.framework */,
				296890770FE971DC00770264 /* Security.framework */,
				A01C542D0E24E88400D411F2 /* SystemConfiguration.framework */,
				CC24E5F21577DFF400A6D5B5 /* Twitter.framework */,
				E10B3653158F2D4500419A93 /* UIKit.framework */,
				93E5283B19A7741A003A1A9C /* NotificationCenter.framework */,
				872A78E046E04A05B17EB1A1 /* libPods-WordPressTodayWidget.a */,
				369D8993FF42F0A2D183A062 /* libPods-UITests.a */,
			);
			name = Frameworks;
			sourceTree = "<group>";
		};
		2F706A870DFB229B00B43086 /* Models */ = {
			isa = PBXGroup;
			children = (
				B545186718E9E08000AC3A54 /* Notifications */,
				5D42A3D6175E7452005CFF05 /* AbstractPost.h */,
				5D42A3D7175E7452005CFF05 /* AbstractPost.m */,
				5D42A3D8175E7452005CFF05 /* BasePost.h */,
				5D42A3D9175E7452005CFF05 /* BasePost.m */,
				CEBD3EA90FF1BA3B00C1396E /* Blog.h */,
				CEBD3EAA0FF1BA3B00C1396E /* Blog.m */,
				E125445412BF5B3900D87A0A /* PostCategory.h */,
				E125445512BF5B3900D87A0A /* PostCategory.m */,
				83418AA811C9FA6E00ACF00C /* Comment.h */,
				83418AA911C9FA6E00ACF00C /* Comment.m */,
				E14932B4130427B300154804 /* Coordinate.h */,
				E14932B5130427B300154804 /* Coordinate.m */,
				8350E49411D2C71E00A7B073 /* Media.h */,
				8350E49511D2C71E00A7B073 /* Media.m */,
				E125451612BF68F900D87A0A /* Page.h */,
				E125451712BF68F900D87A0A /* Page.m */,
				838C672C1210C3C300B09CA3 /* Post.h */,
				838C672D1210C3C300B09CA3 /* Post.m */,
				833AF259114575A50016DE8F /* PostAnnotation.h */,
				833AF25A114575A50016DE8F /* PostAnnotation.m */,
				5D42A3DC175E7452005CFF05 /* ReaderPost.h */,
				5D42A3DD175E7452005CFF05 /* ReaderPost.m */,
				5DE471B71B4C710E00665C44 /* ReaderPostContentProvider.h */,
				5DCC4CD619A50CC0003E548C /* ReaderSite.h */,
				5DCC4CD719A50CC0003E548C /* ReaderSite.m */,
				5DBCD9D018F3569F00B32229 /* ReaderTopic.h */,
				5DBCD9D118F3569F00B32229 /* ReaderTopic.m */,
				319D6E7919E447500013871C /* Suggestion.h */,
				319D6E7A19E447500013871C /* Suggestion.m */,
				5DA5BF3318E32DCF005F11F9 /* Theme.h */,
				5DA5BF3418E32DCF005F11F9 /* Theme.m */,
				E105E9CD1726955600C0D9E7 /* WPAccount.h */,
				E105E9CE1726955600C0D9E7 /* WPAccount.m */,
				46F84612185A8B7E009D0DA5 /* WPContentViewProvider.h */,
				5D35F7581A042255004E7B0D /* WPCommentContentViewProvider.h */,
				5D333A561AA7A9E200DA295F /* WPPostContentViewProvider.h */,
				E120D90C1B09D8C300FB9A6E /* JetpackState.h */,
				E120D90D1B09D8C300FB9A6E /* JetpackState.m */,
				5DED0E161B432E0400431FCD /* SourcePostAttribution.h */,
				5DED0E171B432E0400431FCD /* SourcePostAttribution.m */,
			);
			path = Models;
			sourceTree = "<group>";
		};
		319D6E8219E44C7B0013871C /* Suggestions */ = {
			isa = PBXGroup;
			children = (
				319D6E7F19E44C680013871C /* SuggestionsTableView.h */,
				319D6E8019E44C680013871C /* SuggestionsTableView.m */,
				319D6E8319E44F7F0013871C /* SuggestionsTableViewCell.h */,
				319D6E8419E44F7F0013871C /* SuggestionsTableViewCell.m */,
			);
			name = Suggestions;
			sourceTree = "<group>";
		};
		31F4F6641A13858F00196A98 /* Me */ = {
			isa = PBXGroup;
			children = (
				FFC6ADD21B56F295002F3C84 /* AboutViewController.swift */,
				FFC6ADD31B56F295002F3C84 /* AboutViewController.xib */,
				31F4F6651A1385BE00196A98 /* MeViewController.h */,
				31F4F6661A1385BE00196A98 /* MeViewController.m */,
				315FC2C31A2CB29300E7CDA2 /* MeHeaderView.h */,
				315FC2C41A2CB29300E7CDA2 /* MeHeaderView.m */,
			);
			name = Me;
			sourceTree = "<group>";
		};
		3792259E12F6DBCC00F2176A /* Stats */ = {
			isa = PBXGroup;
			children = (
				5D1EE7FF15E7AF3E007F1F02 /* JetpackSettingsViewController.h */,
				5D1EE80015E7AF3E007F1F02 /* JetpackSettingsViewController.m */,
				C56636E61868D0CE00226AAB /* StatsViewController.h */,
				C56636E71868D0CE00226AAB /* StatsViewController.m */,
				857610D418C0377300EDF406 /* StatsWebViewController.h */,
				857610D518C0377300EDF406 /* StatsWebViewController.m */,
				5D6C4B0A1B604110005E3C43 /* WPChromelessWebViewController.h */,
				5D6C4B0B1B604110005E3C43 /* WPChromelessWebViewController.m */,
			);
			path = Stats;
			sourceTree = "<group>";
		};
		45C73C23113C36F50024D0D2 /* Resources-iPad */ = {
			isa = PBXGroup;
			children = (
				45C73C24113C36F70024D0D2 /* MainWindow-iPad.xib */,
			);
			name = "Resources-iPad";
			sourceTree = "<group>";
		};
		595B021F1A6C4E4F00415A30 /* WhatsNew */ = {
			isa = PBXGroup;
			children = (
				598351AC1A704E7A00B6DD4F /* WPWhatsNew.h */,
				598351AD1A704E7A00B6DD4F /* WPWhatsNew.m */,
				5D6C4AF31B603C75005E3C43 /* WPWhatsNewView.xib */,
				595B02201A6C4ECD00415A30 /* WPWhatsNewView.h */,
				595B02211A6C4ECD00415A30 /* WPWhatsNewView.m */,
			);
			name = WhatsNew;
			sourceTree = "<group>";
		};
		5993E7261AC5D62100D31D2B /* Files */ = {
			isa = PBXGroup;
			children = (
			);
			path = Files;
			sourceTree = "<group>";
		};
		59DD94311AC479DC0032DD6B /* Logging */ = {
			isa = PBXGroup;
			children = (
				59DD94321AC479ED0032DD6B /* WPLogger.h */,
				59DD94331AC479ED0032DD6B /* WPLogger.m */,
			);
			path = Logging;
			sourceTree = "<group>";
		};
		59E2AAE91B20E3FB0051DC06 /* Remote Services */ = {
			isa = PBXGroup;
			children = (
				591CFB051B28A960009E61B3 /* AccountServiceRemoteRESTTests.m */,
				591CFB081B28AC8C009E61B3 /* BlogServiceRemoteRESTTests.m */,
				59E2AAEB1B20E5CE0051DC06 /* PostServiceRemoteRESTTests.m */,
				59E2AAE71B20E3EA0051DC06 /* ServiceRemoteRESTTests.m */,
			);
			name = "Remote Services";
			sourceTree = "<group>";
		};
		5D08B8FC19647C0300D5B381 /* Views */ = {
			isa = PBXGroup;
			children = (
				5DB93EE819B6190700EC88EB /* CommentContentView.h */,
				5DB93EE919B6190700EC88EB /* CommentContentView.m */,
				5DB93EEA19B6190700EC88EB /* ReaderCommentCell.h */,
				5DB93EEB19B6190700EC88EB /* ReaderCommentCell.m */,
				5DF94E481962BAEB00359241 /* ReaderPostAttributionView.h */,
				5DF94E491962BAEB00359241 /* ReaderPostAttributionView.m */,
				5DF94E4A1962BAEB00359241 /* ReaderPostContentView.h */,
				5DF94E4B1962BAEB00359241 /* ReaderPostContentView.m */,
				5D9BFF051A85584A001D6D63 /* ReaderPostUnattributedContentView.h */,
				5D9BFF061A85584A001D6D63 /* ReaderPostUnattributedContentView.m */,
				5DF94E4C1962BAEB00359241 /* ReaderPostRichContentView.h */,
				5D9BFF031A8557A8001D6D63 /* ReaderPostRichContentView.m */,
				5D9BFF081A856801001D6D63 /* ReaderPostRichUnattributedContentView.h */,
				5D9BFF091A856801001D6D63 /* ReaderPostRichUnattributedContentView.m */,
				5D42A3EF175E75EE005CFF05 /* ReaderPostTableViewCell.h */,
				5D42A3F0175E75EE005CFF05 /* ReaderPostTableViewCell.m */,
				5DE88FA81A859DD9000E2CA6 /* ReaderPostUnattributedTableViewCell.h */,
				5DE88FA91A859DD9000E2CA6 /* ReaderPostUnattributedTableViewCell.m */,
				5D9B17C319998A430047A4A2 /* ReaderBlockedTableViewCell.h */,
				5D9B17C419998A430047A4A2 /* ReaderBlockedTableViewCell.m */,
				E1D062D2177C685700644185 /* ContentActionButton.h */,
				E1D062D3177C685700644185 /* ContentActionButton.m */,
				5DAE40AB19EC70930011A0AE /* ReaderPostHeaderView.h */,
				5DAE40AC19EC70930011A0AE /* ReaderPostHeaderView.m */,
				5D157B8A1A8AB73C003ADF4C /* ReaderSiteHeaderView.h */,
				5D157B8B1A8AB73C003ADF4C /* ReaderSiteHeaderView.m */,
				5D2415C91A8842C9009BD444 /* ReaderPreviewHeaderView.h */,
				5D2415CA1A8842C9009BD444 /* ReaderPreviewHeaderView.m */,
				5DA357A41B52D27100FB724F /* DiscoverPostAttributionView.h */,
				5D028F051B3468A000474113 /* OriginalAttributionView.xib */,
				5D028F071B3468BF00474113 /* OriginalAttributionView.h */,
				5D028F081B3468BF00474113 /* OriginalAttributionView.m */,
				5DA357A51B52D33B00FB724F /* OriginalSiteAttributionView.h */,
				5DA357A61B52D33B00FB724F /* OriginalSiteAttributionView.m */,
				5D6C4B141B604425005E3C43 /* WPContentActionView.h */,
				5D6C4B151B604425005E3C43 /* WPContentActionView.m */,
				5D6C4B161B604425005E3C43 /* WPContentAttributionView.h */,
				5D6C4B171B604425005E3C43 /* WPContentAttributionView.m */,
				5D6C4B181B604425005E3C43 /* WPContentView.h */,
				5D6C4B191B604425005E3C43 /* WPContentView.m */,
				5D6C4B1A1B604425005E3C43 /* WPRichContentView.h */,
				5D6C4B1B1B604425005E3C43 /* WPRichContentView.m */,
				5D6C4B1C1B604425005E3C43 /* WPSimpleContentAttributionView.h */,
				5D6C4B1D1B604425005E3C43 /* WPSimpleContentAttributionView.m */,
			);
			name = Views;
			sourceTree = "<group>";
		};
		5D08B8FD19647C0800D5B381 /* Controllers */ = {
			isa = PBXGroup;
			children = (
				5DDC44651A72BB07007F538E /* ReaderViewController.h */,
				5DDC44661A72BB07007F538E /* ReaderViewController.m */,
				5D1D9C5319885B01009D13B7 /* ReaderEditableSubscriptionPage.h */,
				5D08B90219648C3400D5B381 /* ReaderSubscriptionViewController.h */,
				5D08B90319648C3400D5B381 /* ReaderSubscriptionViewController.m */,
				5DF738921965FAB900393584 /* SubscribedTopicsViewController.h */,
				5DF738931965FAB900393584 /* SubscribedTopicsViewController.m */,
				5DF738951965FACD00393584 /* RecommendedTopicsViewController.h */,
				5DF738961965FACD00393584 /* RecommendedTopicsViewController.m */,
				5D20A6511982D56600463A91 /* FollowedSitesViewController.h */,
				5D20A6521982D56600463A91 /* FollowedSitesViewController.m */,
				5D0431AC1A7C31AB0025BDFD /* ReaderBrowseSiteViewController.h */,
				5D0431AD1A7C31AB0025BDFD /* ReaderBrowseSiteViewController.m */,
				5D42A3ED175E75EE005CFF05 /* ReaderPostsViewController.h */,
				5D42A3EE175E75EE005CFF05 /* ReaderPostsViewController.m */,
				5D42A3EB175E75EE005CFF05 /* ReaderPostDetailViewController.h */,
				5D42A3EC175E75EE005CFF05 /* ReaderPostDetailViewController.m */,
				5DF8D25F19E82B1000A2CD95 /* ReaderCommentsViewController.h */,
				5DF8D26019E82B1000A2CD95 /* ReaderCommentsViewController.m */,
				5D42A401175E76A1005CFF05 /* WPImageViewController.h */,
				5D42A402175E76A2005CFF05 /* WPImageViewController.m */,
				5D42A403175E76A4005CFF05 /* WPWebVideoViewController.h */,
				5D42A404175E76A5005CFF05 /* WPWebVideoViewController.m */,
			);
			name = Controllers;
			sourceTree = "<group>";
		};
		5D09CBA61ACDE532007A23BD /* Utils */ = {
			isa = PBXGroup;
			children = (
				5DE293BF1AD8009E00825DE5 /* PostListFilter.h */,
				5DE293C01AD8009E00825DE5 /* PostListFilter.m */,
			);
			name = Utils;
			sourceTree = "<group>";
		};
		5D1EBF56187C9B95003393F8 /* Categories */ = {
			isa = PBXGroup;
			children = (
				A0E293EF0E21027E00C6919C /* WPAddPostCategoryViewController.h */,
				A0E293F00E21027E00C6919C /* WPAddPostCategoryViewController.m */,
				7059CD1F0F332B6500A0660B /* WPCategoryTree.h */,
				7059CD200F332B6500A0660B /* WPCategoryTree.m */,
				5D5D0025187DA9D30027CEF6 /* PostCategoriesViewController.h */,
				5D5D0026187DA9D30027CEF6 /* PostCategoriesViewController.m */,
			);
			path = Categories;
			sourceTree = "<group>";
		};
		5D49B03519BE37CC00703A9B /* 20-21 */ = {
			isa = PBXGroup;
			children = (
				B5A6CEA519FA800E009F07DE /* AccountToAccount20to21.swift */,
				5D49B03919BE3CAD00703A9B /* SafeReaderTopicToReaderTopic.h */,
				5D49B03A19BE3CAD00703A9B /* SafeReaderTopicToReaderTopic.m */,
			);
			name = "20-21";
			sourceTree = "<group>";
		};
		5D577D301891278D00B964C3 /* Geolocation */ = {
			isa = PBXGroup;
			children = (
				5D577D31189127BE00B964C3 /* PostGeolocationViewController.h */,
				5D577D32189127BE00B964C3 /* PostGeolocationViewController.m */,
				5D577D341891360900B964C3 /* PostGeolocationView.h */,
				5D577D351891360900B964C3 /* PostGeolocationView.m */,
			);
			path = Geolocation;
			sourceTree = "<group>";
		};
		5D6651461637324000EBDA7D /* Sounds */ = {
			isa = PBXGroup;
			children = (
				5D69DBC3165428CA00A2D1F7 /* n.caf */,
			);
			name = Sounds;
			sourceTree = "<group>";
		};
		5D6C4B0D1B604190005E3C43 /* RichTextView */ = {
			isa = PBXGroup;
			children = (
				5D6C4B0E1B604190005E3C43 /* NSAttributedString+RichTextView.swift */,
				5D6C4B0F1B604190005E3C43 /* RichTextView.swift */,
				5D6C4B101B604190005E3C43 /* UITextView+RichTextView.swift */,
			);
			path = RichTextView;
			sourceTree = "<group>";
		};
		5D6C4B231B60449B005E3C43 /* WPRichTextView */ = {
			isa = PBXGroup;
			children = (
				5D7B414319E482C9007D9EC7 /* WPRichTextEmbed.swift */,
				5D7B414419E482C9007D9EC7 /* WPRichTextImage.swift */,
				5D7B414519E482C9007D9EC7 /* WPRichTextMediaAttachment.swift */,
				5DF94E3E1962BAA700359241 /* WPRichTextView.h */,
				5DF94E3F1962BAA700359241 /* WPRichTextView.m */,
			);
			name = WPRichTextView;
			sourceTree = "<group>";
		};
		5D7A577D1AFBFD7C0097C028 /* Models */ = {
			isa = PBXGroup;
			children = (
				5D7A577F1AFBFD940097C028 /* BasePostTest.m */,
			);
			name = Models;
			sourceTree = "<group>";
		};
		5D87E10D15F512380012C595 /* Settings */ = {
			isa = PBXGroup;
			children = (
				93069F571762410B000C966D /* ActivityLogDetailViewController.h */,
				93069F581762410B000C966D /* ActivityLogDetailViewController.m */,
				93069F54176237A4000C966D /* ActivityLogViewController.h */,
				93069F55176237A4000C966D /* ActivityLogViewController.m */,
<<<<<<< HEAD
=======
				37B7924B16768FCB0021B3A4 /* NotificationSettingsViewController.h */,
				37B7924C16768FCB0021B3A4 /* NotificationSettingsViewController.m */,
>>>>>>> 2eabe081
				E1AB07AB1578D34300D6AD64 /* SettingsViewController.h */,
				E1AB07AC1578D34300D6AD64 /* SettingsViewController.m */,
				93027BB61758332300483FFD /* SupportViewController.h */,
				93027BB71758332300483FFD /* SupportViewController.m */,
			);
			path = Settings;
			sourceTree = "<group>";
		};
		5DA5BF4918E32DDB005F11F9 /* Themes */ = {
			isa = PBXGroup;
			children = (
				5DA5BF3518E32DCF005F11F9 /* ThemeBrowserCell.h */,
				5DA5BF3618E32DCF005F11F9 /* ThemeBrowserCell.m */,
				5D6C4AF71B603CC0005E3C43 /* ThemeBrowserViewController.xib */,
				5DA5BF3718E32DCF005F11F9 /* ThemeBrowserViewController.h */,
				5DA5BF3818E32DCF005F11F9 /* ThemeBrowserViewController.m */,
				5D6C4AF81B603CC0005E3C43 /* ThemeDetailsViewController.xib */,
				5D6C4AF91B603CC0005E3C43 /* ThemeDetailsViewController~ipad.xib */,
				5DA5BF3918E32DCF005F11F9 /* ThemeDetailsViewController.h */,
				5DA5BF3A18E32DCF005F11F9 /* ThemeDetailsViewController.m */,
			);
			path = Themes;
			sourceTree = "<group>";
		};
		5DA5BF4A18E32DE2005F11F9 /* Media */ = {
			isa = PBXGroup;
			children = (
				FF945F6E1B28242300FB8AC4 /* MediaLibraryPickerDataSource.h */,
				FF945F6F1B28242300FB8AC4 /* MediaLibraryPickerDataSource.m */,
				852CD8AB190E0BC4006C9AED /* WPMediaSizing.h */,
				852CD8AC190E0BC4006C9AED /* WPMediaSizing.m */,
				FFE3B2C51B2E651400E9F1E0 /* WPAndDeviceMediaLibraryDataSource.h */,
				FFE3B2C61B2E651400E9F1E0 /* WPAndDeviceMediaLibraryDataSource.m */,
			);
			path = Media;
			sourceTree = "<group>";
		};
		5DF3DD691A9377220051A229 /* Controllers */ = {
			isa = PBXGroup;
			children = (
				5DA912F51B03D01B00CBC13E /* AbstractPostListViewControllerSubclass.h */,
				5DA912F21B03A6B300CBC13E /* AbstractPostListViewController.h */,
				5DA912F31B03A6B300CBC13E /* AbstractPostListViewController.m */,
				5DBFC8A51A9BC34F00E00DE4 /* PostListViewController.h */,
				5DBFC8A61A9BC34F00E00DE4 /* PostListViewController.m */,
			);
			name = Controllers;
			sourceTree = "<group>";
		};
		5DF3DD6A1A93772D0051A229 /* Views */ = {
			isa = PBXGroup;
			children = (
				5D2FB2881AE9C94600F1D4ED /* PostCardCell.h */,
				5D2FB2871AE99B0B00F1D4ED /* PostCardTableViewCellDelegate.h */,
				5D2FB2841AE98C6600F1D4ED /* RestorePostTableViewCell.h */,
				5D2FB2851AE98C6600F1D4ED /* RestorePostTableViewCell.m */,
				5D2FB2821AE98C4600F1D4ED /* RestorePostTableViewCell.xib */,
				5D17530D1A97D2CA0031A082 /* PostCardTableViewCell.h */,
				5D17530E1A97D2CA0031A082 /* PostCardTableViewCell.m */,
				5D4C89FD1AB88EF7007464B3 /* PostCardTextCell.xib */,
				5D4C89FF1AB88F58007464B3 /* PostCardImageCell.xib */,
				5D000DDC1AC076C000A7BAF9 /* PostCardActionBar.h */,
				5D000DDD1AC076C000A7BAF9 /* PostCardActionBar.m */,
				5D000DDF1AC0879600A7BAF9 /* PostCardActionBarItem.h */,
				5D000DE01AC0879600A7BAF9 /* PostCardActionBarItem.m */,
				5D2C05541AD2F56200A753FE /* NavbarTitleDropdownButton.h */,
				5D2C05551AD2F56200A753FE /* NavBarTitleDropdownButton.m */,
				5D732F951AE84E3C00CD89E7 /* PostListFooterView.h */,
				5D732F961AE84E3C00CD89E7 /* PostListFooterView.m */,
				5D732F981AE84E5400CD89E7 /* PostListFooterView.xib */,
				5DAFEAB61AF2CA6E00B3E1D7 /* PostMetaButton.h */,
				5DAFEAB71AF2CA6E00B3E1D7 /* PostMetaButton.m */,
			);
			name = Views;
			sourceTree = "<group>";
		};
		5DF3DD6B1A93773B0051A229 /* Style */ = {
			isa = PBXGroup;
			children = (
				5D4E30CF1AA4B41A000D9904 /* WPStyleGuide+Posts.h */,
				5D4E30D01AA4B41A000D9904 /* WPStyleGuide+Posts.m */,
			);
			name = Style;
			sourceTree = "<group>";
		};
		5DF7F7751B223895003A05C8 /* 30-31 */ = {
			isa = PBXGroup;
			children = (
				5DF7F7761B223916003A05C8 /* PostToPost30To31.h */,
				5DF7F7771B223916003A05C8 /* PostToPost30To31.m */,
			);
			name = "30-31";
			sourceTree = "<group>";
		};
		5DF94E351962BA5F00359241 /* Reader */ = {
			isa = PBXGroup;
			children = (
				5DE8A0401912D95B00B2FF59 /* ReaderPostServiceTest.m */,
				5DFA9D19196B1BA30061FF96 /* ReaderTopicServiceTest.m */,
			);
			name = Reader;
			sourceTree = "<group>";
		};
		5DFA7EBD1AF7CB2E0072023B /* Controllers */ = {
			isa = PBXGroup;
			children = (
				5DFA7EBF1AF7CB6A0072023B /* PageListViewController.h */,
				5DFA7EC01AF7CB6A0072023B /* PageListViewController.m */,
			);
			name = Controllers;
			sourceTree = "<group>";
		};
		5DFA7EBE1AF7CB3A0072023B /* Views */ = {
			isa = PBXGroup;
			children = (
				5D18FEA21AFBB81000EFEED0 /* PageListCell.h */,
				5D18FEA11AFBB3FE00EFEED0 /* PageListTableViewCellDelegate.h */,
				5DFA7EC41AF814E40072023B /* PageListTableViewCell.h */,
				5DFA7EC51AF814E40072023B /* PageListTableViewCell.m */,
				5DFA7EC61AF814E40072023B /* PageListTableViewCell.xib */,
				5D13FA531AF99C0300F06492 /* PageListSectionHeaderView.h */,
				5D13FA541AF99C0300F06492 /* PageListSectionHeaderView.m */,
				5D13FA561AF99C2100F06492 /* PageListSectionHeaderView.xib */,
				5D18FE9C1AFBB17400EFEED0 /* RestorePageTableViewCell.h */,
				5D18FE9D1AFBB17400EFEED0 /* RestorePageTableViewCell.m */,
				5D18FE9E1AFBB17400EFEED0 /* RestorePageTableViewCell.xib */,
			);
			name = Views;
			sourceTree = "<group>";
		};
		8320B5CF11FCA3EA00607422 /* Cells */ = {
			isa = PBXGroup;
			children = (
				B56A70171B5040B9001D5815 /* SwitchTableViewCell.swift */,
				5DF94E251962B97D00359241 /* CommentsTableViewCell.h */,
				5DF94E261962B97D00359241 /* CommentsTableViewCell.m */,
				5DF94E291962B97D00359241 /* NewPostTableViewCell.h */,
				5DF94E2A1962B97D00359241 /* NewPostTableViewCell.m */,
				E23EEC5C185A72C100F4DE2A /* WPContentCell.h */,
				E23EEC5D185A72C100F4DE2A /* WPContentCell.m */,
				5D6C4AF51B603CA3005E3C43 /* WPTableViewActivityCell.xib */,
				8370D10811FA499A009D650F /* WPTableViewActivityCell.h */,
				8370D10911FA499A009D650F /* WPTableViewActivityCell.m */,
				30EABE0718A5903400B73A9C /* WPBlogTableViewCell.h */,
				30EABE0818A5903400B73A9C /* WPBlogTableViewCell.m */,
				375D090B133B94C3000CC9CD /* BlogsTableViewCell.h */,
				375D090C133B94C3000CC9CD /* BlogsTableViewCell.m */,
				5D839AA6187F0D6B00811F4A /* PostFeaturedImageCell.h */,
				5D839AA7187F0D6B00811F4A /* PostFeaturedImageCell.m */,
				5D839AA9187F0D8000811F4A /* PostGeolocationCell.h */,
				5D839AAA187F0D8000811F4A /* PostGeolocationCell.m */,
				FF0AAE081A1509C50089841D /* WPProgressTableViewCell.h */,
				FF0AAE091A150A560089841D /* WPProgressTableViewCell.m */,
			);
			path = Cells;
			sourceTree = "<group>";
		};
		850BD4531922F95C0032F3AD /* Networking */ = {
			isa = PBXGroup;
			children = (
				E1249B4019408C6F0035E895 /* Remote Objects */,
				E18EE94919349EAE00B0A40C /* AccountServiceRemote.h */,
				E149D64519349E69006A843D /* AccountServiceRemoteREST.h */,
				E149D64619349E69006A843D /* AccountServiceRemoteREST.m */,
				E18EE94C19349EBA00B0A40C /* BlogServiceRemote.h */,
				E1D04D8219374F2C002FADD7 /* BlogServiceRemoteREST.h */,
				E1D04D8319374F2C002FADD7 /* BlogServiceRemoteREST.m */,
				E1D04D7C19374CFE002FADD7 /* BlogServiceRemoteXMLRPC.h */,
				E1D04D7D19374CFE002FADD7 /* BlogServiceRemoteXMLRPC.m */,
				E1249B3D19408C230035E895 /* CommentServiceRemote.h */,
				E1249B491940AECC0035E895 /* CommentServiceRemoteREST.h */,
				E1249B4A1940AECC0035E895 /* CommentServiceRemoteREST.m */,
				E1249B4419408D0F0035E895 /* CommentServiceRemoteXMLRPC.h */,
				E1249B4519408D0F0035E895 /* CommentServiceRemoteXMLRPC.m */,
				E149D64919349E69006A843D /* MediaServiceRemote.h */,
				E149D64A19349E69006A843D /* MediaServiceRemoteREST.h */,
				E149D64B19349E69006A843D /* MediaServiceRemoteREST.m */,
				E149D64C19349E69006A843D /* MediaServiceRemoteXMLRPC.h */,
				E149D64D19349E69006A843D /* MediaServiceRemoteXMLRPC.m */,
				B5EFB1C41B31BAA2007608A3 /* NotificationsServiceRemote.swift */,
				93D6D6461924FDAD00A4F44A /* PostCategoryServiceRemote.h */,
				E1DF5DF919E7CFAE004E70D5 /* PostCategoryServiceRemoteREST.h */,
				E1DF5DFA19E7CFAE004E70D5 /* PostCategoryServiceRemoteREST.m */,
				E1DF5DFB19E7CFAE004E70D5 /* PostCategoryServiceRemoteXMLRPC.h */,
				E1DF5DFC19E7CFAE004E70D5 /* PostCategoryServiceRemoteXMLRPC.m */,
				E1A6DBDC19DC7D140071AC1E /* PostServiceRemote.h */,
				E1A6DBDD19DC7D140071AC1E /* PostServiceRemoteREST.h */,
				E1A6DBDE19DC7D140071AC1E /* PostServiceRemoteREST.m */,
				E1A6DBDF19DC7D140071AC1E /* PostServiceRemoteXMLRPC.h */,
				E1A6DBE019DC7D140071AC1E /* PostServiceRemoteXMLRPC.m */,
				B535209E1AF7EFEC00B33BA8 /* PushAuthenticationServiceRemote.swift */,
				5D3D559818F88C5E00782892 /* ReaderPostServiceRemote.h */,
				5D3D559918F88C5E00782892 /* ReaderPostServiceRemote.m */,
				5D44EB331986D695008B7175 /* ReaderSiteServiceRemote.h */,
				5D44EB341986D695008B7175 /* ReaderSiteServiceRemote.m */,
				E18EE94F19349EC300B0A40C /* ReaderTopicServiceRemote.h */,
				E18EE95019349EC300B0A40C /* ReaderTopicServiceRemote.m */,
				E1249B481940AE610035E895 /* ServiceRemoteREST.h */,
				59E2AAE21B2096BF0051DC06 /* ServiceRemoteREST.m */,
				E1249B471940AE550035E895 /* ServiceRemoteXMLRPC.h */,
				E1F8E1241B0B422C0073E628 /* JetpackServiceRemote.h */,
				E1F8E1251B0B422C0073E628 /* JetpackServiceRemote.m */,
				FFC6ADDB1B56F3D2002F3C84 /* ThemeServiceRemote.h */,
				FFC6ADDC1B56F3D2002F3C84 /* ThemeServiceRemote.m */,
			);
			path = Networking;
			sourceTree = "<group>";
		};
		850D22B21729EE8600EC6A16 /* NUX */ = {
			isa = PBXGroup;
			children = (
				85D239B71AE5A6620074768D /* LoginFields.h */,
				85D239B81AE5A6620074768D /* LoginFields.m */,
				85D239B91AE5A6620074768D /* LoginViewModel.h */,
				85D239BA1AE5A6620074768D /* LoginViewModel.m */,
				85EC44D21739826A00686604 /* CreateAccountAndBlogViewController.h */,
				85EC44D31739826A00686604 /* CreateAccountAndBlogViewController.m */,
				858DE40D1730384F000AC628 /* LoginViewController.h */,
				858DE40E1730384F000AC628 /* LoginViewController.m */,
				85B6F7501742DAE800CE7F3A /* WPNUXBackButton.h */,
				85B6F7511742DAE800CE7F3A /* WPNUXBackButton.m */,
				85B6F74D1742DA1D00CE7F3A /* WPNUXMainButton.h */,
				85B6F74E1742DA1D00CE7F3A /* WPNUXMainButton.m */,
				85AD6AEA173CCF9E002CB896 /* WPNUXPrimaryButton.h */,
				85AD6AEB173CCF9E002CB896 /* WPNUXPrimaryButton.m */,
				85AD6AED173CCFDC002CB896 /* WPNUXSecondaryButton.h */,
				85AD6AEE173CCFDC002CB896 /* WPNUXSecondaryButton.m */,
				85E105841731A597001071A3 /* WPWalkthroughOverlayView.h */,
				85E105851731A597001071A3 /* WPWalkthroughOverlayView.m */,
				85C720AF1730CEFA00460645 /* WPWalkthroughTextField.h */,
				85C720B01730CEFA00460645 /* WPWalkthroughTextField.m */,
				A2DC5B181953451B009584C3 /* WPNUXHelpBadgeLabel.h */,
				A2DC5B191953451B009584C3 /* WPNUXHelpBadgeLabel.m */,
			);
			path = NUX;
			sourceTree = "<group>";
		};
		852416CC1A12EAF70030700C /* Ratings */ = {
			isa = PBXGroup;
			children = (
				852416CD1A12EBDD0030700C /* AppRatingUtility.h */,
				852416CE1A12EBDD0030700C /* AppRatingUtility.m */,
			);
			path = Ratings;
			sourceTree = "<group>";
		};
		852416D01A12ED2D0030700C /* Utility */ = {
			isa = PBXGroup;
			children = (
				93B853211B44165B0064FE72 /* Analytics */,
				852416D11A12ED690030700C /* AppRatingUtilityTests.m */,
				5DA988051AEEA594002AFB12 /* DisplayableImageHelperTest.m */,
				93A379EB19FFBF7900415023 /* KeychainTest.m */,
				5948AD101AB73D19006E8882 /* WPAppAnalyticsTests.m */,
				E1E4CE0C177439D100430844 /* WPAvatarSourceTest.m */,
				5DA3EE191925111700294E0B /* WPImageOptimizerTest.m */,
				5D2BEB4819758102005425F7 /* WPTableImageSourceTest.m */,
				5981FE041AB8A89A0009E080 /* WPUserAgentTests.m */,
				85D790AB1AE5D95E0033AE83 /* MixpanelProxyTests.m */,
				8514B8D31AE85B19007E58BA /* WPAnalyticsTrackerMixpanelTests.m */,
				E19A10C91B010AA0006192B0 /* WPURLRequestTest.m */,
			);
			name = Utility;
			sourceTree = "<group>";
		};
		8584FDB31923EF4F0019C02E /* ViewRelated */ = {
			isa = PBXGroup;
			children = (
				8584FDB619243AC40019C02E /* System */,
				850D22B21729EE8600EC6A16 /* NUX */,
				31F4F6641A13858F00196A98 /* Me */,
				CC1D800D1656D8B2002A542F /* Notifications */,
				AC34397B0E11443300E5D79B /* Blog */,
				C533CF320E6D3AB3000C3DE8 /* Comments */,
				5DA5BF4A18E32DE2005F11F9 /* Media */,
				EC4696A80EA74DAC0040EE8E /* Pages */,
				AC3439790E11434600E5D79B /* Post */,
				319D6E8219E44C7B0013871C /* Suggestions */,
				CCB3A03814C8DD5100D43C3F /* Reader */,
				3792259E12F6DBCC00F2176A /* Stats */,
				5D87E10D15F512380012C595 /* Settings */,
				5DA5BF4918E32DDB005F11F9 /* Themes */,
				8320B5CF11FCA3EA00607422 /* Cells */,
				031662E60FFB14C60045D052 /* Views */,
				595B021F1A6C4E4F00415A30 /* WhatsNew */,
			);
			path = ViewRelated;
			sourceTree = "<group>";
		};
		8584FDB4192437160019C02E /* Utility */ = {
			isa = PBXGroup;
			children = (
				FFC6ADDE1B56F421002F3C84 /* WPThemeSettings.h */,
				FFC6ADDF1B56F421002F3C84 /* WPThemeSettings.m */,
				FF3674131AD32CE100F24857 /* WPVideoOptimizer.h */,
				FF3674141AD32CE100F24857 /* WPVideoOptimizer.m */,
				85A1B6721742E7DB00BA5E35 /* Analytics */,
				5993E7261AC5D62100D31D2B /* Files */,
				59DD94311AC479DC0032DD6B /* Logging */,
				E159D1011309AAF200F498E2 /* Migrations */,
				B53520991AF7BB9600B33BA8 /* Notifications */,
				852416CC1A12EAF70030700C /* Ratings */,
				E1523EB216D3B2EE002C5A36 /* Sharing */,
				B526DC241B1E473B002A8C5F /* WebViewController */,
				C545E0A01811B9880020844C /* ContextManager.h */,
				93EF094B19ED4F1100C89770 /* ContextManager-Internals.h */,
				C545E0A11811B9880020844C /* ContextManager.m */,
				FD9A948A12FAEA2300438F94 /* DateUtils.h */,
				FD9A948B12FAEA2300438F94 /* DateUtils.m */,
				93A379D919FE6D3000415023 /* DDLogSwift.h */,
				93A379DA19FE6D3000415023 /* DDLogSwift.m */,
				313692771A5D6F7900EBE645 /* HelpshiftUtils.h */,
				313692781A5D6F7900EBE645 /* HelpshiftUtils.m */,
				5DB4683918A2E718004A89A9 /* LocationService.h */,
				5DB4683A18A2E718004A89A9 /* LocationService.m */,
				FFAB7CB01A0BD83A00765942 /* WPAssetExporter.m */,
				5D3E334C15EEBB6B005FC6F2 /* ReachabilityUtils.h */,
				5D3E334D15EEBB6B005FC6F2 /* ReachabilityUtils.m */,
				85D239B41AE5A6170074768D /* ReachabilityFacade.h */,
				85D239B51AE5A6170074768D /* ReachabilityFacade.m */,
				5D2B043515E83800007E3422 /* SettingsViewControllerDelegate.h */,
				292CECFE1027259000BD407D /* SFHFKeychainUtils.h */,
				292CECFF1027259000BD407D /* SFHFKeychainUtils.m */,
				8514973F171E13DF00B87F3F /* WPAsyncBlockOperation.h */,
				85149740171E13DF00B87F3F /* WPAsyncBlockOperation.m */,
				594399911B45091000539E21 /* WPAuthTokenIssueSolver.h */,
				594399921B45091000539E21 /* WPAuthTokenIssueSolver.m */,
				E1E4CE091773C59B00430844 /* WPAvatarSource.h */,
				E1E4CE0A1773C59B00430844 /* WPAvatarSource.m */,
				5D6C4B051B603E03005E3C43 /* WPContentSyncHelper.swift */,
				85253989171761D9003F6B32 /* WPComLanguages.h */,
				8525398A171761D9003F6B32 /* WPComLanguages.m */,
				E183BD7217621D85000B0822 /* WPCookie.h */,
				E183BD7317621D86000B0822 /* WPCookie.m */,
				5926E1E11AC4468300964783 /* WPCrashlytics.h */,
				5926E1E21AC4468300964783 /* WPCrashlytics.m */,
				E114D798153D85A800984182 /* WPError.h */,
				E114D799153D85A800984182 /* WPError.m */,
				59D328FB1ACC2D0700356827 /* WPLookbackPresenter.h */,
				59D328FC1ACC2D0700356827 /* WPLookbackPresenter.m */,
				5DA3EE0E192508F700294E0B /* WPImageOptimizer.h */,
				5DA3EE0F192508F700294E0B /* WPImageOptimizer.m */,
				5DA3EE10192508F700294E0B /* WPImageOptimizer+Private.h */,
				5DA3EE11192508F700294E0B /* WPImageOptimizer+Private.m */,
				B5AB733B19901F85005F5044 /* WPNoResultsView+AnimatedBox.h */,
				B5AB733C19901F85005F5044 /* WPNoResultsView+AnimatedBox.m */,
				B5E06E2F1A9CD31D00128985 /* WPURLRequest.h */,
				B5E06E301A9CD31D00128985 /* WPURLRequest.m */,
				5D6C4B061B603E03005E3C43 /* WPTableViewHandler.h */,
				5D6C4B071B603E03005E3C43 /* WPTableViewHandler.m */,
				E1F5A1BA1771C90A00E0495F /* WPTableImageSource.h */,
				E1F5A1BB1771C90A00E0495F /* WPTableImageSource.m */,
				5D6C4B031B603D35005E3C43 /* ToastView.xib */,
				8516972A169D42F4006C5DED /* WPToast.h */,
				8516972B169D42F4006C5DED /* WPToast.m */,
				FFAB7CAF1A0BD83A00765942 /* WPAssetExporter.h */,
				74F313ED1A9B97A200AA8B45 /* WPTooltip.h */,
				74F313EE1A9B97A200AA8B45 /* WPTooltip.m */,
				594DB2931AB891A200E2E456 /* WPUserAgent.h */,
				594DB2941AB891A200E2E456 /* WPUserAgent.m */,
				5DF657191AE6ACAC00AAA8D7 /* DisplayableImageHelper.h */,
				5DF6571A1AE6ACAC00AAA8D7 /* DisplayableImageHelper.m */,
				FF28B3EF1AEB251200E11AAE /* InfoPListTranslator.h */,
				FF28B3F01AEB251200E11AAE /* InfoPListTranslator.m */,
				85B125431B02937E008A3D95 /* UIAlertViewProxy.h */,
				85B125441B02937E008A3D95 /* UIAlertViewProxy.m */,
				5D0A20D21AF11A7300E5C6BC /* PhotonImageURLHelper.h */,
				5D0A20D31AF11A7300E5C6BC /* PhotonImageURLHelper.m */,
				E1CC9B4F1B3006690051398F /* JetpackREST.h */,
				E1CC9B501B3006690051398F /* JetpackREST.m */,
			);
			path = Utility;
			sourceTree = "<group>";
		};
		8584FDB619243AC40019C02E /* System */ = {
			isa = PBXGroup;
			children = (
				BEBFE86C1B2F502C002C04EF /* Search */,
				310186691A373B01008F7DF6 /* WPTabBarController.h */,
				3101866A1A373B01008F7DF6 /* WPTabBarController.m */,
				5DBFC8AA1A9C0EEF00E00DE4 /* WPScrollableViewController.h */,
			);
			path = System;
			sourceTree = "<group>";
		};
		8584FDB719243E550019C02E /* System */ = {
			isa = PBXGroup;
			children = (
				2F970F970DF929B8006BD934 /* Constants.h */,
				B5CC05F51962150600975CAC /* Constants.m */,
				B5FD4520199D0C9A00286FBB /* WordPress-Bridging-Header.h */,
				1D3623240D0F684500981E51 /* WordPressAppDelegate.h */,
				1D3623250D0F684500981E51 /* WordPressAppDelegate.m */,
				591A428D1A6DC6F2003807A6 /* WPGUIConstants.h */,
				591A428E1A6DC6F2003807A6 /* WPGUIConstants.m */,
			);
			path = System;
			sourceTree = "<group>";
		};
		858DE3FF172F9991000AC628 /* Fonts */ = {
			isa = PBXGroup;
			children = (
				B55853F419630AF900FAF6C3 /* Noticons-Regular.otf */,
			);
			name = Fonts;
			sourceTree = "<group>";
		};
		85A1B6721742E7DB00BA5E35 /* Analytics */ = {
			isa = PBXGroup;
			children = (
				937F3E301AD6FDA7006BA498 /* WPAnalyticsTrackerAutomatticTracks.h */,
				937F3E311AD6FDA7006BA498 /* WPAnalyticsTrackerAutomatticTracks.m */,
				85D2275718F1EB8A001DA8DA /* WPAnalyticsTrackerMixpanel.h */,
				85D2275818F1EB8A001DA8DA /* WPAnalyticsTrackerMixpanel.m */,
				859F761B18F2159800EF8D5D /* WPAnalyticsTrackerMixpanelInstructionsForStat.h */,
				859F761C18F2159800EF8D5D /* WPAnalyticsTrackerMixpanelInstructionsForStat.m */,
				85DA8C4218F3F29A0074C8A4 /* WPAnalyticsTrackerWPCom.h */,
				85DA8C4318F3F29A0074C8A4 /* WPAnalyticsTrackerWPCom.m */,
				5948AD0C1AB734F2006E8882 /* WPAppAnalytics.h */,
				5948AD0D1AB734F2006E8882 /* WPAppAnalytics.m */,
				85D790A71AE5BF1F0033AE83 /* MixpanelProxy.h */,
				85D790A81AE5BF1F0033AE83 /* MixpanelProxy.m */,
			);
			path = Analytics;
			sourceTree = "<group>";
		};
		85D239BD1AE5A6EE0074768D /* NUX */ = {
			isa = PBXGroup;
			children = (
				85D239BE1AE5A7020074768D /* LoginFacadeTests.m */,
				85D239BF1AE5A7020074768D /* LoginViewModelTests.m */,
			);
			name = NUX;
			sourceTree = "<group>";
		};
		85F8E1991B017A8E000859BB /* Networking */ = {
			isa = PBXGroup;
			children = (
				59E2AAE91B20E3FB0051DC06 /* Remote Services */,
				B5EFB1C81B333C5A007608A3 /* NotificationsServiceRemoteTests.swift */,
				85B125401B028E34008A3D95 /* PushAuthenticationManagerTests.swift */,
				85F8E19A1B017AA6000859BB /* PushAuthenticationServiceRemoteTests.swift */,
				85F8E19C1B018698000859BB /* PushAuthenticationServiceTests.swift */,
				85F8E19E1B0186D0000859BB /* MockWordPressComApi.swift */,
			);
			name = Networking;
			sourceTree = "<group>";
		};
		931D26FB19EDA0D000114F17 /* ALIterativeMigrator */ = {
			isa = PBXGroup;
			children = (
				931D26FC19EDA10D00114F17 /* ALIterativeMigrator.h */,
				931D26FD19EDA10D00114F17 /* ALIterativeMigrator.m */,
			);
			name = ALIterativeMigrator;
			sourceTree = "<group>";
		};
		937D9A0D19F837ED007B9D5F /* 22-23 */ = {
			isa = PBXGroup;
			children = (
				937D9A1019F838C2007B9D5F /* AccountToAccount22to23.swift */,
			);
			name = "22-23";
			sourceTree = "<group>";
		};
		93B853211B44165B0064FE72 /* Analytics */ = {
			isa = PBXGroup;
			children = (
				93B853221B4416A30064FE72 /* WPAnalyticsTrackerAutomatticTracksTests.m */,
			);
			name = Analytics;
			sourceTree = "<group>";
		};
		93E5283D19A7741A003A1A9C /* WordPressTodayWidget */ = {
			isa = PBXGroup;
			children = (
				93E5285719A7AA5C003A1A9C /* WordPressTodayWidget.entitlements */,
				934884AC19B78723004028D8 /* WordPressTodayWidget-Internal.entitlements */,
				93E5284219A7741A003A1A9C /* MainInterface.storyboard */,
				93E5283E19A7741A003A1A9C /* Supporting Files */,
				93E5284019A7741A003A1A9C /* TodayViewController.swift */,
				93E5284F19A77824003A1A9C /* WordPressTodayWidget-Bridging-Header.h */,
				93E5285319A778AF003A1A9C /* WPDDLogWrapper.h */,
				93E5285419A778AF003A1A9C /* WPDDLogWrapper.m */,
			);
			path = WordPressTodayWidget;
			sourceTree = "<group>";
		};
		93E5283E19A7741A003A1A9C /* Supporting Files */ = {
			isa = PBXGroup;
			children = (
				93E5283F19A7741A003A1A9C /* Info.plist */,
				93267A6019B896CD00997EB8 /* Info-Internal.plist */,
				591252291A38AE9C00468279 /* TodayWidgetPrefix.pch */,
			);
			name = "Supporting Files";
			sourceTree = "<group>";
		};
		93FA59DA18D88BDB001446BC /* Services */ = {
			isa = PBXGroup;
			children = (
				B5EFB1C31B31B99D007608A3 /* Facades */,
				FFC6ADD91B56F366002F3C84 /* LocalCoreDataService.m */,
				85D2399F1AE5A5FC0074768D /* AccountServiceFacade.h */,
				85D239A01AE5A5FC0074768D /* AccountServiceFacade.m */,
				85D239A11AE5A5FC0074768D /* BlogSyncFacade.h */,
				85D239A21AE5A5FC0074768D /* BlogSyncFacade.m */,
				85D239A31AE5A5FC0074768D /* HelpshiftEnabledFacade.h */,
				85D239A41AE5A5FC0074768D /* HelpshiftEnabledFacade.m */,
				85D239A51AE5A5FC0074768D /* LoginFacade.h */,
				85D239A61AE5A5FC0074768D /* LoginFacade.m */,
				85D239A71AE5A5FC0074768D /* OnePasswordFacade.h */,
				85D239A81AE5A5FC0074768D /* OnePasswordFacade.m */,
				85D239A91AE5A5FC0074768D /* WordPressComOAuthClientFacade.h */,
				85D239AA1AE5A5FC0074768D /* WordPressComOAuthClientFacade.m */,
				85D239AB1AE5A5FC0074768D /* WordPressXMLRPCAPIFacade.h */,
				85D239AC1AE5A5FC0074768D /* WordPressXMLRPCAPIFacade.m */,
				93C1147D18EC5DD500DAC95C /* AccountService.h */,
				93C1147E18EC5DD500DAC95C /* AccountService.m */,
				93C1148318EDF6E100DAC95C /* BlogService.h */,
				93C1148418EDF6E100DAC95C /* BlogService.m */,
				E1556CF0193F6FE900FC52EA /* CommentService.h */,
				E1556CF1193F6FE900FC52EA /* CommentService.m */,
				E1F8E1211B0B411E0073E628 /* JetpackService.h */,
				E1F8E1221B0B411E0073E628 /* JetpackService.m */,
				930284B618EAF7B600CB0BF4 /* LocalCoreDataService.h */,
				5DA3EE141925090A00294E0B /* MediaService.h */,
				5DA3EE151925090A00294E0B /* MediaService.m */,
				B5EFB1C11B31B98E007608A3 /* NotificationsService.swift */,
				93FA59DB18D88C1C001446BC /* PostCategoryService.h */,
				93FA59DC18D88C1C001446BC /* PostCategoryService.m */,
				E1A6DBE319DC7D230071AC1E /* PostService.h */,
				E1A6DBE419DC7D230071AC1E /* PostService.m */,
				B535209C1AF7EB9F00B33BA8 /* PushAuthenticationService.swift */,
				5D3D559518F88C3500782892 /* ReaderPostService.h */,
				5D3D559618F88C3500782892 /* ReaderPostService.m */,
				5D44EB361986D8BA008B7175 /* ReaderSiteService.h */,
				5D44EB371986D8BA008B7175 /* ReaderSiteService.m */,
				5DBCD9D318F35D7500B32229 /* ReaderTopicService.h */,
				5DBCD9D418F35D7500B32229 /* ReaderTopicService.m */,
				319D6E7C19E447C80013871C /* SuggestionService.h */,
				319D6E7D19E447C80013871C /* SuggestionService.m */,
				93DEB88019E5BF7100F9546D /* TodayExtensionService.h */,
				93DEB88119E5BF7100F9546D /* TodayExtensionService.m */,
			);
			path = Services;
			sourceTree = "<group>";
		};
		AC3439790E11434600E5D79B /* Post */ = {
			isa = PBXGroup;
			children = (
				5DBFC8A81A9BE07B00E00DE4 /* Posts.storyboard */,
				5DF3DD691A9377220051A229 /* Controllers */,
				5DF3DD6B1A93773B0051A229 /* Style */,
				5D09CBA61ACDE532007A23BD /* Utils */,
				5DF3DD6A1A93772D0051A229 /* Views */,
				5D577D301891278D00B964C3 /* Geolocation */,
				5D1EBF56187C9B95003393F8 /* Categories */,
				ACC156CA0E10E67600D6E1A0 /* WPPostViewController.h */,
				ACC156CB0E10E67600D6E1A0 /* WPPostViewController.m */,
				5903AE1C19B60AB9009D5354 /* WPButtonForNavigationBar.h */,
				5903AE1A19B60A98009D5354 /* WPButtonForNavigationBar.m */,
				ACBAB6840E1247F700F38795 /* PostPreviewViewController.h */,
				ACBAB6850E1247F700F38795 /* PostPreviewViewController.m */,
				74D5FFD419ACDF6700389E8F /* WPLegacyEditPostViewController.h */,
				74D5FFD319ACDF6700389E8F /* WPLegacyEditPostViewController_Internal.h */,
				74D5FFD519ACDF6700389E8F /* WPLegacyEditPostViewController.m */,
				ACBAB5FC0E121C7300F38795 /* PostSettingsViewController.h */,
				ACBAB5FD0E121C7300F38795 /* PostSettingsViewController.m */,
				5D62BAD818AAAE9B0044E5F7 /* PostSettingsViewController_Internal.h */,
				5DF94E2E1962B99C00359241 /* PostSettingsSelectionViewController.h */,
				5DF94E2F1962B99C00359241 /* PostSettingsSelectionViewController.m */,
				5D146EB9189857ED0068FDC6 /* FeaturedImageViewController.h */,
				5D146EBA189857ED0068FDC6 /* FeaturedImageViewController.m */,
				5DB3BA0318D0E7B600F3F3E9 /* WPPickerView.h */,
				5DB3BA0418D0E7B600F3F3E9 /* WPPickerView.m */,
				5DB3BA0618D11D8D00F3F3E9 /* PublishDatePickerView.h */,
				5DB3BA0718D11D8D00F3F3E9 /* PublishDatePickerView.m */,
				5D17F0BC1A1D4C5F0087CCB8 /* PrivateSiteURLProtocol.h */,
				5D17F0BD1A1D4C5F0087CCB8 /* PrivateSiteURLProtocol.m */,
				FF0AAE0B1A16550D0089841D /* WPMediaProgressTableViewController.h */,
				FF0AAE0C1A16550D0089841D /* WPMediaProgressTableViewController.m */,
				5D8CBC451A6F47880081F4AE /* EditImageDetailsViewController.h */,
				5D8CBC461A6F47880081F4AE /* EditImageDetailsViewController.m */,
			);
			path = Post;
			sourceTree = "<group>";
		};
		AC34397B0E11443300E5D79B /* Blog */ = {
			isa = PBXGroup;
			children = (
				5D8D53ED19250412003C8859 /* BlogSelectorViewController.h */,
				5D8D53EE19250412003C8859 /* BlogSelectorViewController.m */,
				462F4E0618369F0B0028D2F8 /* BlogDetailsViewController.h */,
				462F4E0718369F0B0028D2F8 /* BlogDetailsViewController.m */,
				83FEFC7311FF6C5A0078B462 /* EditSiteViewController.h */,
				83FEFC7411FF6C5A0078B462 /* EditSiteViewController.m */,
				85D8055B171631F10075EEAC /* SelectWPComLanguageViewController.h */,
				85D8055C171631F10075EEAC /* SelectWPComLanguageViewController.m */,
				31C9F82C1A2368A2008BB945 /* BlogDetailHeaderView.h */,
				31C9F82D1A2368A2008BB945 /* BlogDetailHeaderView.m */,
				BE13B3E41B2B58D800A4211D /* BlogListViewController.h */,
				BE13B3E51B2B58D800A4211D /* BlogListViewController.m */,
				BE13B3E61B2B58D800A4211D /* BlogListViewController.xib */,
			);
			path = Blog;
			sourceTree = "<group>";
		};
		B526DC241B1E473B002A8C5F /* WebViewController */ = {
			isa = PBXGroup;
			children = (
				5D6C4B011B603D1F005E3C43 /* WPWebViewController.xib */,
				E1B62A7913AA61A100A6FCA4 /* WPWebViewController.h */,
				E1B62A7A13AA61A100A6FCA4 /* WPWebViewController.m */,
				B526DC271B1E47FC002A8C5F /* WPStyleGuide+WebView.h */,
				B526DC281B1E47FC002A8C5F /* WPStyleGuide+WebView.m */,
			);
			name = WebViewController;
			sourceTree = "<group>";
		};
		B53520991AF7BB9600B33BA8 /* Notifications */ = {
			isa = PBXGroup;
			children = (
				C57A31A2183D2111007745B9 /* NotificationsManager.h */,
				C57A31A3183D2111007745B9 /* NotificationsManager.m */,
				B535209A1AF7BBB800B33BA8 /* PushAuthenticationManager.swift */,
			);
			name = Notifications;
			sourceTree = "<group>";
		};
		B545186718E9E08000AC3A54 /* Notifications */ = {
			isa = PBXGroup;
			children = (
				B5CC05F71962186D00975CAC /* Meta.h */,
				B5CC05F81962186D00975CAC /* Meta.m */,
				B55853F819630E7900FAF6C3 /* Notification.h */,
				B55853F919630E7900FAF6C3 /* Notification.m */,
				B5B9C08F1A38A23A00B5B85F /* Notification+Internals.h */,
				B5899AE31B422D990075A3D6 /* NotificationSettings.swift */,
			);
			path = Notifications;
			sourceTree = "<group>";
		};
		B54E1DEC1A0A7BAA00807537 /* ReplyTextView */ = {
			isa = PBXGroup;
			children = (
				B54E1DED1A0A7BAA00807537 /* ReplyBezierView.swift */,
				B54E1DEE1A0A7BAA00807537 /* ReplyTextView.swift */,
				B54E1DEF1A0A7BAA00807537 /* ReplyTextView.xib */,
			);
			path = ReplyTextView;
			sourceTree = "<group>";
		};
		B587796C19B799D800E57C5A /* Extensions */ = {
			isa = PBXGroup;
			children = (
				B587798319B799EB00E57C5A /* Notifications */,
				B5E167F319C08D18009535AA /* NSCalendar+Helpers.swift */,
				B587796F19B799D800E57C5A /* NSDate+Helpers.swift */,
				B587797019B799D800E57C5A /* NSIndexPath+Swift.swift */,
				B587797119B799D800E57C5A /* NSParagraphStyle+Helpers.swift */,
				B587797219B799D800E57C5A /* UIDevice+Helpers.swift */,
				B587797319B799D800E57C5A /* UIImageView+Animations.swift */,
				B587797419B799D800E57C5A /* UIImageView+Networking.swift */,
				B587797519B799D800E57C5A /* UITableView+Helpers.swift */,
				B587797619B799D800E57C5A /* UITableViewCell+Helpers.swift */,
				B587797719B799D800E57C5A /* UIView+Helpers.swift */,
				B580E4781AEA91000091A094 /* UIViewController+Helpers.swift */,
				B53FDF6C19B8C336000723B6 /* UIScreen+Helpers.swift */,
				B54866C91A0D7042004AC79D /* NSAttributedString+Helpers.swift */,
			);
			path = Extensions;
			sourceTree = "<group>";
		};
		B587798319B799EB00E57C5A /* Notifications */ = {
			isa = PBXGroup;
			children = (
				B587798419B799EB00E57C5A /* Notification+Interface.swift */,
				B587798519B799EB00E57C5A /* NotificationBlock+Interface.swift */,
			);
			path = Notifications;
			sourceTree = "<group>";
		};
		B5AEEC731ACACF3B008BF2A4 /* Core Data */ = {
			isa = PBXGroup;
			children = (
				93E9050319E6F242005513C9 /* ContextManagerTests.swift */,
				C5CFDC29184F962B00097B05 /* CoreDataConcurrencyTest.m */,
				931D26FF19EDAE8600114F17 /* CoreDataMigrationTests.m */,
			);
			name = "Core Data";
			sourceTree = "<group>";
		};
		B5AEEC7E1ACAD088008BF2A4 /* Services */ = {
			isa = PBXGroup;
			children = (
				9363113E19FA996700B0C739 /* AccountServiceTests.swift */,
				E150520B16CAC5C400D3DDDC /* BlogJetpackTest.m */,
				930FD0A519882742000CC81D /* BlogServiceTest.m */,
			);
			name = Services;
			sourceTree = "<group>";
		};
		B5AEEC7F1ACAD099008BF2A4 /* Categories */ = {
			isa = PBXGroup;
			children = (
				F1564E5A18946087009F8F97 /* NSStringHelpersTest.m */,
				5DFA7EBB1AF7B8D30072023B /* NSDateStringFormattingTest.m */,
			);
			name = Categories;
			sourceTree = "<group>";
		};
		B5AEEC801ACAD0A5008BF2A4 /* ViewControllers */ = {
			isa = PBXGroup;
			children = (
				E10675C7183F82E900E5CE5C /* SettingsViewControllerTest.m */,
			);
			name = ViewControllers;
			sourceTree = "<group>";
		};
		B5B56D2F19AFB68800B4E29B /* Style */ = {
			isa = PBXGroup;
			children = (
				B5B56D3019AFB68800B4E29B /* WPStyleGuide+Reply.swift */,
				B5B56D3119AFB68800B4E29B /* WPStyleGuide+Notifications.swift */,
			);
			path = Style;
			sourceTree = "<group>";
		};
		B5E23BD919AD0CED000D6879 /* Tools */ = {
			isa = PBXGroup;
			children = (
				B54E1DF31A0A7BBF00807537 /* NotificationMediaDownloader.swift */,
			);
			path = Tools;
			sourceTree = "<group>";
		};
		B5EFB1C31B31B99D007608A3 /* Facades */ = {
			isa = PBXGroup;
			children = (
			);
			name = Facades;
			sourceTree = "<group>";
		};
		B5FD4523199D0F1100286FBB /* Views */ = {
			isa = PBXGroup;
			children = (
				B57B99D419A2C20200506504 /* NoteTableHeaderView.swift */,
				B52C4C7E199D74AE009FD823 /* NoteTableViewCell.swift */,
				B5E23BDE19AD0D00000D6879 /* NoteTableViewCell.xib */,
				B5C66B6D1ACEE0B500F68370 /* NoteSeparatorsView.swift */,
				B532D4E7199D4357006E4DF6 /* NoteBlockTableViewCell.swift */,
				B532D4E6199D4357006E4DF6 /* NoteBlockHeaderTableViewCell.swift */,
				B5C66B6F1ACF06CA00F68370 /* NoteBlockHeaderTableViewCell.xib */,
				B532D4E8199D4357006E4DF6 /* NoteBlockTextTableViewCell.swift */,
				B5C66B711ACF071000F68370 /* NoteBlockTextTableViewCell.xib */,
				B57AF5F91ACDC73D0075A7D2 /* NoteBlockActionsTableViewCell.swift */,
				B5C66B731ACF071F00F68370 /* NoteBlockActionsTableViewCell.xib */,
				B532D4E5199D4357006E4DF6 /* NoteBlockCommentTableViewCell.swift */,
				B5C66B751ACF072C00F68370 /* NoteBlockCommentTableViewCell.xib */,
				B532D4ED199D4418006E4DF6 /* NoteBlockImageTableViewCell.swift */,
				B5C66B771ACF073900F68370 /* NoteBlockImageTableViewCell.xib */,
				B52C4C7C199D4CD3009FD823 /* NoteBlockUserTableViewCell.swift */,
				B5C66B791ACF074600F68370 /* NoteBlockUserTableViewCell.xib */,
			);
			path = Views;
			sourceTree = "<group>";
		};
		B5FD453E199D0F2800286FBB /* Controllers */ = {
			isa = PBXGroup;
			children = (
				B5FD4541199D0F2800286FBB /* NotificationsViewController.h */,
				B5FD4542199D0F2800286FBB /* NotificationsViewController.m */,
				B5FD453F199D0F2800286FBB /* NotificationDetailsViewController.h */,
				B5FD4540199D0F2800286FBB /* NotificationDetailsViewController.m */,
				B522C4F71B3DA79B00E47B59 /* NotificationSettingsViewController.swift */,
				B52F8CD71B43260C00D36025 /* NotificationSettingStreamsViewController.swift */,
				B5899ADD1B419C560075A3D6 /* NotificationSettingDetailsViewController.swift */,
				B5F9959F1B59708C00AB0B3E /* NotificationSettingsViewController.xib */,
			);
			path = Controllers;
			sourceTree = "<group>";
		};
		BE20F5E11B2F738E0020694C /* ViewRelated */ = {
			isa = PBXGroup;
			children = (
				BE20F5E21B2F739F0020694C /* System */,
				BEC8A3FD1B4BAA08001CB8C3 /* Blog */,
			);
			name = ViewRelated;
			sourceTree = "<group>";
		};
		BE20F5E21B2F739F0020694C /* System */ = {
			isa = PBXGroup;
			children = (
				BE20F5E31B2F73A90020694C /* Search */,
			);
			name = System;
			sourceTree = "<group>";
		};
		BE20F5E31B2F73A90020694C /* Search */ = {
			isa = PBXGroup;
			children = (
				BE20F5E61B2F76660020694C /* WPSearchControllerConfiguratorTests.m */,
			);
			name = Search;
			sourceTree = "<group>";
		};
		BEBFE86C1B2F502C002C04EF /* Search */ = {
			isa = PBXGroup;
			children = (
				BEBFE86D1B2F50C5002C04EF /* WPSearchController.h */,
				BEBFE86E1B2F50C5002C04EF /* WPSearchController.m */,
				BEBFE8701B2F50E0002C04EF /* WPSearchControllerConfigurator.h */,
				BEBFE8711B2F50E0002C04EF /* WPSearchControllerConfigurator.m */,
			);
			name = Search;
			sourceTree = "<group>";
		};
		BEC8A3FD1B4BAA08001CB8C3 /* Blog */ = {
			isa = PBXGroup;
			children = (
				BEC8A3FE1B4BAA2C001CB8C3 /* BlogListViewControllerTests.m */,
			);
			name = Blog;
			sourceTree = "<group>";
		};
		C430074CAC011A24F4A74E17 /* Pods */ = {
			isa = PBXGroup;
			children = (
				AC055AD29E203B2021E7F39B /* Pods.debug.xcconfig */,
				AEFB66560B716519236CEE67 /* Pods.release.xcconfig */,
				C9F5071C28C57CE611E00B1F /* Pods.release-internal.xcconfig */,
				501C8A355B53A6971F731ECA /* Pods.distribution.xcconfig */,
				B43F6A7D9B3DC5B8B4A7DDCA /* Pods-WordPressTest.debug.xcconfig */,
				9198544476D3B385673B18E9 /* Pods-WordPressTest.release.xcconfig */,
				A42FAD830601402EC061BE54 /* Pods-WordPressTest.release-internal.xcconfig */,
				B6E2365A531EA4BD7025525F /* Pods-WordPressTest.distribution.xcconfig */,
				0CF877DC71756EFA3346E26F /* Pods-WordPressTodayWidget.debug.xcconfig */,
				2B3804821972897F0DEC4183 /* Pods-WordPressTodayWidget.release.xcconfig */,
				052EFF90F810139789A446FB /* Pods-WordPressTodayWidget.release-internal.xcconfig */,
				67040029265369CB7FAE64FA /* Pods-WordPressTodayWidget.distribution.xcconfig */,
				45A679DE2C6B64047BAF97E9 /* Pods-UITests.debug.xcconfig */,
				1E59E0C89B24D8AA3B12DEC8 /* Pods-UITests.release.xcconfig */,
				91E1D2929A320BA8932240BF /* Pods-UITests.release-internal.xcconfig */,
				71E3F8ABCB453500748B60CE /* Pods-UITests.distribution.xcconfig */,
			);
			name = Pods;
			sourceTree = "<group>";
		};
		C533CF320E6D3AB3000C3DE8 /* Comments */ = {
			isa = PBXGroup;
			children = (
				C533CF330E6D3ADA000C3DE8 /* CommentsViewController.h */,
				C533CF340E6D3ADA000C3DE8 /* CommentsViewController.m */,
				313AE49B19E3F20400AAFABE /* CommentViewController.h */,
				313AE49C19E3F20400AAFABE /* CommentViewController.m */,
				5D6C4AFD1B603CE9005E3C43 /* EditCommentViewController.xib */,
				2906F80F110CDA8900169D56 /* EditCommentViewController.h */,
				2906F810110CDA8900169D56 /* EditCommentViewController.m */,
				5D6C4AFE1B603CE9005E3C43 /* EditReplyViewController.xib */,
				B5509A9119CA38B3006D2E49 /* EditReplyViewController.h */,
				B5509A9219CA38B3006D2E49 /* EditReplyViewController.m */,
			);
			path = Comments;
			sourceTree = "<group>";
		};
		C59D3D480E6410BC00AA591D /* Categories */ = {
			isa = PBXGroup;
			children = (
				B55853F519630D5400FAF6C3 /* NSAttributedString+Util.h */,
				B55853F619630D5400FAF6C3 /* NSAttributedString+Util.m */,
				E13F23C114FE84600081D9CC /* NSMutableDictionary+Helpers.h */,
				E13F23C214FE84600081D9CC /* NSMutableDictionary+Helpers.m */,
				B55853F11962337500FAF6C3 /* NSScanner+Helpers.h */,
				B55853F21962337500FAF6C3 /* NSScanner+Helpers.m */,
				296526FC105810E100597FA3 /* NSString+Helpers.h */,
				296526FD105810E100597FA3 /* NSString+Helpers.m */,
				E1A0FAE5162F11CE0063B098 /* UIDevice+Helpers.h */,
				E1A0FAE6162F11CE0063B098 /* UIDevice+Helpers.m */,
				834CAE9B122D56B1003DDF49 /* UIImage+Alpha.h */,
				834CAE9D122D56B1003DDF49 /* UIImage+Alpha.m */,
				834CAE7A122D528A003DDF49 /* UIImage+Resize.h */,
				834CAE7B122D528A003DDF49 /* UIImage+Resize.m */,
				834CAE9C122D56B1003DDF49 /* UIImage+RoundedCorner.h */,
				834CAE9E122D56B1003DDF49 /* UIImage+RoundedCorner.m */,
				E1F80823146420B000726BC7 /* UIImageView+Gravatar.h */,
				E1F80824146420B000726BC7 /* UIImageView+Gravatar.m */,
				5D97C2F115CAF8D8009B44DD /* UINavigationController+KeyboardFix.h */,
				5D97C2F215CAF8D8009B44DD /* UINavigationController+KeyboardFix.m */,
				5DC3A44B1610B9BC00A890BE /* UINavigationController+Rotation.h */,
				5DC3A44C1610B9BC00A890BE /* UINavigationController+Rotation.m */,
				FD75DDAB15B021C70043F12C /* UIViewController+Rotation.h */,
				FD75DDAC15B021C80043F12C /* UIViewController+Rotation.m */,
				5D119DA1176FBE040073D83A /* UIImageView+AFNetworkingExtra.h */,
				5D119DA2176FBE040073D83A /* UIImageView+AFNetworkingExtra.m */,
				5DF59C091770AE3A00171208 /* UILabel+SuggestSize.h */,
				5DF59C0A1770AE3A00171208 /* UILabel+SuggestSize.m */,
				851734411798C64700A30E27 /* NSURL+Util.h */,
				851734421798C64700A30E27 /* NSURL+Util.m */,
				46F8714D1838C41600BC149B /* NSDate+StringFormatting.h */,
				46F8714E1838C41600BC149B /* NSDate+StringFormatting.m */,
				E2AA87A318523E5300886693 /* UIView+Subviews.h */,
				E2AA87A418523E5300886693 /* UIView+Subviews.m */,
				B548458019A258890077E7A5 /* UIActionSheet+Helpers.h */,
				B548458119A258890077E7A5 /* UIActionSheet+Helpers.m */,
				B57B99DC19A2DBF200506504 /* NSObject+Helpers.h */,
				B57B99DD19A2DBF200506504 /* NSObject+Helpers.m */,
				31EC15061A5B6675009FC8B3 /* WPStyleGuide+Suggestions.h */,
				31EC15071A5B6675009FC8B3 /* WPStyleGuide+Suggestions.m */,
				85CE4C1E1A703CF200780DFE /* NSBundle+VersionNumberHelper.h */,
				85CE4C1F1A703CF200780DFE /* NSBundle+VersionNumberHelper.m */,
				FFAC890E1A96A85800CC06AC /* NSProcessInfo+Util.h */,
				FFAC890F1A96A85800CC06AC /* NSProcessInfo+Util.m */,
				F1FA2C481AECEE1900255FCD /* MFMailComposeViewController+StatusBarStyle.h */,
				F1FA2C491AECEE1900255FCD /* MFMailComposeViewController+StatusBarStyle.m */,
				F1A0C49A1AF65B02001B544C /* MFMessageComposeViewController+StatusBarStyle.h */,
				F1A0C49B1AF65B02001B544C /* MFMessageComposeViewController+StatusBarStyle.m */,
				F128C31A1AFCC95B008C2404 /* WPMediaPickerViewController+StatusBarStyle.h */,
				F128C31B1AFCC95B008C2404 /* WPMediaPickerViewController+StatusBarStyle.m */,
			);
			path = Categories;
			sourceTree = "<group>";
		};
		CC098B8116A9EB0400450976 /* HTML */ = {
			isa = PBXGroup;
			children = (
				5DB767401588F64D00EBE36C /* postPreview.html */,
				E18165FC14E4428B006CE885 /* loader.html */,
				A01C55470E25E0D000D411F2 /* defaultPostTemplate.html */,
				2FAE97040E33B21600CA8540 /* defaultPostTemplate_old.html */,
				2FAE97070E33B21600CA8540 /* xhtml1-transitional.dtd */,
				2FAE97080E33B21600CA8540 /* xhtmlValidatorTemplate.xhtml */,
			);
			name = HTML;
			sourceTree = "<group>";
		};
		CC1D800D1656D8B2002A542F /* Notifications */ = {
			isa = PBXGroup;
			children = (
				B5B56D2F19AFB68800B4E29B /* Style */,
				B54E1DEC1A0A7BAA00807537 /* ReplyTextView */,
				B5E23BD919AD0CED000D6879 /* Tools */,
				B5FD453E199D0F2800286FBB /* Controllers */,
				B5FD4523199D0F1100286FBB /* Views */,
				B558541019631A1000FAF6C3 /* Notifications.storyboard */,
			);
			path = Notifications;
			sourceTree = "<group>";
		};
		CCB3A03814C8DD5100D43C3F /* Reader */ = {
			isa = PBXGroup;
			children = (
				5D7DEA2819D488DD0032EE77 /* WPStyleGuide+Comments.swift */,
				5D1181E61B4D6DEB003F3084 /* WPStyleGuide+Reader.swift */,
				5D08B8FD19647C0800D5B381 /* Controllers */,
				5D08B8FC19647C0300D5B381 /* Views */,
			);
			path = Reader;
			sourceTree = "<group>";
		};
		E11F949814A3344300277D31 /* WordPressApi */ = {
			isa = PBXGroup;
			children = (
				E1D086E0194214C600F0CC19 /* NSDate+WordPressJSON.h */,
				E1D086E1194214C600F0CC19 /* NSDate+WordPressJSON.m */,
				E1756E621694A08200D9EC00 /* gencredentials.rb */,
				E13EB7A3157D230000885780 /* WordPressComApi.h */,
				E13EB7A4157D230000885780 /* WordPressComApi.m */,
				E1756DD41694560100D9EC00 /* WordPressComApiCredentials.h */,
				E1756DD51694560100D9EC00 /* WordPressComApiCredentials.m */,
				E1634517183B733B005E967F /* WordPressComOAuthClient.h */,
				E1634518183B733B005E967F /* WordPressComOAuthClient.m */,
			);
			path = WordPressApi;
			sourceTree = "<group>";
		};
		E1239B7B176A2E0F00D37220 /* Tests */ = {
			isa = PBXGroup;
			children = (
				85F8E1991B017A8E000859BB /* Networking */,
				5D7A577D1AFBFD7C0097C028 /* Models */,
				85D239BD1AE5A6EE0074768D /* NUX */,
				B5AEEC7F1ACAD099008BF2A4 /* Categories */,
				B5AEEC731ACACF3B008BF2A4 /* Core Data */,
				5DF94E351962BA5F00359241 /* Reader */,
				B5AEEC7E1ACAD088008BF2A4 /* Services */,
				852416D01A12ED2D0030700C /* Utility */,
				B5AEEC711ACACF2F008BF2A4 /* NotificationTests.m */,
				B5AEEC801ACAD0A5008BF2A4 /* ViewControllers */,
				BE20F5E11B2F738E0020694C /* ViewRelated */,
			);
			name = Tests;
			sourceTree = "<group>";
		};
		E1249B4019408C6F0035E895 /* Remote Objects */ = {
			isa = PBXGroup;
			children = (
				FFC6ADD61B56F311002F3C84 /* RemoteBlogSettings.h */,
				FFC6ADD71B56F311002F3C84 /* RemoteBlogSettings.m */,
				5D1D33CD1AE56250000DE623 /* RemoteUser.h */,
				5D1D33CE1AE56250000DE623 /* RemoteUser.m */,
				E1A6DBD619DC7D080071AC1E /* RemotePostCategory.h */,
				E1A6DBD719DC7D080071AC1E /* RemotePostCategory.m */,
				E1A6DBD819DC7D080071AC1E /* RemotePost.h */,
				E1A6DBD919DC7D080071AC1E /* RemotePost.m */,
				E1249B4119408C910035E895 /* RemoteComment.h */,
				E1249B4219408C910035E895 /* RemoteComment.m */,
				5D12FE1A1988243700378BD6 /* RemoteReaderPost.h */,
				5D12FE1B1988243700378BD6 /* RemoteReaderPost.m */,
				5D12FE201988245B00378BD6 /* RemoteReaderSite.h */,
				5D12FE211988245B00378BD6 /* RemoteReaderSite.m */,
				5D12FE1C1988243700378BD6 /* RemoteReaderTopic.h */,
				5D12FE1D1988243700378BD6 /* RemoteReaderTopic.m */,
				E1B289D919F7AF7000DB0707 /* RemoteBlog.h */,
				E1B289DA19F7AF7000DB0707 /* RemoteBlog.m */,
				FF3DD6BF19F2B77A003A52CB /* RemoteMedia.h */,
				FF3DD6BD19F2B6B3003A52CB /* RemoteMedia.m */,
				B5EFB1C61B31F19D007608A3 /* RemoteNotificationSettings.swift */,
				5DED0E121B42E3E400431FCD /* RemoteSourcePostAttribution.h */,
				5DED0E131B42E3E400431FCD /* RemoteSourcePostAttribution.m */,
				5D9282F71B54697C00066CED /* RemoteReaderSiteInfo.h */,
				5D9282F81B54697C00066CED /* RemoteReaderSiteInfo.m */,
			);
			name = "Remote Objects";
			sourceTree = "<group>";
		};
		E12F55F714A1F2640060A510 /* Vendor */ = {
			isa = PBXGroup;
			children = (
				931D26FB19EDA0D000114F17 /* ALIterativeMigrator */,
				E1D0D81E16D3D19200E33F4C /* PocketAPI */,
				E1B4A9DE12FC8B1000EB3F67 /* EGOTableViewPullRefresh */,
			);
			path = Vendor;
			sourceTree = "<group>";
		};
		E131CB5B16CAD638004B0314 /* Helpers */ = {
			isa = PBXGroup;
			children = (
				E150520D16CAC75A00D3DDDC /* CoreDataTestHelper.h */,
				E150520E16CAC75A00D3DDDC /* CoreDataTestHelper.m */,
				B5D689FB1A5EBC900063D9E5 /* NotificationsManager+TestHelper.h */,
				B5D689FC1A5EBC900063D9E5 /* NotificationsManager+TestHelper.m */,
				93E9050519E6F3D8005513C9 /* TestContextManager.h */,
				93E9050619E6F3D8005513C9 /* TestContextManager.m */,
				E15618FB16DB8677006532C4 /* UIKitTestHelper.h */,
				E15618FC16DB8677006532C4 /* UIKitTestHelper.m */,
			);
			name = Helpers;
			sourceTree = "<group>";
		};
		E1523EB216D3B2EE002C5A36 /* Sharing */ = {
			isa = PBXGroup;
			children = (
				E1523EB316D3B305002C5A36 /* InstapaperActivity.h */,
				E1523EB416D3B305002C5A36 /* InstapaperActivity.m */,
				E1D0D81416D3B86800E33F4C /* SafariActivity.h */,
				E1D0D81516D3B86800E33F4C /* SafariActivity.m */,
				E1D0D84516D3D2EA00E33F4C /* PocketActivity.h */,
				E1D0D84616D3D2EA00E33F4C /* PocketActivity.m */,
				E10DB0061771926D00B7A0A3 /* GooglePlusActivity.h */,
				E10DB0071771926D00B7A0A3 /* GooglePlusActivity.m */,
				B5F015C9195DFD7600F6ECF2 /* WordPressActivity.h */,
				B5F015CA195DFD7600F6ECF2 /* WordPressActivity.m */,
				E1D95EB617A28F5E00A3E9F3 /* WPActivityDefaults.h */,
				E1D95EB717A28F5E00A3E9F3 /* WPActivityDefaults.m */,
			);
			path = Sharing;
			sourceTree = "<group>";
		};
		E159D1011309AAF200F498E2 /* Migrations */ = {
			isa = PBXGroup;
			children = (
				E1A03EDF17422DBC0085D192 /* 10-11 */,
				5D49B03519BE37CC00703A9B /* 20-21 */,
				937D9A0D19F837ED007B9D5F /* 22-23 */,
				5DF7F7751B223895003A05C8 /* 30-31 */,
				E1C4F4E61B29D5B900DAAB8E /* 32-33 */,
				E100C6BA1741472F00AE48D8 /* WordPress-11-12.xcmappingmodel */,
				5D51ADAE19A832AF00539C0B /* WordPress-20-21.xcmappingmodel */,
				937D9A0E19F83812007B9D5F /* WordPress-22-23.xcmappingmodel */,
				E1D86E681B2B414300DD2192 /* WordPress-32-33.xcmappingmodel */,
				5DF7F7731B22337C003A05C8 /* WordPress-30-31.xcmappingmodel */,
			);
			path = Migrations;
			sourceTree = "<group>";
		};
		E16AB92F14D978240047A2E5 /* WordPressTest */ = {
			isa = PBXGroup;
			children = (
				E16AB93014D978240047A2E5 /* Supporting Files */,
				E16AB94414D9A13A0047A2E5 /* Mock Data */,
				E131CB5B16CAD638004B0314 /* Helpers */,
				E1239B7B176A2E0F00D37220 /* Tests */,
			);
			path = WordPressTest;
			sourceTree = "<group>";
		};
		E16AB93014D978240047A2E5 /* Supporting Files */ = {
			isa = PBXGroup;
			children = (
				93E9050219E6F240005513C9 /* WordPressTest-Bridging-Header.h */,
				E16AB93114D978240047A2E5 /* WordPressTest-Info.plist */,
				E16AB93214D978240047A2E5 /* InfoPlist.strings */,
				E16AB93814D978240047A2E5 /* WordPressTest-Prefix.pch */,
			);
			name = "Supporting Files";
			sourceTree = "<group>";
		};
		E16AB94414D9A13A0047A2E5 /* Mock Data */ = {
			isa = PBXGroup;
			children = (
				B5AEEC741ACACFDA008BF2A4 /* notifications-badge.json */,
				B5AEEC751ACACFDA008BF2A4 /* notifications-like.json */,
				B5AEEC771ACACFDA008BF2A4 /* notifications-new-follower.json */,
				B5AEEC781ACACFDA008BF2A4 /* notifications-replied-comment.json */,
				B5EFB1D01B33630C007608A3 /* notifications-settings.json */,
				93CD939219099BE70049096E /* authtoken.json */,
				E131CB5716CACFB4004B0314 /* get-user-blogs_doesnt-have-blog.json */,
				E131CB5516CACF1E004B0314 /* get-user-blogs_has-blog.json */,
				E1E4CE0E1774531500430844 /* misteryman.jpg */,
				E1E4CE0517739FAB00430844 /* test-image.jpg */,
				E156190016DBABDE006532C4 /* xmlrpc-response-getpost.xml */,
				E15618FE16DBA983006532C4 /* xmlrpc-response-newpost.xml */,
				93594BD4191D2F5A0079E6B2 /* stats-batch.json */,
				E11330501A13BAA300D36D84 /* me-sites-with-jetpack.json */,
				855408851A6F105700DDBD79 /* app-review-prompt-all-enabled.json */,
				855408871A6F106800DDBD79 /* app-review-prompt-notifications-disabled.json */,
				855408891A6F107D00DDBD79 /* app-review-prompt-global-disable.json */,
			);
			name = "Mock Data";
			path = "Test Data";
			sourceTree = "<group>";
		};
		E1756E661694AA1500D9EC00 /* Derived Sources */ = {
			isa = PBXGroup;
			children = (
				FFB7B81C1A0012E80032E723 /* WordPressTestCredentials.m */,
				FFB7B81D1A0012E80032E723 /* WordPressComApiCredentials.m */,
			);
			name = "Derived Sources";
			path = /private/tmp/WordPress.build;
			sourceTree = "<absolute>";
		};
		E1A03EDF17422DBC0085D192 /* 10-11 */ = {
			isa = PBXGroup;
			children = (
				E1A03EE017422DCD0085D192 /* BlogToAccount.h */,
				E1A03EE117422DCE0085D192 /* BlogToAccount.m */,
				E1A03F46174283DF0085D192 /* BlogToJetpackAccount.h */,
				E1A03F47174283E00085D192 /* BlogToJetpackAccount.m */,
			);
			path = "10-11";
			sourceTree = "<group>";
		};
		E1B4A9DE12FC8B1000EB3F67 /* EGOTableViewPullRefresh */ = {
			isa = PBXGroup;
			children = (
				E1B4A9DF12FC8B1000EB3F67 /* EGORefreshTableHeaderView.h */,
				E1B4A9E012FC8B1000EB3F67 /* EGORefreshTableHeaderView.m */,
			);
			path = EGOTableViewPullRefresh;
			sourceTree = "<group>";
		};
		E1C4F4E61B29D5B900DAAB8E /* 32-33 */ = {
			isa = PBXGroup;
			children = (
				E16273E01B2ACEB600088AF7 /* BlogToBlog32to33.swift */,
			);
			name = "32-33";
			sourceTree = "<group>";
		};
		E1D0D81E16D3D19200E33F4C /* PocketAPI */ = {
			isa = PBXGroup;
			children = (
				E1D0D81F16D3D19200E33F4C /* PocketAPI+NSOperation.h */,
				E1D0D82016D3D19200E33F4C /* PocketAPI.h */,
				E1D0D82116D3D19200E33F4C /* PocketAPI.m */,
				E1D0D82216D3D19200E33F4C /* PocketAPILogin.h */,
				E1D0D82316D3D19200E33F4C /* PocketAPILogin.m */,
				E1D0D82416D3D19200E33F4C /* PocketAPIOperation.h */,
				E1D0D82516D3D19200E33F4C /* PocketAPIOperation.m */,
				E1D0D82616D3D19200E33F4C /* PocketAPITypes.h */,
			);
			path = PocketAPI;
			sourceTree = "<group>";
		};
		EC4696A80EA74DAC0040EE8E /* Pages */ = {
			isa = PBXGroup;
			children = (
				5DFA7EC21AF7CB910072023B /* Pages.storyboard */,
				5DFA7EBD1AF7CB2E0072023B /* Controllers */,
				5DFA7EBE1AF7CB3A0072023B /* Views */,
				74BB6F1819AE7B9400FB7829 /* WPLegacyEditPageViewController.h */,
				74BB6F1919AE7B9400FB7829 /* WPLegacyEditPageViewController.m */,
				83D180F712329B1A002DCCB0 /* EditPageViewController.h */,
				83D180F812329B1A002DCCB0 /* EditPageViewController.m */,
				5D62BAD518AA88210044E5F7 /* PageSettingsViewController.h */,
				5D62BAD618AA88210044E5F7 /* PageSettingsViewController.m */,
			);
			path = Pages;
			sourceTree = "<group>";
		};
		FFF96F8319EBE7FB00DFC821 /* UITests */ = {
			isa = PBXGroup;
			children = (
				FFF96FAC19ED7F4D00DFC821 /* wp_test_credentials_sample */,
				FFF96F8419EBE7FB00DFC821 /* Supporting Files */,
				FFF96F8F19EBE81F00DFC821 /* CommentsTests.m */,
				FFF96F9119EBE81F00DFC821 /* LoginTests.m */,
				FFF96F9219EBE81F00DFC821 /* MeTabTests.m */,
				FFF96F9319EBE81F00DFC821 /* NotificationsTests.m */,
				FFF96F9419EBE81F00DFC821 /* PagesTests.m */,
				FFF96F9519EBE81F00DFC821 /* PostsTests.m */,
				FFF96F9619EBE81F00DFC821 /* ReaderTests.m */,
				FFF96F9719EBE81F00DFC821 /* StatsTests.m */,
				FFF96F9819EBE81F00DFC821 /* WordPressTestCredentials.h */,
				FFF96F9919EBE81F00DFC821 /* WordPressTestCredentials.m */,
				FFF96F9A19EBE81F00DFC821 /* WPUITestCase.h */,
				FFF96F9B19EBE81F00DFC821 /* WPUITestCase.m */,
				FFF96FA919ED724F00DFC821 /* KIFUITestActor-WPExtras.h */,
				FFF96FAA19ED724F00DFC821 /* KIFUITestActor-WPExtras.m */,
			);
			path = UITests;
			sourceTree = "<group>";
		};
		FFF96F8419EBE7FB00DFC821 /* Supporting Files */ = {
			isa = PBXGroup;
			children = (
				FFF96F9019EBE81F00DFC821 /* gencredentials.rb */,
				FFF96F8519EBE7FB00DFC821 /* Info.plist */,
			);
			name = "Supporting Files";
			sourceTree = "<group>";
		};
/* End PBXGroup section */

/* Begin PBXNativeTarget section */
		1D6058900D05DD3D006BFB54 /* WordPress */ = {
			isa = PBXNativeTarget;
			buildConfigurationList = 1D6058960D05DD3E006BFB54 /* Build configuration list for PBXNativeTarget "WordPress" */;
			buildPhases = (
				1D60588D0D05DD3D006BFB54 /* Resources */,
				832D4F01120A6F7C001708D4 /* CopyFiles */,
				855804B81A5C5EED008D5A77 /* Generate Build Icon */,
				E1756E61169493AD00D9EC00 /* Generate WP.com credentials */,
				1D60588E0D05DD3D006BFB54 /* Sources */,
				1D60588F0D05DD3D006BFB54 /* Frameworks */,
				79289B3ECCA2441197B8D7F6 /* Copy Pods Resources */,
				E1CCFB31175D62320016BD8A /* Run Fabric/Crashlytics */,
				93E5284E19A7741A003A1A9C /* Embed App Extensions */,
			);
			buildRules = (
			);
			dependencies = (
				FFC3F6FC1B0DBF7200EFC359 /* PBXTargetDependency */,
				93E5284519A7741A003A1A9C /* PBXTargetDependency */,
				93E5284819A7741A003A1A9C /* PBXTargetDependency */,
			);
			name = WordPress;
			productName = WordPress;
			productReference = 1D6058910D05DD3D006BFB54 /* WordPress.app */;
			productType = "com.apple.product-type.application";
		};
		93E5283919A7741A003A1A9C /* WordPressTodayWidget */ = {
			isa = PBXNativeTarget;
			buildConfigurationList = 93E5284D19A7741A003A1A9C /* Build configuration list for PBXNativeTarget "WordPressTodayWidget" */;
			buildPhases = (
				1433631E1B534FCE8E3401B1 /* Check Pods Manifest.lock */,
				B500E3B71A3B18770071ABA8 /* App Installation Failed Workaround */,
				93E5283619A7741A003A1A9C /* Sources */,
				93E5283719A7741A003A1A9C /* Frameworks */,
				93E5283819A7741A003A1A9C /* Resources */,
				2AFAFA8761E84119A747E117 /* Copy Pods Resources */,
			);
			buildRules = (
			);
			dependencies = (
			);
			name = WordPressTodayWidget;
			productName = WordPressTodayWidget;
			productReference = 93E5283A19A7741A003A1A9C /* WordPressTodayWidget.appex */;
			productType = "com.apple.product-type.app-extension";
		};
		E16AB92914D978240047A2E5 /* WordPressTest */ = {
			isa = PBXNativeTarget;
			buildConfigurationList = E16AB93D14D978240047A2E5 /* Build configuration list for PBXNativeTarget "WordPressTest" */;
			buildPhases = (
				E16AB92514D978240047A2E5 /* Sources */,
				E16AB92614D978240047A2E5 /* Frameworks */,
				E16AB92714D978240047A2E5 /* Resources */,
				E16AB92814D978240047A2E5 /* ShellScript */,
				08CDD6C52F6F4CE8B478F112 /* Copy Pods Resources */,
			);
			buildRules = (
			);
			dependencies = (
				E16AB93F14D978520047A2E5 /* PBXTargetDependency */,
			);
			name = WordPressTest;
			productName = WordPressTest;
			productReference = E16AB92A14D978240047A2E5 /* WordPressTest.xctest */;
			productType = "com.apple.product-type.bundle.unit-test";
		};
		FFF96F8119EBE7FB00DFC821 /* UITests */ = {
			isa = PBXNativeTarget;
			buildConfigurationList = FFF96F8E19EBE7FB00DFC821 /* Build configuration list for PBXNativeTarget "UITests" */;
			buildPhases = (
				F538F2E32959A7F71EED0023 /* Check Pods Manifest.lock */,
				FFF87E8219F1B6CF00206205 /* Gen Test Credentials */,
				FFF96F7E19EBE7FB00DFC821 /* Sources */,
				FFF96F7F19EBE7FB00DFC821 /* Frameworks */,
				FFF96F8019EBE7FB00DFC821 /* Resources */,
				BD568EA7006B338911997D59 /* Copy Pods Resources */,
			);
			buildRules = (
			);
			dependencies = (
				FFF96F8919EBE7FB00DFC821 /* PBXTargetDependency */,
			);
			name = UITests;
			productName = UITests;
			productReference = FFF96F8219EBE7FB00DFC821 /* UITests.xctest */;
			productType = "com.apple.product-type.bundle.unit-test";
		};
/* End PBXNativeTarget section */

/* Begin PBXProject section */
		29B97313FDCFA39411CA2CEA /* Project object */ = {
			isa = PBXProject;
			attributes = {
				LastSwiftUpdateCheck = 0700;
				LastUpgradeCheck = 0510;
				ORGANIZATIONNAME = WordPress;
				TargetAttributes = {
					1D6058900D05DD3D006BFB54 = {
						DevelopmentTeam = PZYM8XX95Q;
						SystemCapabilities = {
							com.apple.ApplicationGroups.iOS = {
								enabled = 1;
							};
							com.apple.Keychain = {
								enabled = 1;
							};
						};
					};
					93E5283919A7741A003A1A9C = {
						CreatedOnToolsVersion = 6.0;
						DevelopmentTeam = PZYM8XX95Q;
						SystemCapabilities = {
							com.apple.ApplicationGroups.iOS = {
								enabled = 1;
							};
							com.apple.Keychain = {
								enabled = 1;
							};
						};
					};
					E16AB92914D978240047A2E5 = {
						TestTargetID = 1D6058900D05DD3D006BFB54;
					};
					FFC3F6F41B0DBF0900EFC359 = {
						CreatedOnToolsVersion = 6.3.1;
					};
					FFF96F8119EBE7FB00DFC821 = {
						CreatedOnToolsVersion = 6.1;
						TestTargetID = 1D6058900D05DD3D006BFB54;
					};
				};
			};
			buildConfigurationList = C01FCF4E08A954540054247B /* Build configuration list for PBXProject "WordPress" */;
			compatibilityVersion = "Xcode 3.2";
			developmentRegion = English;
			hasScannedForEncodings = 1;
			knownRegions = (
				English,
				Japanese,
				French,
				German,
				en,
				es,
				it,
				ja,
				pt,
				sv,
				"zh-Hans",
				nb,
				tr,
				id,
				"zh-Hant",
				hu,
				pl,
				ru,
				da,
				ko,
				th,
				fr,
				nl,
				de,
				"en-GB",
				"pt-BR",
				ar,
				hr,
				he,
			);
			mainGroup = 29B97314FDCFA39411CA2CEA /* CustomTemplate */;
			projectDirPath = "";
			projectRoot = "";
			targets = (
				1D6058900D05DD3D006BFB54 /* WordPress */,
				E16AB92914D978240047A2E5 /* WordPressTest */,
				A2795807198819DE0031C6A3 /* OCLint */,
				93E5283919A7741A003A1A9C /* WordPressTodayWidget */,
				FFF96F8119EBE7FB00DFC821 /* UITests */,
				FFC3F6F41B0DBF0900EFC359 /* UpdatePlistPreprocessor */,
			);
		};
/* End PBXProject section */

/* Begin PBXResourcesBuildPhase section */
		1D60588D0D05DD3D006BFB54 /* Resources */ = {
			isa = PBXResourcesBuildPhase;
			buildActionMask = 2147483647;
			files = (
				B5C66B741ACF071F00F68370 /* NoteBlockActionsTableViewCell.xib in Resources */,
				B5C66B701ACF06CA00F68370 /* NoteBlockHeaderTableViewCell.xib in Resources */,
				5D6C4B041B603D35005E3C43 /* ToastView.xib in Resources */,
				5D6C4AF61B603CA3005E3C43 /* WPTableViewActivityCell.xib in Resources */,
				28AD73600D9D9599002E5188 /* MainWindow.xib in Resources */,
				A01C55480E25E0D000D411F2 /* defaultPostTemplate.html in Resources */,
				2FAE97090E33B21600CA8540 /* defaultPostTemplate_old.html in Resources */,
				5DBFC8A91A9BE07B00E00DE4 /* Posts.storyboard in Resources */,
				2FAE970C0E33B21600CA8540 /* xhtml1-transitional.dtd in Resources */,
				5D4C89FE1AB88EF7007464B3 /* PostCardTextCell.xib in Resources */,
				5D028F061B3468A000474113 /* OriginalAttributionView.xib in Resources */,
				2FAE970D0E33B21600CA8540 /* xhtmlValidatorTemplate.xhtml in Resources */,
				931DF4D618D09A2F00540BDD /* InfoPlist.strings in Resources */,
				B558541419631A1000FAF6C3 /* Notifications.storyboard in Resources */,
<<<<<<< HEAD
				2906F813110CDA8900169D56 /* EditCommentViewController.xib in Resources */,
				B5F995A01B59708C00AB0B3E /* NotificationSettingsViewController.xib in Resources */,
=======
>>>>>>> 2eabe081
				5DFA7EC81AF814E40072023B /* PageListTableViewCell.xib in Resources */,
				B5C66B781ACF073900F68370 /* NoteBlockImageTableViewCell.xib in Resources */,
				45C73C25113C36F70024D0D2 /* MainWindow-iPad.xib in Resources */,
				5D13FA571AF99C2100F06492 /* PageListSectionHeaderView.xib in Resources */,
				B54E1DF21A0A7BAA00807537 /* ReplyTextView.xib in Resources */,
				5D4C8A001AB88F58007464B3 /* PostCardImageCell.xib in Resources */,
				FFC6ADD51B56F295002F3C84 /* AboutViewController.xib in Resources */,
				E1D91456134A853D0089019C /* Localizable.strings in Resources */,
				B5E23BDF19AD0D00000D6879 /* NoteTableViewCell.xib in Resources */,
				4645AFC51961E1FB005F7509 /* AppImages.xcassets in Resources */,
				B5C66B761ACF072C00F68370 /* NoteBlockCommentTableViewCell.xib in Resources */,
				E18165FD14E4428B006CE885 /* loader.html in Resources */,
				5DB767411588F64D00EBE36C /* postPreview.html in Resources */,
				85ED988817DFA00000090D0B /* Images.xcassets in Resources */,
				5D6C4AF41B603C75005E3C43 /* WPWhatsNewView.xib in Resources */,
				BE13B3E81B2B58D800A4211D /* BlogListViewController.xib in Resources */,
				B5C66B7A1ACF074600F68370 /* NoteBlockUserTableViewCell.xib in Resources */,
				5D18FEA01AFBB17400EFEED0 /* RestorePageTableViewCell.xib in Resources */,
				B5C66B721ACF071100F68370 /* NoteBlockTextTableViewCell.xib in Resources */,
				5D6C4AFC1B603CC0005E3C43 /* ThemeDetailsViewController~ipad.xib in Resources */,
				5D69DBC4165428CA00A2D1F7 /* n.caf in Resources */,
				85D80558171630B30075EEAC /* DotCom-Languages.plist in Resources */,
				5D2FB2831AE98C4600F1D4ED /* RestorePostTableViewCell.xib in Resources */,
				B51D9A7E19634D4400CA857B /* Noticons-Regular.otf in Resources */,
				5D6C4B001B603CE9005E3C43 /* EditReplyViewController.xib in Resources */,
				5D732F991AE84E5400CD89E7 /* PostListFooterView.xib in Resources */,
				5D6C4AFA1B603CC0005E3C43 /* ThemeBrowserViewController.xib in Resources */,
				5D6C4AFB1B603CC0005E3C43 /* ThemeDetailsViewController.xib in Resources */,
				5D6C4AFF1B603CE9005E3C43 /* EditCommentViewController.xib in Resources */,
				5D6C4B021B603D1F005E3C43 /* WPWebViewController.xib in Resources */,
				A2787D0219002AB1000D6CA6 /* HelpshiftConfig.plist in Resources */,
				5DFA7EC31AF7CB910072023B /* Pages.storyboard in Resources */,
			);
			runOnlyForDeploymentPostprocessing = 0;
		};
		93E5283819A7741A003A1A9C /* Resources */ = {
			isa = PBXResourcesBuildPhase;
			buildActionMask = 2147483647;
			files = (
				93E5284319A7741A003A1A9C /* MainInterface.storyboard in Resources */,
				934884AF19B7875C004028D8 /* WordPress-Internal.entitlements in Resources */,
				934884AD19B78723004028D8 /* WordPressTodayWidget-Internal.entitlements in Resources */,
			);
			runOnlyForDeploymentPostprocessing = 0;
		};
		E16AB92714D978240047A2E5 /* Resources */ = {
			isa = PBXResourcesBuildPhase;
			buildActionMask = 2147483647;
			files = (
				E16AB93414D978240047A2E5 /* InfoPlist.strings in Resources */,
				93594BD5191D2F5A0079E6B2 /* stats-batch.json in Resources */,
				93CD939319099BE70049096E /* authtoken.json in Resources */,
				E1E4CE0F1774563F00430844 /* misteryman.jpg in Resources */,
				855408881A6F106800DDBD79 /* app-review-prompt-notifications-disabled.json in Resources */,
				8554088A1A6F107D00DDBD79 /* app-review-prompt-global-disable.json in Resources */,
				B5AEEC7A1ACACFDA008BF2A4 /* notifications-like.json in Resources */,
				E1E4CE0617739FAB00430844 /* test-image.jpg in Resources */,
				E11330511A13BAA300D36D84 /* me-sites-with-jetpack.json in Resources */,
				855408861A6F105700DDBD79 /* app-review-prompt-all-enabled.json in Resources */,
				E131CB5616CACF1E004B0314 /* get-user-blogs_has-blog.json in Resources */,
				B5EFB1D11B33630C007608A3 /* notifications-settings.json in Resources */,
				B5AEEC7D1ACACFDA008BF2A4 /* notifications-replied-comment.json in Resources */,
				E131CB5816CACFB4004B0314 /* get-user-blogs_doesnt-have-blog.json in Resources */,
				E15618FF16DBA983006532C4 /* xmlrpc-response-newpost.xml in Resources */,
				B5AEEC7C1ACACFDA008BF2A4 /* notifications-new-follower.json in Resources */,
				B5AEEC791ACACFDA008BF2A4 /* notifications-badge.json in Resources */,
				E156190116DBABDE006532C4 /* xmlrpc-response-getpost.xml in Resources */,
			);
			runOnlyForDeploymentPostprocessing = 0;
		};
		FFF96F8019EBE7FB00DFC821 /* Resources */ = {
			isa = PBXResourcesBuildPhase;
			buildActionMask = 2147483647;
			files = (
				FFF96F9D19EBE81F00DFC821 /* gencredentials.rb in Resources */,
			);
			runOnlyForDeploymentPostprocessing = 0;
		};
/* End PBXResourcesBuildPhase section */

/* Begin PBXShellScriptBuildPhase section */
		08CDD6C52F6F4CE8B478F112 /* Copy Pods Resources */ = {
			isa = PBXShellScriptBuildPhase;
			buildActionMask = 2147483647;
			files = (
			);
			inputPaths = (
			);
			name = "Copy Pods Resources";
			outputPaths = (
			);
			runOnlyForDeploymentPostprocessing = 0;
			shellPath = /bin/sh;
			shellScript = "\"${SRCROOT}/../Pods/Target Support Files/Pods-WordPressTest/Pods-WordPressTest-resources.sh\"\n";
		};
		1433631E1B534FCE8E3401B1 /* Check Pods Manifest.lock */ = {
			isa = PBXShellScriptBuildPhase;
			buildActionMask = 2147483647;
			files = (
			);
			inputPaths = (
			);
			name = "Check Pods Manifest.lock";
			outputPaths = (
			);
			runOnlyForDeploymentPostprocessing = 0;
			shellPath = /bin/sh;
			shellScript = "diff \"${PODS_ROOT}/../Podfile.lock\" \"${PODS_ROOT}/Manifest.lock\" > /dev/null\nif [[ $? != 0 ]] ; then\n    cat << EOM\nerror: The sandbox is not in sync with the Podfile.lock. Run 'pod install' or update your CocoaPods installation.\nEOM\n    exit 1\nfi\n";
			showEnvVarsInLog = 0;
		};
		2AFAFA8761E84119A747E117 /* Copy Pods Resources */ = {
			isa = PBXShellScriptBuildPhase;
			buildActionMask = 2147483647;
			files = (
			);
			inputPaths = (
			);
			name = "Copy Pods Resources";
			outputPaths = (
			);
			runOnlyForDeploymentPostprocessing = 0;
			shellPath = /bin/sh;
			shellScript = "\"${SRCROOT}/../Pods/Target Support Files/Pods-WordPressTodayWidget/Pods-WordPressTodayWidget-resources.sh\"\n";
			showEnvVarsInLog = 0;
		};
		79289B3ECCA2441197B8D7F6 /* Copy Pods Resources */ = {
			isa = PBXShellScriptBuildPhase;
			buildActionMask = 2147483647;
			files = (
			);
			inputPaths = (
			);
			name = "Copy Pods Resources";
			outputPaths = (
			);
			runOnlyForDeploymentPostprocessing = 0;
			shellPath = /bin/sh;
			shellScript = "\"${SRCROOT}/../Pods/Target Support Files/Pods/Pods-resources.sh\"\n";
		};
		855804B81A5C5EED008D5A77 /* Generate Build Icon */ = {
			isa = PBXShellScriptBuildPhase;
			buildActionMask = 2147483647;
			files = (
			);
			inputPaths = (
			);
			name = "Generate Build Icon";
			outputPaths = (
			);
			runOnlyForDeploymentPostprocessing = 0;
			shellPath = /bin/sh;
			shellScript = "#!/bin/sh\nexport PATH=/opt/local/bin/:/opt/local/sbin:$PATH:/usr/local/bin:\nif [ \"${CONFIGURATION}\" != \"Release-Internal\" ]; then\nexit 0;\nfi\n\nconvertPath=`which convert`\necho ${convertPath}\nif [[ ! -f ${convertPath} || -z ${convertPath} ]]; then\necho \"warning: Skipping Icon versioning, you need to install ImageMagick and ghostscript (fonts) first, you can use brew to simplify process:\nbrew install imagemagick\nbrew install ghostscript\"\nexit 0;\nfi\n\ncommit=`git rev-parse --short HEAD`\nbranch=`git rev-parse --abbrev-ref HEAD`\nversion=`/usr/libexec/PlistBuddy -c \"Print CFBundleShortVersionString\" \"${INFOPLIST_FILE}\"`\nbuild_num=`/usr/libexec/PlistBuddy -c \"Print CFBundleVersion\" \"${INFOPLIST_FILE}\"`\n\nshopt -s extglob\nshopt -u extglob\ncaption=\"${version}\\n${commit}\"\necho $caption\n\nfunction abspath() { pushd . > /dev/null; if [ -d \"$1\" ]; then cd \"$1\"; dirs -l +0; else cd \"`dirname \\\"$1\\\"`\"; cur_dir=`dirs -l +0`; if [ \"$cur_dir\" == \"/\" ]; then echo \"$cur_dir`basename \\\"$1\\\"`\"; else echo \"$cur_dir/`basename \\\"$1\\\"`\"; fi; fi; popd > /dev/null; }\n\nfunction processIcon() {\n    base_file=$1\n    \n    cd \"${CONFIGURATION_BUILD_DIR}/${UNLOCALIZED_RESOURCES_FOLDER_PATH}\"\n    base_path=`find . -name ${base_file}`\n    \n    real_path=$( abspath \"${base_path}\" )\n    echo \"base path ${real_path}\"\n    \n    if [[ ! -f ${base_path} || -z ${base_path} ]]; then\n    return;\n    fi\n    \n    # TODO: if they are the same we need to fix it by introducing temp\n    target_file=`basename $base_path`\n    target_path=\"${CONFIGURATION_BUILD_DIR}/${UNLOCALIZED_RESOURCES_FOLDER_PATH}/${target_file}\"\n    \n    base_tmp_normalizedFileName=\"${base_file%.*}-normalized.${base_file##*.}\"\n    base_tmp_path=`dirname $base_path`\n    base_tmp_normalizedFilePath=\"${base_tmp_path}/${base_tmp_normalizedFileName}\"\n    \n    stored_original_file=\"${base_tmp_normalizedFilePath}-tmp\"\n    if [[ -f ${stored_original_file} ]]; then\n    echo \"found previous file at path ${stored_original_file}, using it as base\"\n    mv \"${stored_original_file}\" \"${base_path}\"\n    fi\n    \n    if [ $CONFIGURATION = \"Release\" ]; then\n    cp \"${base_path}\" \"$target_path\"\n    return 0;\n    fi\n    \n    echo \"Reverting optimized PNG to normal\"\n    # Normalize\n    echo \"xcrun -sdk iphoneos pngcrush -revert-iphone-optimizations -q ${base_path} ${base_tmp_normalizedFilePath}\"\n    xcrun -sdk iphoneos pngcrush -revert-iphone-optimizations -q \"${base_path}\" \"${base_tmp_normalizedFilePath}\"\n    \n    # move original pngcrush png to tmp file\n    echo \"moving pngcrushed png file at ${base_path} to ${stored_original_file}\"\n    #rm \"$base_path\"\n    mv \"$base_path\" \"${stored_original_file}\"\n    \n    # Rename normalized png's filename to original one\n    echo \"Moving normalized png file to original one ${base_tmp_normalizedFilePath} to ${base_path}\"\n    mv \"${base_tmp_normalizedFilePath}\" \"${base_path}\"\n    \n    width=`identify -format %w ${base_path}`\n    height=`identify -format %h ${base_path}`\n    band_height=$((($height * 33) / 100))\n    band_position=$(($height - $band_height))\n    text_position=$(($band_position - 3))\n    point_size=$(((13 * $width) / 100))\n    \n    echo \"Image dimensions ($width x $height) - band height $band_height @ $band_position - point size $point_size\"\n    \n    #\n    # blur band and text\n    #\n    convert ${base_path} -blur 10x8 /tmp/blurred.png\n    convert /tmp/blurred.png -gamma 0 -fill white -draw \"rectangle 0,$band_position,$width,$height\" /tmp/mask.png\n    convert -size ${width}x${band_height} xc:none -fill 'rgba(0,0,0,0.2)' -draw \"rectangle 0,0,$width,$band_height\" /tmp/labels-base.png\n    convert -background none -size ${width}x${band_height} -pointsize $point_size -fill white -gravity center -gravity South caption:\"$caption\" /tmp/labels.png\n    \n    convert ${base_path} /tmp/blurred.png /tmp/mask.png -composite /tmp/temp.png\n    \n    rm /tmp/blurred.png\n    rm /tmp/mask.png\n    \n    #\n    # compose final image\n    #\n    filename=New${base_file}\n    convert /tmp/temp.png /tmp/labels-base.png -geometry +0+$band_position -composite /tmp/labels.png -geometry +0+$text_position -geometry +${w}-${h} -composite \"${target_path}\"\n    \n    # clean up\n    rm /tmp/temp.png\n    rm /tmp/labels-base.png\n    rm /tmp/labels.png\n    rm $stored_original_file\n    \n    echo \"Overlayed ${target_path}\"\n}\n\nicon_count=`/usr/libexec/PlistBuddy -c \"Print CFBundleIcons:CFBundlePrimaryIcon:CFBundleIconFiles\" \"${CONFIGURATION_BUILD_DIR}/${INFOPLIST_PATH}\" | wc -l`\nlast_icon_index=$((${icon_count} - 2))\n\ni=0\nwhile [  $i -lt $last_icon_index ]; do\nicon=`/usr/libexec/PlistBuddy -c \"Print CFBundleIcons:CFBundlePrimaryIcon:CFBundleIconFiles:$i\" \"${CONFIGURATION_BUILD_DIR}/${INFOPLIST_PATH}\"`\n\nif [[ $icon == *.png ]] || [[ $icon == *.PNG ]]\nthen\nprocessIcon $icon\nelse\nprocessIcon \"${icon}.png\"\nprocessIcon \"${icon}~ipad.png\"\nprocessIcon \"${icon}@2x.png\"\nprocessIcon \"${icon}@2x~ipad.png\"\nprocessIcon \"${icon}@3x.png\"\nfi\nlet i=i+1\ndone\n\n# Workaround to fix issue#16 to use wildcard * to actually find the file\n# Only 72x72 and 76x76 that we need for ipad app icons\nprocessIcon \"AppIcon72x72~ipad*\"\nprocessIcon \"AppIcon72x72@2x~ipad*\"\nprocessIcon \"AppIcon76x76~ipad*\"\nprocessIcon \"AppIcon76x76@2x~ipad*\"\nprocessIcon \"AppIcon-Internal72x72~ipad*\"\nprocessIcon \"AppIcon-Internal72x72@2x~ipad*\"\nprocessIcon \"AppIcon-Internal76x76~ipad*\"\nprocessIcon \"AppIcon-Internal76x76@2x~ipad*\"";
		};
		A279580D198819F50031C6A3 /* ShellScript */ = {
			isa = PBXShellScriptBuildPhase;
			buildActionMask = 2147483647;
			files = (
			);
			inputPaths = (
			);
			outputPaths = (
			);
			runOnlyForDeploymentPostprocessing = 0;
			shellPath = /bin/sh;
			shellScript = "# sh ../run-oclint.sh <optional: filename to lint>\nsh ../Scripts/run-oclint.sh";
			showEnvVarsInLog = 0;
		};
		B500E3B71A3B18770071ABA8 /* App Installation Failed Workaround */ = {
			isa = PBXShellScriptBuildPhase;
			buildActionMask = 2147483647;
			files = (
			);
			inputPaths = (
			);
			name = "App Installation Failed Workaround";
			outputPaths = (
			);
			runOnlyForDeploymentPostprocessing = 0;
			shellPath = /bin/sh;
			shellScript = "#\n# This is just a workaround for the \"App Installation Failed\" AlertView.\n# For more information, please, check issue #2917\n#\necho \"Running Cocoapods Workaround\"\ntouch \"${PROJECT_DIR}/WordPressTodayWidget/TodayViewController.swift\"\n";
		};
		BD568EA7006B338911997D59 /* Copy Pods Resources */ = {
			isa = PBXShellScriptBuildPhase;
			buildActionMask = 2147483647;
			files = (
			);
			inputPaths = (
			);
			name = "Copy Pods Resources";
			outputPaths = (
			);
			runOnlyForDeploymentPostprocessing = 0;
			shellPath = /bin/sh;
			shellScript = "\"${SRCROOT}/../Pods/Target Support Files/Pods-UITests/Pods-UITests-resources.sh\"\n";
			showEnvVarsInLog = 0;
		};
		E16AB92814D978240047A2E5 /* ShellScript */ = {
			isa = PBXShellScriptBuildPhase;
			buildActionMask = 2147483647;
			files = (
			);
			inputPaths = (
			);
			outputPaths = (
			);
			runOnlyForDeploymentPostprocessing = 0;
			shellPath = /bin/sh;
			shellScript = "# Run the unit tests in this test bundle.\n\"${SYSTEM_DEVELOPER_DIR}/Tools/RunUnitTests\"\n";
		};
		E1756E61169493AD00D9EC00 /* Generate WP.com credentials */ = {
			isa = PBXShellScriptBuildPhase;
			buildActionMask = 2147483647;
			files = (
			);
			inputPaths = (
				"$(SRCROOT)/WordPressApi/gencredentials.rb",
			);
			name = "Generate WP.com credentials";
			outputPaths = (
				/tmp/WordPress.build/WordPressComApiCredentials.m,
			);
			runOnlyForDeploymentPostprocessing = 0;
			shellPath = /bin/sh;
			shellScript = "DERIVED_TMP_DIR=/tmp/WordPress.build\ncp ${SOURCE_ROOT}/WordPressApi/WordPressComApiCredentials.m ${DERIVED_TMP_DIR}/WordPressComApiCredentials.m\n\necho \"Checking for WordPress.com Oauth App Secret in $WPCOM_CONFIG\"\nif [ -a $WPCOM_CONFIG ]\nthen\necho \"Config found\"\nsource $WPCOM_CONFIG\nelse\necho \"No config found\"\nexit 0\nfi\n\nif [ -z $WPCOM_APP_ID ]\nthen\necho \"warning: Missing WPCOM_APP_ID\"\nexit 1\nfi\nif [ -z $WPCOM_APP_SECRET ]\nthen\necho \"warning: Missing WPCOM_APP_SECRET\"\nexit 1\nfi\n\necho \"Generating credentials file in ${DERIVED_TMP_DIR}/WordPressComApiCredentials.m\"\nruby ${SOURCE_ROOT}/WordPressApi/gencredentials.rb > ${DERIVED_TMP_DIR}/WordPressComApiCredentials.m\n";
			showEnvVarsInLog = 0;
		};
		E1CCFB31175D62320016BD8A /* Run Fabric/Crashlytics */ = {
			isa = PBXShellScriptBuildPhase;
			buildActionMask = 2147483647;
			files = (
			);
			inputPaths = (
			);
			name = "Run Fabric/Crashlytics";
			outputPaths = (
			);
			runOnlyForDeploymentPostprocessing = 0;
			shellPath = /bin/sh;
			shellScript = "[ -f ~/.wpcom_app_credentials ] && source ~/.wpcom_app_credentials\n \nif [[ \"Debug\" == \"${CONFIGURATION}\" ]]; then\n  echo \"Skipping Fabric\";\n  exit 0;\nfi\n \nif [ \"x$FABRIC_SCRIPT_KEY\" != \"x\" ]; then\n  ./Fabric.framework/run $FABRIC_SCRIPT_KEY\nelse\n  echo \"warning: Fabric API Key not found\"\nfi";
			showEnvVarsInLog = 0;
		};
		F538F2E32959A7F71EED0023 /* Check Pods Manifest.lock */ = {
			isa = PBXShellScriptBuildPhase;
			buildActionMask = 2147483647;
			files = (
			);
			inputPaths = (
			);
			name = "Check Pods Manifest.lock";
			outputPaths = (
			);
			runOnlyForDeploymentPostprocessing = 0;
			shellPath = /bin/sh;
			shellScript = "diff \"${PODS_ROOT}/../Podfile.lock\" \"${PODS_ROOT}/Manifest.lock\" > /dev/null\nif [[ $? != 0 ]] ; then\n    cat << EOM\nerror: The sandbox is not in sync with the Podfile.lock. Run 'pod install' or update your CocoaPods installation.\nEOM\n    exit 1\nfi\n";
			showEnvVarsInLog = 0;
		};
		FFC3F6FA1B0DBF1E00EFC359 /* Update Plist Preprocessor file */ = {
			isa = PBXShellScriptBuildPhase;
			buildActionMask = 2147483647;
			files = (
			);
			inputPaths = (
			);
			name = "Update Plist Preprocessor file";
			outputPaths = (
			);
			runOnlyForDeploymentPostprocessing = 0;
			shellPath = /bin/sh;
			shellScript = "[ -f ~/.wpcom_app_credentials ] && source ~/.wpcom_app_credentials\n touch Info.plist\n if [ \"x$CRASHLYTICS_API_KEY\" != \"x\" ]; then\n echo \"#define FABRIC_API_KEY $CRASHLYTICS_API_KEY\" > InfoPlist.h\n else\n echo \"\" > InfoPlist.h\n echo \"warning: Crashytics API Key not found\"\n fi\n";
			showEnvVarsInLog = 0;
		};
		FFF87E8219F1B6CF00206205 /* Gen Test Credentials */ = {
			isa = PBXShellScriptBuildPhase;
			buildActionMask = 2147483647;
			files = (
			);
			inputPaths = (
			);
			name = "Gen Test Credentials";
			outputPaths = (
			);
			runOnlyForDeploymentPostprocessing = 0;
			shellPath = /bin/sh;
			shellScript = "DERIVED_TMP_DIR=/tmp/WordPress.build\ncp ${SOURCE_ROOT}/UITests/WordPressTestCredentials.m ${DERIVED_TMP_DIR}/WordPressTestCredentials.m\n\necho \"Generating credentials file in ${DERIVED_TMP_DIR}/WordPressTestCredentials.m\"\nruby ${SOURCE_ROOT}/UITests/gencredentials.rb > ${DERIVED_TMP_DIR}/WordPressTestCredentials.m";
			showEnvVarsInLog = 0;
		};
/* End PBXShellScriptBuildPhase section */

/* Begin PBXSourcesBuildPhase section */
		1D60588E0D05DD3D006BFB54 /* Sources */ = {
			isa = PBXSourcesBuildPhase;
			buildActionMask = 2147483647;
			files = (
				37022D931981C19000F322B7 /* VerticallyStackedButton.m in Sources */,
				FFC6ADDA1B56F366002F3C84 /* LocalCoreDataService.m in Sources */,
				5D1D9C50198837D0009D13B7 /* RemoteReaderPost.m in Sources */,
				5D1D9C51198837D0009D13B7 /* RemoteReaderSite.m in Sources */,
				5D1D9C52198837D0009D13B7 /* RemoteReaderTopic.m in Sources */,
				C545E0A21811B9880020844C /* ContextManager.m in Sources */,
				B5C66B6E1ACEE0B500F68370 /* NoteSeparatorsView.swift in Sources */,
				B5F015CB195DFD7600F6ECF2 /* WordPressActivity.m in Sources */,
				1D60589B0D05DD56006BFB54 /* main.m in Sources */,
				5D1D33CF1AE56250000DE623 /* RemoteUser.m in Sources */,
				5D577D33189127BE00B964C3 /* PostGeolocationViewController.m in Sources */,
				1D3623260D0F684500981E51 /* WordPressAppDelegate.m in Sources */,
				5D6C4B211B604425005E3C43 /* WPRichContentView.m in Sources */,
				5D7DEA2919D488DD0032EE77 /* WPStyleGuide+Comments.swift in Sources */,
				E1D86E691B2B414300DD2192 /* WordPress-32-33.xcmappingmodel in Sources */,
				5DB3BA0818D11D8D00F3F3E9 /* PublishDatePickerView.m in Sources */,
				319D6E7B19E447500013871C /* Suggestion.m in Sources */,
				594399931B45091000539E21 /* WPAuthTokenIssueSolver.m in Sources */,
				B5B56D3219AFB68800B4E29B /* WPStyleGuide+Reply.swift in Sources */,
				B535209F1AF7EFEC00B33BA8 /* PushAuthenticationServiceRemote.swift in Sources */,
				30EABE0918A5903400B73A9C /* WPBlogTableViewCell.m in Sources */,
				5D13FA551AF99C0300F06492 /* PageListSectionHeaderView.m in Sources */,
				B587797D19B799D800E57C5A /* UIDevice+Helpers.swift in Sources */,
				E2AA87A518523E5300886693 /* UIView+Subviews.m in Sources */,
				5D51ADAF19A832AF00539C0B /* WordPress-20-21.xcmappingmodel in Sources */,
				93C486511810445D00A24725 /* ActivityLogViewController.m in Sources */,
				ACC156CC0E10E67600D6E1A0 /* WPPostViewController.m in Sources */,
				93C1148518EDF6E100DAC95C /* BlogService.m in Sources */,
				B55853F719630D5400FAF6C3 /* NSAttributedString+Util.m in Sources */,
				ACBAB5FE0E121C7300F38795 /* PostSettingsViewController.m in Sources */,
				B535209B1AF7BBB800B33BA8 /* PushAuthenticationManager.swift in Sources */,
				319D6E8119E44C680013871C /* SuggestionsTableView.m in Sources */,
				F1A0C49C1AF65B02001B544C /* MFMessageComposeViewController+StatusBarStyle.m in Sources */,
				ACBAB6860E1247F700F38795 /* PostPreviewViewController.m in Sources */,
				5D2FB2861AE98C6600F1D4ED /* RestorePostTableViewCell.m in Sources */,
				E1A6DBE519DC7D230071AC1E /* PostService.m in Sources */,
				C58349C51806F95100B64089 /* IOS7CorrectedTextView.m in Sources */,
				594DB2951AB891A200E2E456 /* WPUserAgent.m in Sources */,
				C56636E91868D0CE00226AAB /* StatsViewController.m in Sources */,
				F128C31C1AFCC95B008C2404 /* WPMediaPickerViewController+StatusBarStyle.m in Sources */,
				313AE4A019E3F20400AAFABE /* CommentViewController.m in Sources */,
				93A379DB19FE6D3000415023 /* DDLogSwift.m in Sources */,
				A0E293F10E21027E00C6919C /* WPAddPostCategoryViewController.m in Sources */,
				5D2C05561AD2F56200A753FE /* NavBarTitleDropdownButton.m in Sources */,
				5D028F091B3468BF00474113 /* OriginalAttributionView.m in Sources */,
				B5AB733D19901F85005F5044 /* WPNoResultsView+AnimatedBox.m in Sources */,
				31C9F82E1A2368A2008BB945 /* BlogDetailHeaderView.m in Sources */,
				FF28B3F11AEB251200E11AAE /* InfoPListTranslator.m in Sources */,
				5D6C4B201B604425005E3C43 /* WPContentView.m in Sources */,
				C533CF350E6D3ADA000C3DE8 /* CommentsViewController.m in Sources */,
				B526DC291B1E47FC002A8C5F /* WPStyleGuide+WebView.m in Sources */,
				B5EFB1C51B31BAA2007608A3 /* NotificationsServiceRemote.swift in Sources */,
				B532D4EC199D4357006E4DF6 /* NoteBlockTextTableViewCell.swift in Sources */,
				B52F8CD81B43260C00D36025 /* NotificationSettingStreamsViewController.swift in Sources */,
				B53FDF6D19B8C336000723B6 /* UIScreen+Helpers.swift in Sources */,
				E1CC9B511B3006690051398F /* JetpackREST.m in Sources */,
				E149D65119349E69006A843D /* MediaServiceRemoteXMLRPC.m in Sources */,
				5D3D559A18F88C5E00782892 /* ReaderPostServiceRemote.m in Sources */,
				5DED0E181B432E0400431FCD /* SourcePostAttribution.m in Sources */,
				B52C4C7F199D74AE009FD823 /* NoteTableViewCell.swift in Sources */,
				315FC2C51A2CB29300E7CDA2 /* MeHeaderView.m in Sources */,
				C57A31A4183D2111007745B9 /* NotificationsManager.m in Sources */,
				5DED0E141B42E3E400431FCD /* RemoteSourcePostAttribution.m in Sources */,
				5DFA7EC71AF814E40072023B /* PageListTableViewCell.m in Sources */,
				5D62BAD718AA88210044E5F7 /* PageSettingsViewController.m in Sources */,
				5DF94E301962B99C00359241 /* PostSettingsSelectionViewController.m in Sources */,
				7059CD210F332B6500A0660B /* WPCategoryTree.m in Sources */,
				B5E167F419C08D18009535AA /* NSCalendar+Helpers.swift in Sources */,
				E149D64E19349E69006A843D /* AccountServiceRemoteREST.m in Sources */,
				B5EFB1C71B31F19D007608A3 /* RemoteNotificationSettings.swift in Sources */,
				5D9BFF0A1A856801001D6D63 /* ReaderPostRichUnattributedContentView.m in Sources */,
				5D9282F91B54697D00066CED /* RemoteReaderSiteInfo.m in Sources */,
				5DF6571B1AE6ACAC00AAA8D7 /* DisplayableImageHelper.m in Sources */,
				59DD94341AC479ED0032DD6B /* WPLogger.m in Sources */,
				313692791A5D6F7900EBE645 /* HelpshiftUtils.m in Sources */,
				CEBD3EAB0FF1BA3B00C1396E /* Blog.m in Sources */,
				03958062100D6CFC00850742 /* WPLabel.m in Sources */,
				85D239BC1AE5A6620074768D /* LoginViewModel.m in Sources */,
				46F8714F1838C41600BC149B /* NSDate+StringFormatting.m in Sources */,
				296526FE105810E100597FA3 /* NSString+Helpers.m in Sources */,
				5DA5BF4418E32DCF005F11F9 /* Theme.m in Sources */,
				ADF544C2195A0F620092213D /* CustomHighlightButton.m in Sources */,
				B52C4C7D199D4CD3009FD823 /* NoteBlockUserTableViewCell.swift in Sources */,
				2906F812110CDA8900169D56 /* EditCommentViewController.m in Sources */,
				591A428C1A6DC1B0003807A6 /* WPBackgroundDimmerView.m in Sources */,
				B532D4EB199D4357006E4DF6 /* NoteBlockTableViewCell.swift in Sources */,
				85D239B61AE5A6170074768D /* ReachabilityFacade.m in Sources */,
				B5899ADE1B419C560075A3D6 /* NotificationSettingDetailsViewController.swift in Sources */,
				B57B99D519A2C20200506504 /* NoteTableHeaderView.swift in Sources */,
				83418AAA11C9FA6E00ACF00C /* Comment.m in Sources */,
				E125443C12BF5A7200D87A0A /* WordPress.xcdatamodeld in Sources */,
				B56A70181B5040B9001D5815 /* SwitchTableViewCell.swift in Sources */,
				8350E49611D2C71E00A7B073 /* Media.m in Sources */,
				8370D10A11FA499A009D650F /* WPTableViewActivityCell.m in Sources */,
				5DA5BF4518E32DCF005F11F9 /* ThemeBrowserCell.m in Sources */,
				93C486501810442200A24725 /* SupportViewController.m in Sources */,
				B5509A9319CA38B3006D2E49 /* EditReplyViewController.m in Sources */,
				E1A6DBE119DC7D140071AC1E /* PostServiceRemoteREST.m in Sources */,
				83FEFC7611FF6C5A0078B462 /* EditSiteViewController.m in Sources */,
				838C672E1210C3C300B09CA3 /* Post.m in Sources */,
				834CAE7C122D528A003DDF49 /* UIImage+Resize.m in Sources */,
				5D9B17C519998A430047A4A2 /* ReaderBlockedTableViewCell.m in Sources */,
				5D000DDE1AC076C000A7BAF9 /* PostCardActionBar.m in Sources */,
				FFE3B2C71B2E651400E9F1E0 /* WPAndDeviceMediaLibraryDataSource.m in Sources */,
				FFC6ADD81B56F311002F3C84 /* RemoteBlogSettings.m in Sources */,
				F1FA2C4E1AED07FC00255FCD /* MFMailComposeViewController+StatusBarStyle.m in Sources */,
				E1F8E1261B0B422C0073E628 /* JetpackServiceRemote.m in Sources */,
				5D6C4B091B603E03005E3C43 /* WPTableViewHandler.m in Sources */,
				834CAE9F122D56B1003DDF49 /* UIImage+Alpha.m in Sources */,
				B54866CA1A0D7042004AC79D /* NSAttributedString+Helpers.swift in Sources */,
				834CAEA0122D56B1003DDF49 /* UIImage+RoundedCorner.m in Sources */,
				E18EE95119349EC300B0A40C /* ReaderTopicServiceRemote.m in Sources */,
				B5FD4544199D0F2800286FBB /* NotificationsViewController.m in Sources */,
				5D6C4B131B604190005E3C43 /* UITextView+RichTextView.swift in Sources */,
				FFC6ADD41B56F295002F3C84 /* AboutViewController.swift in Sources */,
				83D180FA12329B1A002DCCB0 /* EditPageViewController.m in Sources */,
				E125445612BF5B3900D87A0A /* PostCategory.m in Sources */,
				E125451812BF68F900D87A0A /* Page.m in Sources */,
				598351AE1A704E7A00B6DD4F /* WPWhatsNew.m in Sources */,
				937D9A1119F838C2007B9D5F /* AccountToAccount22to23.swift in Sources */,
				FD9A948C12FAEA2300438F94 /* DateUtils.m in Sources */,
				5D9BFF071A85584A001D6D63 /* ReaderPostUnattributedContentView.m in Sources */,
				B5B410B61B1772B000CFCF8D /* NavigationTitleView.swift in Sources */,
				E1B4A9E112FC8B1000EB3F67 /* EGORefreshTableHeaderView.m in Sources */,
				5DA3EE12192508F700294E0B /* WPImageOptimizer.m in Sources */,
				E1D458691309589C00BF0235 /* Coordinate.m in Sources */,
				375D090D133B94C3000CC9CD /* BlogsTableViewCell.m in Sources */,
				5DA5BF4618E32DCF005F11F9 /* ThemeBrowserViewController.m in Sources */,
				E10A2E9B134E8AD3007643F9 /* PostAnnotation.m in Sources */,
				FFB7B8201A0012E80032E723 /* WordPressComApiCredentials.m in Sources */,
				E1B62A7B13AA61A100A6FCA4 /* WPWebViewController.m in Sources */,
				B587798119B799D800E57C5A /* UITableViewCell+Helpers.swift in Sources */,
				B587798019B799D800E57C5A /* UITableView+Helpers.swift in Sources */,
				5D157B8C1A8AB73C003ADF4C /* ReaderSiteHeaderView.m in Sources */,
				B587797E19B799D800E57C5A /* UIImageView+Animations.swift in Sources */,
				5D7B414719E482C9007D9EC7 /* WPRichTextImage.swift in Sources */,
				5DA912F41B03A6B300CBC13E /* AbstractPostListViewController.m in Sources */,
				5D6C4B221B604425005E3C43 /* WPSimpleContentAttributionView.m in Sources */,
				E1F80825146420B000726BC7 /* UIImageView+Gravatar.m in Sources */,
				5D17F0BE1A1D4C5F0087CCB8 /* PrivateSiteURLProtocol.m in Sources */,
				937D9A0F19F83812007B9D5F /* WordPress-22-23.xcmappingmodel in Sources */,
				B587798619B799EB00E57C5A /* Notification+Interface.swift in Sources */,
				462F4E0A18369F0B0028D2F8 /* BlogDetailsViewController.m in Sources */,
				74F313EF1A9B97A200AA8B45 /* WPTooltip.m in Sources */,
				B57AF5FA1ACDC73D0075A7D2 /* NoteBlockActionsTableViewCell.swift in Sources */,
				85DA8C4418F3F29A0074C8A4 /* WPAnalyticsTrackerWPCom.m in Sources */,
				B55853FC19630E7900FAF6C3 /* Notification.m in Sources */,
				5DF94E2D1962B97D00359241 /* NewPostTableViewCell.m in Sources */,
				5DF94E501962BAEB00359241 /* ReaderPostAttributionView.m in Sources */,
				93C1147F18EC5DD500DAC95C /* AccountService.m in Sources */,
				FF945F701B28242300FB8AC4 /* MediaLibraryPickerDataSource.m in Sources */,
				B548458219A258890077E7A5 /* UIActionSheet+Helpers.m in Sources */,
				5D4E30D11AA4B41A000D9904 /* WPStyleGuide+Posts.m in Sources */,
				5D17530F1A97D2CA0031A082 /* PostCardTableViewCell.m in Sources */,
				5D7B414819E482C9007D9EC7 /* WPRichTextMediaAttachment.swift in Sources */,
				E13F23C314FE84600081D9CC /* NSMutableDictionary+Helpers.m in Sources */,
				5DF8D26119E82B1000A2CD95 /* ReaderCommentsViewController.m in Sources */,
				E114D79A153D85A800984182 /* WPError.m in Sources */,
				E1D04D8419374F2C002FADD7 /* BlogServiceRemoteREST.m in Sources */,
				5D6C4B1E1B604425005E3C43 /* WPContentActionView.m in Sources */,
				5DEB61B4156FCD3400242C35 /* WPWebView.m in Sources */,
				5926E1E31AC4468300964783 /* WPCrashlytics.m in Sources */,
				E16273E11B2ACEB600088AF7 /* BlogToBlog32to33.swift in Sources */,
				B55853F31962337500FAF6C3 /* NSScanner+Helpers.m in Sources */,
				5D49B03B19BE3CAD00703A9B /* SafeReaderTopicToReaderTopic.m in Sources */,
				B5EFB1C21B31B98E007608A3 /* NotificationsService.swift in Sources */,
				5903AE1B19B60A98009D5354 /* WPButtonForNavigationBar.m in Sources */,
				E1AB07AD1578D34300D6AD64 /* SettingsViewController.m in Sources */,
				E13EB7A5157D230000885780 /* WordPressComApi.m in Sources */,
				5D5D0027187DA9D30027CEF6 /* PostCategoriesViewController.m in Sources */,
				E1E4CE0B1773C59B00430844 /* WPAvatarSource.m in Sources */,
				FD75DDAD15B021C80043F12C /* UIViewController+Rotation.m in Sources */,
				85D239AE1AE5A5FC0074768D /* BlogSyncFacade.m in Sources */,
				5DB93EED19B6190700EC88EB /* ReaderCommentCell.m in Sources */,
				5D97C2F315CAF8D8009B44DD /* UINavigationController+KeyboardFix.m in Sources */,
				5D2415CB1A8842C9009BD444 /* ReaderPreviewHeaderView.m in Sources */,
				5D1EE80215E7AF3E007F1F02 /* JetpackSettingsViewController.m in Sources */,
				5D3E334E15EEBB6B005FC6F2 /* ReachabilityUtils.m in Sources */,
				BE13B3E71B2B58D800A4211D /* BlogListViewController.m in Sources */,
				5DC3A44D1610B9BC00A890BE /* UINavigationController+Rotation.m in Sources */,
				B532D4E9199D4357006E4DF6 /* NoteBlockCommentTableViewCell.swift in Sources */,
				B5E06E311A9CD31D00128985 /* WPURLRequest.m in Sources */,
				E1A0FAE7162F11CF0063B098 /* UIDevice+Helpers.m in Sources */,
				5D44EB351986D695008B7175 /* ReaderSiteServiceRemote.m in Sources */,
				5DB4683B18A2E718004A89A9 /* LocationService.m in Sources */,
				E1D04D7E19374CFE002FADD7 /* BlogServiceRemoteXMLRPC.m in Sources */,
				E1249B4B1940AECC0035E895 /* CommentServiceRemoteREST.m in Sources */,
				E240859C183D82AE002EB0EF /* WPAnimatedBox.m in Sources */,
				852416CF1A12EBDD0030700C /* AppRatingUtility.m in Sources */,
				B5CC05F91962186D00975CAC /* Meta.m in Sources */,
				5D20A6531982D56600463A91 /* FollowedSitesViewController.m in Sources */,
				5D8D53F119250412003C8859 /* BlogSelectorViewController.m in Sources */,
				5D3D559718F88C3500782892 /* ReaderPostService.m in Sources */,
				B532D4EE199D4418006E4DF6 /* NoteBlockImageTableViewCell.swift in Sources */,
				93FA59DD18D88C1C001446BC /* PostCategoryService.m in Sources */,
				8516972C169D42F4006C5DED /* WPToast.m in Sources */,
				5DCC4CD819A50CC0003E548C /* ReaderSite.m in Sources */,
				93C4864F181043D700A24725 /* ActivityLogDetailViewController.m in Sources */,
				859F761D18F2159800EF8D5D /* WPAnalyticsTrackerMixpanelInstructionsForStat.m in Sources */,
				B57B99DE19A2DBF200506504 /* NSObject+Helpers.m in Sources */,
				E1523EB516D3B305002C5A36 /* InstapaperActivity.m in Sources */,
				E1D0D81616D3B86800E33F4C /* SafariActivity.m in Sources */,
				FF0AAE0D1A16550D0089841D /* WPMediaProgressTableViewController.m in Sources */,
				5DFA7EC11AF7CB6B0072023B /* PageListViewController.m in Sources */,
				5D6C4B111B604190005E3C43 /* NSAttributedString+RichTextView.swift in Sources */,
				E1D0D82916D3D19200E33F4C /* PocketAPI.m in Sources */,
				E1D0D82A16D3D19200E33F4C /* PocketAPILogin.m in Sources */,
				5DF7F7781B223916003A05C8 /* PostToPost30To31.m in Sources */,
				E1D0D82B16D3D19200E33F4C /* PocketAPIOperation.m in Sources */,
				5D8CBC471A6F47880081F4AE /* EditImageDetailsViewController.m in Sources */,
				E1A6DBE219DC7D140071AC1E /* PostServiceRemoteXMLRPC.m in Sources */,
				46FE8276184FD8A200535844 /* WordPressComOAuthClient.m in Sources */,
				E1D0D84716D3D2EA00E33F4C /* PocketActivity.m in Sources */,
				E2DA78061864B11E007BA447 /* WPFixedWidthScrollView.m in Sources */,
				5D6C4B081B603E03005E3C43 /* WPContentSyncHelper.swift in Sources */,
				5DA5BF3F18E32DCF005F11F9 /* InputViewButton.m in Sources */,
				85D239AF1AE5A5FC0074768D /* HelpshiftEnabledFacade.m in Sources */,
				E149D65019349E69006A843D /* MediaServiceRemoteREST.m in Sources */,
				85D8055D171631F10075EEAC /* SelectWPComLanguageViewController.m in Sources */,
				B587798719B799EB00E57C5A /* NotificationBlock+Interface.swift in Sources */,
				E23EEC5E185A72C100F4DE2A /* WPContentCell.m in Sources */,
				8525398B171761D9003F6B32 /* WPComLanguages.m in Sources */,
				37EAAF4D1A11799A006D6306 /* CircularImageView.swift in Sources */,
				E1DF5DFD19E7CFAE004E70D5 /* PostCategoryServiceRemoteREST.m in Sources */,
				FFC6ADE01B56F421002F3C84 /* WPThemeSettings.m in Sources */,
				5D7B414619E482C9007D9EC7 /* WPRichTextEmbed.swift in Sources */,
				85149741171E13DF00B87F3F /* WPAsyncBlockOperation.m in Sources */,
				858DE40F1730384F000AC628 /* LoginViewController.m in Sources */,
				B5CC05F61962150600975CAC /* Constants.m in Sources */,
				BEBFE86F1B2F50C5002C04EF /* WPSearchController.m in Sources */,
				5D146EBB189857ED0068FDC6 /* FeaturedImageViewController.m in Sources */,
				31EC15081A5B6675009FC8B3 /* WPStyleGuide+Suggestions.m in Sources */,
				5DAFEAB81AF2CA6E00B3E1D7 /* PostMetaButton.m in Sources */,
				85C720B11730CEFA00460645 /* WPWalkthroughTextField.m in Sources */,
				B587797A19B799D800E57C5A /* NSDate+Helpers.swift in Sources */,
				B535209D1AF7EB9F00B33BA8 /* PushAuthenticationService.swift in Sources */,
				5DE88FAA1A859DD9000E2CA6 /* ReaderPostUnattributedTableViewCell.m in Sources */,
				3101866B1A373B01008F7DF6 /* WPTabBarController.m in Sources */,
				85E105861731A597001071A3 /* WPWalkthroughOverlayView.m in Sources */,
				85B125461B0294F6008A3D95 /* UIAlertViewProxy.m in Sources */,
				B587797B19B799D800E57C5A /* NSIndexPath+Swift.swift in Sources */,
				85EC44D41739826A00686604 /* CreateAccountAndBlogViewController.m in Sources */,
				85AD6AEC173CCF9E002CB896 /* WPNUXPrimaryButton.m in Sources */,
				E1A6DBDB19DC7D080071AC1E /* RemotePost.m in Sources */,
				E1249B4619408D0F0035E895 /* CommentServiceRemoteXMLRPC.m in Sources */,
				85AD6AEF173CCFDC002CB896 /* WPNUXSecondaryButton.m in Sources */,
				5DBCD9D218F3569F00B32229 /* ReaderTopic.m in Sources */,
				FFC6ADDD1B56F3D2002F3C84 /* ThemeServiceRemote.m in Sources */,
				B5A6CEA619FA800E009F07DE /* AccountToAccount20to21.swift in Sources */,
				5DF94E2B1962B97D00359241 /* CommentsTableViewCell.m in Sources */,
				85B6F74F1742DA1E00CE7F3A /* WPNUXMainButton.m in Sources */,
				5DB93EEC19B6190700EC88EB /* CommentContentView.m in Sources */,
				85D239BB1AE5A6620074768D /* LoginFields.m in Sources */,
				5DAE40AD19EC70930011A0AE /* ReaderPostHeaderView.m in Sources */,
				74BB6F1A19AE7B9400FB7829 /* WPLegacyEditPageViewController.m in Sources */,
				B580E4791AEA91000091A094 /* UIViewController+Helpers.swift in Sources */,
				85B6F7521742DAE800CE7F3A /* WPNUXBackButton.m in Sources */,
				937F3E321AD6FDA7006BA498 /* WPAnalyticsTrackerAutomatticTracks.m in Sources */,
				B54E1DF01A0A7BAA00807537 /* ReplyBezierView.swift in Sources */,
				5DF738941965FAB900393584 /* SubscribedTopicsViewController.m in Sources */,
				E2E7EB46185FB140004F5E72 /* WPBlogSelectorButton.m in Sources */,
				85D239B21AE5A5FC0074768D /* WordPressComOAuthClientFacade.m in Sources */,
				5D9BFF041A8557A8001D6D63 /* ReaderPostRichContentView.m in Sources */,
				85D239B31AE5A5FC0074768D /* WordPressXMLRPCAPIFacade.m in Sources */,
				E183BD7417621D87000B0822 /* WPCookie.m in Sources */,
				E10DB0081771926D00B7A0A3 /* GooglePlusActivity.m in Sources */,
				FF0AAE0A1A150A560089841D /* WPProgressTableViewCell.m in Sources */,
				5DBCD9D518F35D7500B32229 /* ReaderTopicService.m in Sources */,
				5D42A3DF175E7452005CFF05 /* AbstractPost.m in Sources */,
				BEBFE8721B2F50E0002C04EF /* WPSearchControllerConfigurator.m in Sources */,
				5D42A3E0175E7452005CFF05 /* BasePost.m in Sources */,
				5D000DE11AC0879600A7BAF9 /* PostCardActionBarItem.m in Sources */,
				E1249B4319408C910035E895 /* RemoteComment.m in Sources */,
				93DEB88219E5BF7100F9546D /* TodayExtensionService.m in Sources */,
				5DE293C11AD8009E00825DE5 /* PostListFilter.m in Sources */,
				5D42A3E2175E7452005CFF05 /* ReaderPost.m in Sources */,
				5DA357A71B52D33B00FB724F /* OriginalSiteAttributionView.m in Sources */,
				B587797F19B799D800E57C5A /* UIImageView+Networking.swift in Sources */,
				5DA5BF4718E32DCF005F11F9 /* ThemeDetailsViewController.m in Sources */,
				E1D062D4177C685C00644185 /* ContentActionButton.m in Sources */,
				E1B289DB19F7AF7000DB0707 /* RemoteBlog.m in Sources */,
				5D0431AE1A7C31AB0025BDFD /* ReaderBrowseSiteViewController.m in Sources */,
				E1A6DBDA19DC7D080071AC1E /* RemotePostCategory.m in Sources */,
				5D0A20D41AF11A7300E5C6BC /* PhotonImageURLHelper.m in Sources */,
				85D2275918F1EB8A001DA8DA /* WPAnalyticsTrackerMixpanel.m in Sources */,
				E1DF5DFE19E7CFAE004E70D5 /* PostCategoryServiceRemoteXMLRPC.m in Sources */,
				5D6C4B0C1B604110005E3C43 /* WPChromelessWebViewController.m in Sources */,
				85D239AD1AE5A5FC0074768D /* AccountServiceFacade.m in Sources */,
				B54E1DF11A0A7BAA00807537 /* ReplyTextView.swift in Sources */,
				5DF94E461962BAA700359241 /* WPRichTextView.m in Sources */,
				5D42A3FB175E75EE005CFF05 /* ReaderPostDetailViewController.m in Sources */,
				85D239B01AE5A5FC0074768D /* LoginFacade.m in Sources */,
				B5899AE41B422D990075A3D6 /* NotificationSettings.swift in Sources */,
				5D42A3FC175E75EE005CFF05 /* ReaderPostsViewController.m in Sources */,
				5D18FE9F1AFBB17400EFEED0 /* RestorePageTableViewCell.m in Sources */,
				E1556CF2193F6FE900FC52EA /* CommentService.m in Sources */,
				5D42A3FD175E75EE005CFF05 /* ReaderPostTableViewCell.m in Sources */,
				5DB3BA0518D0E7B600F3F3E9 /* WPPickerView.m in Sources */,
				5D42A405175E76A7005CFF05 /* WPImageViewController.m in Sources */,
				931D26FE19EDA10D00114F17 /* ALIterativeMigrator.m in Sources */,
				E1F8E1231B0B411E0073E628 /* JetpackService.m in Sources */,
				5DA3EE161925090A00294E0B /* MediaService.m in Sources */,
				5D6C4B1F1B604425005E3C43 /* WPContentAttributionView.m in Sources */,
				5D42A406175E76A7005CFF05 /* WPWebVideoViewController.m in Sources */,
				5D839AA8187F0D6B00811F4A /* PostFeaturedImageCell.m in Sources */,
				B587798219B799D800E57C5A /* UIView+Helpers.swift in Sources */,
				5DA5BF4818E32DCF005F11F9 /* WPLoadingView.m in Sources */,
				B5B56D3319AFB68800B4E29B /* WPStyleGuide+Notifications.swift in Sources */,
				FFAB7CB11A0BD83A00765942 /* WPAssetExporter.m in Sources */,
				FFAC89101A96A85800CC06AC /* NSProcessInfo+Util.m in Sources */,
				595B02221A6C4ECD00415A30 /* WPWhatsNewView.m in Sources */,
				5DF7F7741B22337C003A05C8 /* WordPress-30-31.xcmappingmodel in Sources */,
				5DF94E511962BAEB00359241 /* ReaderPostContentView.m in Sources */,
				5D577D361891360900B964C3 /* PostGeolocationView.m in Sources */,
				FF3DD6BE19F2B6B3003A52CB /* RemoteMedia.m in Sources */,
				B5FD4543199D0F2800286FBB /* NotificationDetailsViewController.m in Sources */,
				74D5FFD619ACDF6700389E8F /* WPLegacyEditPostViewController.m in Sources */,
				B54E1DF41A0A7BBF00807537 /* NotificationMediaDownloader.swift in Sources */,
				E174F6E6172A73960004F23A /* WPAccount.m in Sources */,
				E100C6BB1741473000AE48D8 /* WordPress-11-12.xcmappingmodel in Sources */,
				E1A03EE217422DCF0085D192 /* BlogToAccount.m in Sources */,
				5D44EB381986D8BA008B7175 /* ReaderSiteService.m in Sources */,
				E1A03F48174283E10085D192 /* BlogToJetpackAccount.m in Sources */,
				31F4F6671A1385BE00196A98 /* MeViewController.m in Sources */,
				5DA3EE13192508F700294E0B /* WPImageOptimizer+Private.m in Sources */,
				B522C4F81B3DA79B00E47B59 /* NotificationSettingsViewController.swift in Sources */,
				B587797C19B799D800E57C5A /* NSParagraphStyle+Helpers.swift in Sources */,
				5D6C4B121B604190005E3C43 /* RichTextView.swift in Sources */,
				5D119DA3176FBE040073D83A /* UIImageView+AFNetworkingExtra.m in Sources */,
				5DF59C0B1770AE3A00171208 /* UILabel+SuggestSize.m in Sources */,
				E1F5A1BC1771C90A00E0495F /* WPTableImageSource.m in Sources */,
				5948AD0E1AB734F2006E8882 /* WPAppAnalytics.m in Sources */,
				851734431798C64700A30E27 /* NSURL+Util.m in Sources */,
				5DF738971965FACD00393584 /* RecommendedTopicsViewController.m in Sources */,
				85D239B11AE5A5FC0074768D /* OnePasswordFacade.m in Sources */,
				5D1181E71B4D6DEB003F3084 /* WPStyleGuide+Reader.swift in Sources */,
				85CE4C201A703CF200780DFE /* NSBundle+VersionNumberHelper.m in Sources */,
				E1D95EB817A28F5E00A3E9F3 /* WPActivityDefaults.m in Sources */,
				591A428F1A6DC6F2003807A6 /* WPGUIConstants.m in Sources */,
				85D790AA1AE5C6790033AE83 /* MixpanelProxy.m in Sources */,
				E120D90E1B09D8C300FB9A6E /* JetpackState.m in Sources */,
				857610D618C0377300EDF406 /* StatsWebViewController.m in Sources */,
				5DBFC8A71A9BC34F00E00DE4 /* PostListViewController.m in Sources */,
				5D08B90419648C3400D5B381 /* ReaderSubscriptionViewController.m in Sources */,
				5DDC44671A72BB07007F538E /* ReaderViewController.m in Sources */,
				E1D086E2194214C600F0CC19 /* NSDate+WordPressJSON.m in Sources */,
				5D839AAB187F0D8000811F4A /* PostGeolocationCell.m in Sources */,
				5D732F971AE84E3C00CD89E7 /* PostListFooterView.m in Sources */,
				A2DC5B1A1953451B009584C3 /* WPNUXHelpBadgeLabel.m in Sources */,
				B532D4EA199D4357006E4DF6 /* NoteBlockHeaderTableViewCell.swift in Sources */,
				59E2AAE31B2096BF0051DC06 /* ServiceRemoteREST.m in Sources */,
				319D6E8519E44F7F0013871C /* SuggestionsTableViewCell.m in Sources */,
				E1AC282D18282423004D394C /* SFHFKeychainUtils.m in Sources */,
				740BD8351A0D4C3600F04D18 /* WPUploadStatusButton.m in Sources */,
				59D328FD1ACC2D0700356827 /* WPLookbackPresenter.m in Sources */,
				FF3674151AD32CE100F24857 /* WPVideoOptimizer.m in Sources */,
				319D6E7E19E447C80013871C /* SuggestionService.m in Sources */,
			);
			runOnlyForDeploymentPostprocessing = 0;
		};
		93E5283619A7741A003A1A9C /* Sources */ = {
			isa = PBXSourcesBuildPhase;
			buildActionMask = 2147483647;
			files = (
				93E5284119A7741A003A1A9C /* TodayViewController.swift in Sources */,
				93E5285519A778AF003A1A9C /* WPDDLogWrapper.m in Sources */,
				93E3D3C819ACE8E300B1C509 /* SFHFKeychainUtils.m in Sources */,
				934884AB19B73BA6004028D8 /* Constants.m in Sources */,
			);
			runOnlyForDeploymentPostprocessing = 0;
		};
		E16AB92514D978240047A2E5 /* Sources */ = {
			isa = PBXSourcesBuildPhase;
			buildActionMask = 2147483647;
			files = (
				5981FE051AB8A89A0009E080 /* WPUserAgentTests.m in Sources */,
				59E2AAE81B20E3EA0051DC06 /* ServiceRemoteRESTTests.m in Sources */,
				85B1253F1B02849B008A3D95 /* PushAuthenticationService.swift in Sources */,
				BEC8A3FF1B4BAA2C001CB8C3 /* BlogListViewControllerTests.m in Sources */,
				931D26F519ED7E6D00114F17 /* BlogJetpackTest.m in Sources */,
				5D12FE1E1988243700378BD6 /* RemoteReaderPost.m in Sources */,
				5D12FE221988245B00378BD6 /* RemoteReaderSite.m in Sources */,
				93B853231B4416A30064FE72 /* WPAnalyticsTrackerAutomatticTracksTests.m in Sources */,
				5DFA7EBC1AF7B8D30072023B /* NSDateStringFormattingTest.m in Sources */,
				93A379EC19FFBF7900415023 /* KeychainTest.m in Sources */,
				85F8E1981B017A86000859BB /* PushAuthenticationServiceRemote.swift in Sources */,
				B5EFB1CF1B336266007608A3 /* RemoteNotificationSettings.swift in Sources */,
				5D12FE1F1988243700378BD6 /* RemoteReaderTopic.m in Sources */,
				59E2AAEC1B20E5CE0051DC06 /* PostServiceRemoteRESTTests.m in Sources */,
				5D7A57801AFBFD940097C028 /* BasePostTest.m in Sources */,
				8514B8D41AE85B19007E58BA /* WPAnalyticsTrackerMixpanelTests.m in Sources */,
				931D26F719ED7F7500114F17 /* ReaderPostServiceTest.m in Sources */,
				85B125421B028F62008A3D95 /* PushAuthenticationManager.swift in Sources */,
				93E9050719E6F3D8005513C9 /* TestContextManager.m in Sources */,
				5D2BEB4919758102005425F7 /* WPTableImageSourceTest.m in Sources */,
				5948AD111AB73D19006E8882 /* WPAppAnalyticsTests.m in Sources */,
				85D239C01AE5A7020074768D /* LoginFacadeTests.m in Sources */,
				5DA988061AEEA594002AFB12 /* DisplayableImageHelperTest.m in Sources */,
				BE20F5E71B2F76660020694C /* WPSearchControllerConfiguratorTests.m in Sources */,
				9363113F19FA996700B0C739 /* AccountServiceTests.swift in Sources */,
				591CFB061B28A960009E61B3 /* AccountServiceRemoteRESTTests.m in Sources */,
				F1564E5B18946087009F8F97 /* NSStringHelpersTest.m in Sources */,
				93EF094C19ED533500C89770 /* ContextManagerTests.swift in Sources */,
				B5D689FD1A5EBC900063D9E5 /* NotificationsManager+TestHelper.m in Sources */,
				85F8E19B1B017AA6000859BB /* PushAuthenticationServiceRemoteTests.swift in Sources */,
				85F8E19D1B018698000859BB /* PushAuthenticationServiceTests.swift in Sources */,
				931D270019EDAE8600114F17 /* CoreDataMigrationTests.m in Sources */,
				85D239C11AE5A7020074768D /* LoginViewModelTests.m in Sources */,
				85D790AC1AE5D95E0033AE83 /* MixpanelProxyTests.m in Sources */,
				85F8E19F1B0186D0000859BB /* MockWordPressComApi.swift in Sources */,
				931D26F619ED7F7000114F17 /* BlogServiceTest.m in Sources */,
				852416D21A12ED690030700C /* AppRatingUtilityTests.m in Sources */,
				E15618FD16DB8677006532C4 /* UIKitTestHelper.m in Sources */,
				B5EFB1C91B333C5A007608A3 /* NotificationsServiceRemoteTests.swift in Sources */,
				B5AEEC721ACACF2F008BF2A4 /* NotificationTests.m in Sources */,
				B5EFB1CA1B334DD0007608A3 /* NotificationsServiceRemote.swift in Sources */,
				9358D15919FFD4E10094BBF5 /* WPImageOptimizerTest.m in Sources */,
				85B125411B028E34008A3D95 /* PushAuthenticationManagerTests.swift in Sources */,
				E19A10CA1B010AA0006192B0 /* WPURLRequestTest.m in Sources */,
				591CFB091B28AC8C009E61B3 /* BlogServiceRemoteRESTTests.m in Sources */,
				931D26F819ED7F7800114F17 /* ReaderTopicServiceTest.m in Sources */,
				E1E4CE0D177439D100430844 /* WPAvatarSourceTest.m in Sources */,
			);
			runOnlyForDeploymentPostprocessing = 0;
		};
		FFF96F7E19EBE7FB00DFC821 /* Sources */ = {
			isa = PBXSourcesBuildPhase;
			buildActionMask = 2147483647;
			files = (
				FFB7B81F1A0012E80032E723 /* WordPressTestCredentials.m in Sources */,
				FFF96FAB19ED724F00DFC821 /* KIFUITestActor-WPExtras.m in Sources */,
				FFF96FA019EBE81F00DFC821 /* NotificationsTests.m in Sources */,
				FFF96FA419EBE81F00DFC821 /* StatsTests.m in Sources */,
				FFF96FA319EBE81F00DFC821 /* ReaderTests.m in Sources */,
				FFF96FA619EBE81F00DFC821 /* WPUITestCase.m in Sources */,
				FFF96F9F19EBE81F00DFC821 /* MeTabTests.m in Sources */,
				FFF96F9C19EBE81F00DFC821 /* CommentsTests.m in Sources */,
				FFF96FA219EBE81F00DFC821 /* PostsTests.m in Sources */,
				FFF96FA119EBE81F00DFC821 /* PagesTests.m in Sources */,
				FFF96F9E19EBE81F00DFC821 /* LoginTests.m in Sources */,
			);
			runOnlyForDeploymentPostprocessing = 0;
		};
/* End PBXSourcesBuildPhase section */

/* Begin PBXTargetDependency section */
		93E5284519A7741A003A1A9C /* PBXTargetDependency */ = {
			isa = PBXTargetDependency;
			target = 93E5283919A7741A003A1A9C /* WordPressTodayWidget */;
			targetProxy = 93E5284419A7741A003A1A9C /* PBXContainerItemProxy */;
		};
		93E5284819A7741A003A1A9C /* PBXTargetDependency */ = {
			isa = PBXTargetDependency;
			target = 93E5283919A7741A003A1A9C /* WordPressTodayWidget */;
			targetProxy = 93E5284719A7741A003A1A9C /* PBXContainerItemProxy */;
		};
		E16AB93F14D978520047A2E5 /* PBXTargetDependency */ = {
			isa = PBXTargetDependency;
			target = 1D6058900D05DD3D006BFB54 /* WordPress */;
			targetProxy = E16AB93E14D978520047A2E5 /* PBXContainerItemProxy */;
		};
		FFC3F6FC1B0DBF7200EFC359 /* PBXTargetDependency */ = {
			isa = PBXTargetDependency;
			target = FFC3F6F41B0DBF0900EFC359 /* UpdatePlistPreprocessor */;
			targetProxy = FFC3F6FB1B0DBF7200EFC359 /* PBXContainerItemProxy */;
		};
		FFF96F8919EBE7FB00DFC821 /* PBXTargetDependency */ = {
			isa = PBXTargetDependency;
			target = 1D6058900D05DD3D006BFB54 /* WordPress */;
			targetProxy = FFF96F8819EBE7FB00DFC821 /* PBXContainerItemProxy */;
		};
/* End PBXTargetDependency section */

/* Begin PBXVariantGroup section */
		931DF4D818D09A2F00540BDD /* InfoPlist.strings */ = {
			isa = PBXVariantGroup;
			children = (
				931DF4D718D09A2F00540BDD /* en */,
				931DF4D918D09A9B00540BDD /* pt */,
				931DF4DA18D09AE100540BDD /* fr */,
				931DF4DB18D09AF600540BDD /* nl */,
				931DF4DC18D09B0100540BDD /* it */,
				931DF4DD18D09B1900540BDD /* th */,
				931DF4DE18D09B2600540BDD /* de */,
				931DF4DF18D09B3900540BDD /* id */,
				A20971B519B0BC390058F395 /* en-GB */,
				A20971B819B0BC570058F395 /* pt-BR */,
				E16228CB1B0C7A1B0048DA91 /* ar */,
				FFE69A1E1B1BD4F10073C2EB /* es */,
				FFE69A1F1B1BD6D60073C2EB /* ja */,
				FFE69A201B1BD79F0073C2EB /* sv */,
				FFE69A211B1BD9710073C2EB /* hr */,
				FFE69A221B1BD9D20073C2EB /* he */,
				FFE69A231B1BDA8B0073C2EB /* zh-Hans */,
				FFE69A241B1BDB170073C2EB /* nb */,
				FFE69A251B1BDB7A0073C2EB /* tr */,
				FFE69A261B1BE0490073C2EB /* zh-Hant */,
				FFE69A271B1BFDC40073C2EB /* hu */,
				FFE69A281B1BFDE50073C2EB /* pl */,
				FFE69A291B1BFE050073C2EB /* ru */,
				FFE69A2A1B1BFE200073C2EB /* da */,
				FFE69A2B1B1BFE620073C2EB /* ko */,
			);
			name = InfoPlist.strings;
			path = Resources;
			sourceTree = "<group>";
		};
		E16AB93214D978240047A2E5 /* InfoPlist.strings */ = {
			isa = PBXVariantGroup;
			children = (
				E16AB93314D978240047A2E5 /* en */,
				A20971B619B0BC390058F395 /* en-GB */,
				A20971B919B0BC580058F395 /* pt-BR */,
			);
			name = InfoPlist.strings;
			sourceTree = "<group>";
		};
		E1D91454134A853D0089019C /* Localizable.strings */ = {
			isa = PBXVariantGroup;
			children = (
				E1D91455134A853D0089019C /* en */,
				E1D91457134A854A0089019C /* es */,
				FDCB9A89134B75B900E5C776 /* it */,
				E17BE7A9134DEC12007285FD /* ja */,
				E1863F9A1355E0AB0031BBC8 /* pt */,
				E1457202135EC85700C7BAD2 /* sv */,
				E167745A1377F24300EE44DD /* fr */,
				E167745B1377F25500EE44DD /* nl */,
				E167745C1377F26400EE44DD /* de */,
				E167745D1377F26D00EE44DD /* hr */,
				E133DB40137AE180003C0AF9 /* he */,
				E18D8AE21397C51A00000861 /* zh-Hans */,
				E18D8AE41397C54E00000861 /* nb */,
				E1225A4C147E6D2400B4F3A0 /* tr */,
				E1225A4D147E6D2C00B4F3A0 /* id */,
				E12F95A51557C9C20067A653 /* zh-Hant */,
				E12F95A61557CA210067A653 /* hu */,
				E12F95A71557CA400067A653 /* pl */,
				E12963A8174654B2002E7744 /* ru */,
				E19853331755E461001CC6D5 /* da */,
				E19853341755E4B3001CC6D5 /* ko */,
				E1E977BC17B0FA9A00AFB867 /* th */,
				A20971B419B0BC390058F395 /* en-GB */,
				A20971B719B0BC570058F395 /* pt-BR */,
				E16228C91B0C7A090048DA91 /* ar */,
			);
			name = Localizable.strings;
			path = Resources;
			sourceTree = "<group>";
		};
/* End PBXVariantGroup section */

/* Begin XCBuildConfiguration section */
		1D6058940D05DD3E006BFB54 /* Debug */ = {
			isa = XCBuildConfiguration;
			baseConfigurationReference = AC055AD29E203B2021E7F39B /* Pods.debug.xcconfig */;
			buildSettings = {
				ASSETCATALOG_COMPILER_APPICON_NAME = AppIcon;
				ASSETCATALOG_COMPILER_LAUNCHIMAGE_NAME = LaunchImage;
				CLANG_ENABLE_MODULES = YES;
				CLANG_ENABLE_OBJC_ARC = YES;
				CLANG_WARN__ARC_BRIDGE_CAST_NONARC = NO;
				CODE_SIGN_ENTITLEMENTS = WordPress.entitlements;
				CODE_SIGN_IDENTITY = "";
				COPY_PHASE_STRIP = NO;
				DEFINES_MODULE = YES;
				FRAMEWORK_SEARCH_PATHS = (
					"$(inherited)",
					"\"$(SRCROOT)/Classes\"",
					"$(SRCROOT)",
					"$(PROJECT_DIR)",
				);
				GCC_OPTIMIZATION_LEVEL = 0;
				GCC_PREFIX_HEADER = WordPress_Prefix.pch;
				GCC_PREPROCESSOR_DEFINITIONS = (
					"$(inherited)",
					"COCOAPODS=1",
					"NSLOGGER_BUILD_USERNAME=\"${USER}\"",
					"WPCOM_SCHEME=\\@\\\"${WPCOM_SCHEME}\\\"",
				);
				GCC_SYMBOLS_PRIVATE_EXTERN = NO;
				GCC_THUMB_SUPPORT = NO;
				GCC_TREAT_WARNINGS_AS_ERRORS = NO;
				INFOPLIST_FILE = Info.plist;
				INFOPLIST_PREFIX_HEADER = InfoPlist.h;
				INFOPLIST_PREPROCESS = YES;
				IPHONEOS_DEPLOYMENT_TARGET = 7.0;
				LD_RUNPATH_SEARCH_PATHS = "$(inherited) @executable_path/Frameworks";
				OTHER_CFLAGS = (
					"$(inherited)",
					"-Wno-format-security",
					"-DDEBUG",
					"-Wno-format",
				);
				OTHER_LDFLAGS = (
					"$(inherited)",
					"-ObjC",
					"-l\"c++\"",
					"-l\"iconv\"",
					"-l\"sqlite3.0\"",
					"-l\"z\"",
				);
				PRODUCT_NAME = WordPress;
				PROVISIONING_PROFILE = "4188731b-73da-4a0a-9951-487aeddfc98b";
				SWIFT_INCLUDE_PATHS = "";
				SWIFT_OBJC_BRIDGING_HEADER = "Classes/System/WordPress-Bridging-Header.h";
				SWIFT_OPTIMIZATION_LEVEL = "-Onone";
				TARGETED_DEVICE_FAMILY = "1,2";
				USER_HEADER_SEARCH_PATHS = "";
				WPCOM_CONFIG = $HOME/.wpcom_app_credentials;
				WPCOM_SCHEME = wpdebug;
			};
			name = Debug;
		};
		1D6058950D05DD3E006BFB54 /* Release */ = {
			isa = XCBuildConfiguration;
			baseConfigurationReference = AEFB66560B716519236CEE67 /* Pods.release.xcconfig */;
			buildSettings = {
				ASSETCATALOG_COMPILER_APPICON_NAME = AppIcon;
				ASSETCATALOG_COMPILER_LAUNCHIMAGE_NAME = LaunchImage;
				CLANG_ENABLE_MODULES = YES;
				CLANG_ENABLE_OBJC_ARC = YES;
				CLANG_WARN__ARC_BRIDGE_CAST_NONARC = NO;
				CODE_SIGN_ENTITLEMENTS = WordPress.entitlements;
				CODE_SIGN_IDENTITY = "iPhone Distribution: Automattic, Inc. (PZYM8XX95Q)";
				COPY_PHASE_STRIP = YES;
				DEFINES_MODULE = YES;
				FRAMEWORK_SEARCH_PATHS = (
					"$(inherited)",
					"\"$(SRCROOT)/Classes\"",
					"$(SRCROOT)",
					"$(PROJECT_DIR)",
				);
				GCC_PREFIX_HEADER = WordPress_Prefix.pch;
				GCC_PREPROCESSOR_DEFINITIONS = (
					"$(inherited)",
					NS_BLOCK_ASSERTIONS,
					"WPCOM_SCHEME=\\@\\\"${WPCOM_SCHEME}\\\"",
				);
				GCC_SYMBOLS_PRIVATE_EXTERN = NO;
				GCC_THUMB_SUPPORT = NO;
				GCC_TREAT_WARNINGS_AS_ERRORS = YES;
				INFOPLIST_FILE = Info.plist;
				INFOPLIST_PREFIX_HEADER = InfoPlist.h;
				INFOPLIST_PREPROCESS = YES;
				IPHONEOS_DEPLOYMENT_TARGET = 7.0;
				LD_RUNPATH_SEARCH_PATHS = "$(inherited) @executable_path/Frameworks";
				OTHER_CFLAGS = (
					"$(inherited)",
					"-Wno-format-security",
					"-Wno-format",
				);
				OTHER_LDFLAGS = (
					"$(inherited)",
					"-ObjC",
					"-l\"c++\"",
					"-l\"iconv\"",
					"-l\"sqlite3.0\"",
					"-l\"z\"",
				);
				PRODUCT_NAME = WordPress;
				PROVISIONING_PROFILE = "0ba82d47-d419-4e2c-a17e-a75537ca0769";
				SWIFT_INCLUDE_PATHS = "";
				SWIFT_OBJC_BRIDGING_HEADER = "Classes/System/WordPress-Bridging-Header.h";
				TARGETED_DEVICE_FAMILY = "1,2";
				USER_HEADER_SEARCH_PATHS = "";
				WPCOM_CONFIG = $HOME/.wpcom_app_credentials;
				WPCOM_SCHEME = wordpress;
			};
			name = Release;
		};
		2F30B4C10E342FDF00211B15 /* Distribution */ = {
			isa = XCBuildConfiguration;
			buildSettings = {
				DEFINES_MODULE = YES;
				GCC_C_LANGUAGE_STANDARD = c99;
				GCC_THUMB_SUPPORT = NO;
				GCC_TREAT_WARNINGS_AS_ERRORS = NO;
				GCC_WARN_ABOUT_RETURN_TYPE = YES;
				GCC_WARN_UNUSED_VARIABLE = YES;
				HEADER_SEARCH_PATHS = "";
				OTHER_CFLAGS = "-Wno-format-security";
				OTHER_LDFLAGS = (
					"-lxml2",
					"-licucore",
				);
				PRODUCT_MODULE_NAME = WordPress;
				SDKROOT = iphoneos;
				VALIDATE_PRODUCT = YES;
			};
			name = Distribution;
		};
		2F30B4C20E342FDF00211B15 /* Distribution */ = {
			isa = XCBuildConfiguration;
			baseConfigurationReference = 501C8A355B53A6971F731ECA /* Pods.distribution.xcconfig */;
			buildSettings = {
				ASSETCATALOG_COMPILER_APPICON_NAME = AppIcon;
				ASSETCATALOG_COMPILER_LAUNCHIMAGE_NAME = LaunchImage;
				CLANG_ENABLE_MODULES = YES;
				CLANG_ENABLE_OBJC_ARC = YES;
				CLANG_WARN__ARC_BRIDGE_CAST_NONARC = NO;
				CODE_SIGN_ENTITLEMENTS = WordPress.entitlements;
				CODE_SIGN_IDENTITY = "iPhone Distribution: Automattic, Inc. (PZYM8XX95Q)";
				COPY_PHASE_STRIP = YES;
				DEFINES_MODULE = YES;
				FRAMEWORK_SEARCH_PATHS = (
					"$(inherited)",
					"\"$(SRCROOT)/Classes\"",
					"$(SRCROOT)",
					"$(PROJECT_DIR)",
				);
				GCC_PREFIX_HEADER = WordPress_Prefix.pch;
				GCC_PREPROCESSOR_DEFINITIONS = (
					"$(inherited)",
					"COCOAPODS=1",
					"NSLOGGER_BUILD_USERNAME=\"${USER}\"",
					"WPCOM_SCHEME=\\@\\\"${WPCOM_SCHEME}\\\"",
				);
				GCC_SYMBOLS_PRIVATE_EXTERN = NO;
				GCC_THUMB_SUPPORT = NO;
				GCC_TREAT_WARNINGS_AS_ERRORS = YES;
				INFOPLIST_FILE = Info.plist;
				INFOPLIST_PREFIX_HEADER = InfoPlist.h;
				INFOPLIST_PREPROCESS = YES;
				IPHONEOS_DEPLOYMENT_TARGET = 7.0;
				LD_RUNPATH_SEARCH_PATHS = "$(inherited) @executable_path/Frameworks";
				OTHER_CFLAGS = (
					"$(inherited)",
					"-Wno-format",
					"-Wno-format-security",
				);
				OTHER_LDFLAGS = (
					"$(inherited)",
					"-ObjC",
					"-l\"c++\"",
					"-l\"iconv\"",
					"-l\"sqlite3.0\"",
					"-l\"z\"",
				);
				PRODUCT_NAME = WordPress;
				PROVISIONING_PROFILE = "0ba82d47-d419-4e2c-a17e-a75537ca0769";
				STRIP_INSTALLED_PRODUCT = NO;
				SWIFT_INCLUDE_PATHS = "";
				SWIFT_OBJC_BRIDGING_HEADER = "Classes/System/WordPress-Bridging-Header.h";
				TARGETED_DEVICE_FAMILY = "1,2";
				USER_HEADER_SEARCH_PATHS = "";
				WPCOM_CONFIG = $HOME/.wpcom_app_credentials;
				WPCOM_SCHEME = wordpress;
			};
			name = Distribution;
		};
		93DEAA9D182D567A004E34D1 /* Release-Internal */ = {
			isa = XCBuildConfiguration;
			buildSettings = {
				DEFINES_MODULE = YES;
				GCC_C_LANGUAGE_STANDARD = c99;
				GCC_THUMB_SUPPORT = NO;
				GCC_WARN_ABOUT_RETURN_TYPE = YES;
				GCC_WARN_UNUSED_VARIABLE = YES;
				HEADER_SEARCH_PATHS = "";
				OTHER_CFLAGS = "-Wno-format-security";
				OTHER_LDFLAGS = (
					"-lxml2",
					"-licucore",
				);
				PRODUCT_MODULE_NAME = WordPress;
				SDKROOT = iphoneos;
				VALIDATE_PRODUCT = YES;
			};
			name = "Release-Internal";
		};
		93DEAA9E182D567A004E34D1 /* Release-Internal */ = {
			isa = XCBuildConfiguration;
			baseConfigurationReference = C9F5071C28C57CE611E00B1F /* Pods.release-internal.xcconfig */;
			buildSettings = {
				ASSETCATALOG_COMPILER_APPICON_NAME = AppIcon;
				ASSETCATALOG_COMPILER_LAUNCHIMAGE_NAME = LaunchImage;
				CLANG_ENABLE_MODULES = YES;
				CLANG_ENABLE_OBJC_ARC = YES;
				CLANG_WARN__ARC_BRIDGE_CAST_NONARC = NO;
				CODE_SIGN_ENTITLEMENTS = "WordPress-Internal.entitlements";
				CODE_SIGN_IDENTITY = "iPhone Distribution: Automattic, Inc.";
				COPY_PHASE_STRIP = YES;
				DEFINES_MODULE = YES;
				FRAMEWORK_SEARCH_PATHS = (
					"$(inherited)",
					"\"$(SRCROOT)/Classes\"",
					"$(SRCROOT)",
					"$(PROJECT_DIR)",
				);
				GCC_PREFIX_HEADER = WordPress_Prefix.pch;
				GCC_PREPROCESSOR_DEFINITIONS = (
					"$(inherited)",
					INTERNAL_BUILD,
					LOOKBACK_ENABLED,
					"WPCOM_SCHEME=\\@\\\"${WPCOM_SCHEME}\\\"",
				);
				GCC_SYMBOLS_PRIVATE_EXTERN = NO;
				GCC_THUMB_SUPPORT = NO;
				GCC_TREAT_WARNINGS_AS_ERRORS = YES;
				INFOPLIST_FILE = "WordPress-Internal-Info.plist";
				INFOPLIST_PREFIX_HEADER = InfoPlist.h;
				INFOPLIST_PREPROCESS = YES;
				IPHONEOS_DEPLOYMENT_TARGET = 7.0;
				LD_RUNPATH_SEARCH_PATHS = "$(inherited) @executable_path/Frameworks";
				OTHER_CFLAGS = (
					"$(inherited)",
					"-Wno-format-security",
					"-Wno-format",
				);
				OTHER_LDFLAGS = (
					"$(inherited)",
					"-ObjC",
					"-l\"c++\"",
					"-l\"iconv\"",
					"-l\"sqlite3.0\"",
					"-l\"z\"",
				);
				PRODUCT_NAME = WordPress;
				PROVISIONING_PROFILE = "e2753f6d-95a0-4702-ad4d-7fbbcc1edb66";
				SWIFT_INCLUDE_PATHS = "";
				SWIFT_OBJC_BRIDGING_HEADER = "Classes/System/WordPress-Bridging-Header.h";
				TARGETED_DEVICE_FAMILY = "1,2";
				USER_HEADER_SEARCH_PATHS = "";
				WPCOM_CONFIG = $HOME/.wpcom_internal_app_credentials;
				WPCOM_SCHEME = wpinternal;
			};
			name = "Release-Internal";
		};
		93DEAAA0182D567A004E34D1 /* Release-Internal */ = {
			isa = XCBuildConfiguration;
			baseConfigurationReference = A42FAD830601402EC061BE54 /* Pods-WordPressTest.release-internal.xcconfig */;
			buildSettings = {
				BUNDLE_LOADER = "$(BUILT_PRODUCTS_DIR)/WordPress.app/WordPress";
				CLANG_ENABLE_MODULES = YES;
				CLANG_ENABLE_OBJC_ARC = YES;
				COPY_PHASE_STRIP = YES;
				FRAMEWORK_SEARCH_PATHS = (
					"$(SDKROOT)/Developer/Library/Frameworks",
					"$(inherited)",
					"$(DEVELOPER_FRAMEWORKS_DIR)",
				);
				GCC_C_LANGUAGE_STANDARD = gnu99;
				GCC_PRECOMPILE_PREFIX_HEADER = YES;
				GCC_PREFIX_HEADER = "WordPressTest/WordPressTest-Prefix.pch";
				GCC_WARN_ABOUT_MISSING_PROTOTYPES = YES;
				INFOPLIST_FILE = "WordPressTest/WordPressTest-Info.plist";
				LD_RUNPATH_SEARCH_PATHS = "$(inherited) @executable_path/Frameworks @loader_path/Frameworks";
				PRODUCT_NAME = "$(TARGET_NAME)";
				SDKROOT = iphoneos;
				SWIFT_OBJC_BRIDGING_HEADER = "WordPressTest/WordPressTest-Bridging-Header.h";
				TEST_HOST = "$(BUNDLE_LOADER)";
			};
			name = "Release-Internal";
		};
		93E5284919A7741A003A1A9C /* Debug */ = {
			isa = XCBuildConfiguration;
			baseConfigurationReference = 0CF877DC71756EFA3346E26F /* Pods-WordPressTodayWidget.debug.xcconfig */;
			buildSettings = {
				ALWAYS_SEARCH_USER_PATHS = NO;
				CLANG_CXX_LANGUAGE_STANDARD = "gnu++0x";
				CLANG_CXX_LIBRARY = "libc++";
				CLANG_ENABLE_MODULES = YES;
				CLANG_ENABLE_OBJC_ARC = YES;
				CLANG_WARN_BOOL_CONVERSION = YES;
				CLANG_WARN_CONSTANT_CONVERSION = YES;
				CLANG_WARN_DIRECT_OBJC_ISA_USAGE = YES_ERROR;
				CLANG_WARN_EMPTY_BODY = YES;
				CLANG_WARN_ENUM_CONVERSION = YES;
				CLANG_WARN_INT_CONVERSION = YES;
				CLANG_WARN_OBJC_ROOT_CLASS = YES_ERROR;
				CLANG_WARN_UNREACHABLE_CODE = YES;
				CLANG_WARN__DUPLICATE_METHOD_MATCH = YES;
				CODE_SIGN_ENTITLEMENTS = WordPressTodayWidget/WordPressTodayWidget.entitlements;
				CODE_SIGN_IDENTITY = "";
				COPY_PHASE_STRIP = NO;
				ENABLE_STRICT_OBJC_MSGSEND = YES;
				GCC_C_LANGUAGE_STANDARD = gnu99;
				GCC_DYNAMIC_NO_PIC = NO;
				GCC_OPTIMIZATION_LEVEL = 0;
				GCC_PRECOMPILE_PREFIX_HEADER = YES;
				GCC_PREFIX_HEADER = WordPressTodayWidget/TodayWidgetPrefix.pch;
				GCC_PREPROCESSOR_DEFINITIONS = (
					"DEBUG=1",
					"$(inherited)",
					"WPCOM_SCHEME=\\@\\\"${WPCOM_SCHEME}\\\"",
				);
				GCC_SYMBOLS_PRIVATE_EXTERN = NO;
				GCC_WARN_64_TO_32_BIT_CONVERSION = YES;
				GCC_WARN_ABOUT_RETURN_TYPE = YES_ERROR;
				GCC_WARN_UNDECLARED_SELECTOR = YES;
				GCC_WARN_UNINITIALIZED_AUTOS = YES_AGGRESSIVE;
				GCC_WARN_UNUSED_FUNCTION = YES;
				INFOPLIST_FILE = WordPressTodayWidget/Info.plist;
				IPHONEOS_DEPLOYMENT_TARGET = 8.0;
				LD_RUNPATH_SEARCH_PATHS = "$(inherited) @executable_path/Frameworks @executable_path/../../Frameworks";
				MTL_ENABLE_DEBUG_INFO = YES;
				PRODUCT_NAME = "$(TARGET_NAME)";
				PROVISIONING_PROFILE = "1b814f7b-3344-49dd-bd1f-9e4515d539f5";
				SKIP_INSTALL = YES;
				SWIFT_OBJC_BRIDGING_HEADER = "WordPressTodayWidget/WordPressTodayWidget-Bridging-Header.h";
				SWIFT_OPTIMIZATION_LEVEL = "-Onone";
				WPCOM_SCHEME = wpdebug;
			};
			name = Debug;
		};
		93E5284A19A7741A003A1A9C /* Release */ = {
			isa = XCBuildConfiguration;
			baseConfigurationReference = 2B3804821972897F0DEC4183 /* Pods-WordPressTodayWidget.release.xcconfig */;
			buildSettings = {
				ALWAYS_SEARCH_USER_PATHS = NO;
				CLANG_CXX_LANGUAGE_STANDARD = "gnu++0x";
				CLANG_CXX_LIBRARY = "libc++";
				CLANG_ENABLE_MODULES = YES;
				CLANG_ENABLE_OBJC_ARC = YES;
				CLANG_WARN_BOOL_CONVERSION = YES;
				CLANG_WARN_CONSTANT_CONVERSION = YES;
				CLANG_WARN_DIRECT_OBJC_ISA_USAGE = YES_ERROR;
				CLANG_WARN_EMPTY_BODY = YES;
				CLANG_WARN_ENUM_CONVERSION = YES;
				CLANG_WARN_INT_CONVERSION = YES;
				CLANG_WARN_OBJC_ROOT_CLASS = YES_ERROR;
				CLANG_WARN_UNREACHABLE_CODE = YES;
				CLANG_WARN__DUPLICATE_METHOD_MATCH = YES;
				CODE_SIGN_ENTITLEMENTS = WordPressTodayWidget/WordPressTodayWidget.entitlements;
				CODE_SIGN_IDENTITY = "iPhone Distribution: Automattic, Inc. (PZYM8XX95Q)";
				COPY_PHASE_STRIP = YES;
				ENABLE_NS_ASSERTIONS = NO;
				ENABLE_STRICT_OBJC_MSGSEND = YES;
				GCC_C_LANGUAGE_STANDARD = gnu99;
				GCC_PRECOMPILE_PREFIX_HEADER = YES;
				GCC_PREFIX_HEADER = WordPressTodayWidget/TodayWidgetPrefix.pch;
				GCC_PREPROCESSOR_DEFINITIONS = (
					"$(inherited)",
					"COCOAPODS=1",
					"WPCOM_SCHEME=\\@\\\"${WPCOM_SCHEME}\\\"",
				);
				GCC_WARN_64_TO_32_BIT_CONVERSION = YES;
				GCC_WARN_ABOUT_RETURN_TYPE = YES_ERROR;
				GCC_WARN_UNDECLARED_SELECTOR = YES;
				GCC_WARN_UNINITIALIZED_AUTOS = YES_AGGRESSIVE;
				GCC_WARN_UNUSED_FUNCTION = YES;
				INFOPLIST_FILE = WordPressTodayWidget/Info.plist;
				IPHONEOS_DEPLOYMENT_TARGET = 8.0;
				LD_RUNPATH_SEARCH_PATHS = "$(inherited) @executable_path/Frameworks @executable_path/../../Frameworks";
				MTL_ENABLE_DEBUG_INFO = NO;
				PRODUCT_NAME = "$(TARGET_NAME)";
				PROVISIONING_PROFILE = "0ba82d47-d419-4e2c-a17e-a75537ca0769";
				SKIP_INSTALL = YES;
				SWIFT_OBJC_BRIDGING_HEADER = "WordPressTodayWidget/WordPressTodayWidget-Bridging-Header.h";
				WPCOM_SCHEME = wordpress;
			};
			name = Release;
		};
		93E5284B19A7741A003A1A9C /* Release-Internal */ = {
			isa = XCBuildConfiguration;
			baseConfigurationReference = 052EFF90F810139789A446FB /* Pods-WordPressTodayWidget.release-internal.xcconfig */;
			buildSettings = {
				ALWAYS_SEARCH_USER_PATHS = NO;
				CLANG_CXX_LANGUAGE_STANDARD = "gnu++0x";
				CLANG_CXX_LIBRARY = "libc++";
				CLANG_ENABLE_MODULES = YES;
				CLANG_ENABLE_OBJC_ARC = YES;
				CLANG_WARN_BOOL_CONVERSION = YES;
				CLANG_WARN_CONSTANT_CONVERSION = YES;
				CLANG_WARN_DIRECT_OBJC_ISA_USAGE = YES_ERROR;
				CLANG_WARN_EMPTY_BODY = YES;
				CLANG_WARN_ENUM_CONVERSION = YES;
				CLANG_WARN_INT_CONVERSION = YES;
				CLANG_WARN_OBJC_ROOT_CLASS = YES_ERROR;
				CLANG_WARN_UNREACHABLE_CODE = YES;
				CLANG_WARN__DUPLICATE_METHOD_MATCH = YES;
				CODE_SIGN_ENTITLEMENTS = "WordPressTodayWidget/WordPressTodayWidget-Internal.entitlements";
				CODE_SIGN_IDENTITY = "iPhone Distribution: Automattic, Inc.";
				COPY_PHASE_STRIP = YES;
				ENABLE_NS_ASSERTIONS = NO;
				ENABLE_STRICT_OBJC_MSGSEND = YES;
				GCC_C_LANGUAGE_STANDARD = gnu99;
				GCC_PRECOMPILE_PREFIX_HEADER = YES;
				GCC_PREFIX_HEADER = WordPressTodayWidget/TodayWidgetPrefix.pch;
				GCC_PREPROCESSOR_DEFINITIONS = (
					"$(inherited)",
					"COCOAPODS=1",
					INTERNAL_BUILD,
					"WPCOM_SCHEME=\\@\\\"${WPCOM_SCHEME}\\\"",
				);
				GCC_WARN_64_TO_32_BIT_CONVERSION = YES;
				GCC_WARN_ABOUT_RETURN_TYPE = YES_ERROR;
				GCC_WARN_UNDECLARED_SELECTOR = YES;
				GCC_WARN_UNINITIALIZED_AUTOS = YES_AGGRESSIVE;
				GCC_WARN_UNUSED_FUNCTION = YES;
				INFOPLIST_FILE = "WordPressTodayWidget/Info-Internal.plist";
				IPHONEOS_DEPLOYMENT_TARGET = 8.0;
				LD_RUNPATH_SEARCH_PATHS = "$(inherited) @executable_path/Frameworks @executable_path/../../Frameworks";
				MTL_ENABLE_DEBUG_INFO = NO;
				PRODUCT_NAME = "$(TARGET_NAME)";
				PROVISIONING_PROFILE = "f9ad82b2-9f92-4ed0-990a-ea88898921bb";
				SKIP_INSTALL = YES;
				SWIFT_OBJC_BRIDGING_HEADER = "WordPressTodayWidget/WordPressTodayWidget-Bridging-Header.h";
				WPCOM_SCHEME = wpinternal;
			};
			name = "Release-Internal";
		};
		93E5284C19A7741A003A1A9C /* Distribution */ = {
			isa = XCBuildConfiguration;
			baseConfigurationReference = 67040029265369CB7FAE64FA /* Pods-WordPressTodayWidget.distribution.xcconfig */;
			buildSettings = {
				ALWAYS_SEARCH_USER_PATHS = NO;
				CLANG_CXX_LANGUAGE_STANDARD = "gnu++0x";
				CLANG_CXX_LIBRARY = "libc++";
				CLANG_ENABLE_MODULES = YES;
				CLANG_ENABLE_OBJC_ARC = YES;
				CLANG_WARN_BOOL_CONVERSION = YES;
				CLANG_WARN_CONSTANT_CONVERSION = YES;
				CLANG_WARN_DIRECT_OBJC_ISA_USAGE = YES_ERROR;
				CLANG_WARN_EMPTY_BODY = YES;
				CLANG_WARN_ENUM_CONVERSION = YES;
				CLANG_WARN_INT_CONVERSION = YES;
				CLANG_WARN_OBJC_ROOT_CLASS = YES_ERROR;
				CLANG_WARN_UNREACHABLE_CODE = YES;
				CLANG_WARN__DUPLICATE_METHOD_MATCH = YES;
				CODE_SIGN_ENTITLEMENTS = WordPressTodayWidget/WordPressTodayWidget.entitlements;
				CODE_SIGN_IDENTITY = "iPhone Distribution: Automattic, Inc. (PZYM8XX95Q)";
				COPY_PHASE_STRIP = YES;
				ENABLE_NS_ASSERTIONS = NO;
				ENABLE_STRICT_OBJC_MSGSEND = YES;
				GCC_C_LANGUAGE_STANDARD = gnu99;
				GCC_PRECOMPILE_PREFIX_HEADER = YES;
				GCC_PREFIX_HEADER = WordPressTodayWidget/TodayWidgetPrefix.pch;
				GCC_PREPROCESSOR_DEFINITIONS = (
					"$(inherited)",
					"COCOAPODS=1",
					"WPCOM_SCHEME=\\@\\\"${WPCOM_SCHEME}\\\"",
				);
				GCC_WARN_64_TO_32_BIT_CONVERSION = YES;
				GCC_WARN_ABOUT_RETURN_TYPE = YES_ERROR;
				GCC_WARN_UNDECLARED_SELECTOR = YES;
				GCC_WARN_UNINITIALIZED_AUTOS = YES_AGGRESSIVE;
				GCC_WARN_UNUSED_FUNCTION = YES;
				INFOPLIST_FILE = WordPressTodayWidget/Info.plist;
				IPHONEOS_DEPLOYMENT_TARGET = 8.0;
				LD_RUNPATH_SEARCH_PATHS = "$(inherited) @executable_path/Frameworks @executable_path/../../Frameworks";
				MTL_ENABLE_DEBUG_INFO = NO;
				PRODUCT_NAME = "$(TARGET_NAME)";
				PROVISIONING_PROFILE = "49fd1257-e84d-4b8b-8090-10563f832bc7";
				SKIP_INSTALL = YES;
				SWIFT_OBJC_BRIDGING_HEADER = "WordPressTodayWidget/WordPressTodayWidget-Bridging-Header.h";
				WPCOM_SCHEME = wordpress;
			};
			name = Distribution;
		};
		A2795808198819DE0031C6A3 /* Debug */ = {
			isa = XCBuildConfiguration;
			buildSettings = {
				PRODUCT_NAME = "$(TARGET_NAME)";
			};
			name = Debug;
		};
		A2795809198819DE0031C6A3 /* Release */ = {
			isa = XCBuildConfiguration;
			buildSettings = {
				PRODUCT_NAME = "$(TARGET_NAME)";
			};
			name = Release;
		};
		A279580A198819DE0031C6A3 /* Release-Internal */ = {
			isa = XCBuildConfiguration;
			buildSettings = {
				PRODUCT_NAME = "$(TARGET_NAME)";
			};
			name = "Release-Internal";
		};
		A279580B198819DE0031C6A3 /* Distribution */ = {
			isa = XCBuildConfiguration;
			buildSettings = {
				PRODUCT_NAME = "$(TARGET_NAME)";
			};
			name = Distribution;
		};
		C01FCF4F08A954540054247B /* Debug */ = {
			isa = XCBuildConfiguration;
			buildSettings = {
				DEFINES_MODULE = YES;
				GCC_C_LANGUAGE_STANDARD = c99;
				GCC_PREPROCESSOR_DEFINITIONS = "";
				GCC_THUMB_SUPPORT = NO;
				GCC_WARN_ABOUT_RETURN_TYPE = YES;
				GCC_WARN_UNUSED_VARIABLE = YES;
				HEADER_SEARCH_PATHS = "";
				ONLY_ACTIVE_ARCH = YES;
				OTHER_CFLAGS = (
					"-Wno-format-security",
					"-DDEBUG",
				);
				OTHER_LDFLAGS = (
					"-lxml2",
					"-licucore",
				);
				PRODUCT_MODULE_NAME = WordPress;
				SDKROOT = iphoneos;
			};
			name = Debug;
		};
		C01FCF5008A954540054247B /* Release */ = {
			isa = XCBuildConfiguration;
			buildSettings = {
				DEFINES_MODULE = YES;
				GCC_C_LANGUAGE_STANDARD = c99;
				GCC_THUMB_SUPPORT = NO;
				GCC_WARN_ABOUT_RETURN_TYPE = YES;
				GCC_WARN_UNUSED_VARIABLE = YES;
				HEADER_SEARCH_PATHS = "";
				OTHER_CFLAGS = "-Wno-format-security";
				OTHER_LDFLAGS = (
					"-lxml2",
					"-licucore",
				);
				PRODUCT_MODULE_NAME = WordPress;
				SDKROOT = iphoneos;
				VALIDATE_PRODUCT = YES;
			};
			name = Release;
		};
		E16AB93914D978240047A2E5 /* Debug */ = {
			isa = XCBuildConfiguration;
			baseConfigurationReference = B43F6A7D9B3DC5B8B4A7DDCA /* Pods-WordPressTest.debug.xcconfig */;
			buildSettings = {
				BUNDLE_LOADER = "$(BUILT_PRODUCTS_DIR)/WordPress.app/WordPress";
				CLANG_ENABLE_MODULES = YES;
				CLANG_ENABLE_OBJC_ARC = YES;
				COPY_PHASE_STRIP = NO;
				FRAMEWORK_SEARCH_PATHS = (
					"$(SDKROOT)/Developer/Library/Frameworks",
					"$(inherited)",
					"$(DEVELOPER_FRAMEWORKS_DIR)",
				);
				GCC_C_LANGUAGE_STANDARD = gnu99;
				GCC_DYNAMIC_NO_PIC = NO;
				GCC_OPTIMIZATION_LEVEL = 0;
				GCC_PRECOMPILE_PREFIX_HEADER = YES;
				GCC_PREFIX_HEADER = "WordPressTest/WordPressTest-Prefix.pch";
				GCC_PREPROCESSOR_DEFINITIONS = (
					"DEBUG=1",
					"$(inherited)",
				);
				GCC_SYMBOLS_PRIVATE_EXTERN = NO;
				GCC_WARN_ABOUT_MISSING_PROTOTYPES = YES;
				INFOPLIST_FILE = "WordPressTest/WordPressTest-Info.plist";
				LD_RUNPATH_SEARCH_PATHS = "$(inherited) @executable_path/Frameworks @loader_path/Frameworks";
				PRODUCT_NAME = "$(TARGET_NAME)";
				SDKROOT = iphoneos;
				SWIFT_OBJC_BRIDGING_HEADER = "WordPressTest/WordPressTest-Bridging-Header.h";
				SWIFT_OPTIMIZATION_LEVEL = "-Onone";
				TEST_HOST = "$(BUNDLE_LOADER)";
			};
			name = Debug;
		};
		E16AB93A14D978240047A2E5 /* Release */ = {
			isa = XCBuildConfiguration;
			baseConfigurationReference = 9198544476D3B385673B18E9 /* Pods-WordPressTest.release.xcconfig */;
			buildSettings = {
				BUNDLE_LOADER = "$(BUILT_PRODUCTS_DIR)/WordPress.app/WordPress";
				CLANG_ENABLE_MODULES = YES;
				CLANG_ENABLE_OBJC_ARC = YES;
				COPY_PHASE_STRIP = YES;
				FRAMEWORK_SEARCH_PATHS = (
					"$(SDKROOT)/Developer/Library/Frameworks",
					"$(inherited)",
					"$(DEVELOPER_FRAMEWORKS_DIR)",
				);
				GCC_C_LANGUAGE_STANDARD = gnu99;
				GCC_PRECOMPILE_PREFIX_HEADER = YES;
				GCC_PREFIX_HEADER = "WordPressTest/WordPressTest-Prefix.pch";
				GCC_WARN_ABOUT_MISSING_PROTOTYPES = YES;
				INFOPLIST_FILE = "WordPressTest/WordPressTest-Info.plist";
				LD_RUNPATH_SEARCH_PATHS = "$(inherited) @executable_path/Frameworks @loader_path/Frameworks";
				PRODUCT_NAME = "$(TARGET_NAME)";
				SDKROOT = iphoneos;
				SWIFT_OBJC_BRIDGING_HEADER = "WordPressTest/WordPressTest-Bridging-Header.h";
				TEST_HOST = "$(BUNDLE_LOADER)";
			};
			name = Release;
		};
		E16AB93B14D978240047A2E5 /* Distribution */ = {
			isa = XCBuildConfiguration;
			baseConfigurationReference = B6E2365A531EA4BD7025525F /* Pods-WordPressTest.distribution.xcconfig */;
			buildSettings = {
				BUNDLE_LOADER = "$(BUILT_PRODUCTS_DIR)/WordPress.app/WordPress";
				CLANG_ENABLE_MODULES = YES;
				CLANG_ENABLE_OBJC_ARC = YES;
				COPY_PHASE_STRIP = YES;
				FRAMEWORK_SEARCH_PATHS = (
					"$(SDKROOT)/Developer/Library/Frameworks",
					"$(inherited)",
					"$(DEVELOPER_FRAMEWORKS_DIR)",
				);
				GCC_C_LANGUAGE_STANDARD = gnu99;
				GCC_PRECOMPILE_PREFIX_HEADER = YES;
				GCC_PREFIX_HEADER = "WordPressTest/WordPressTest-Prefix.pch";
				GCC_WARN_ABOUT_MISSING_PROTOTYPES = YES;
				INFOPLIST_FILE = "WordPressTest/WordPressTest-Info.plist";
				LD_RUNPATH_SEARCH_PATHS = "$(inherited) @executable_path/Frameworks @loader_path/Frameworks";
				PRODUCT_NAME = "$(TARGET_NAME)";
				SDKROOT = iphoneos;
				SWIFT_OBJC_BRIDGING_HEADER = "WordPressTest/WordPressTest-Bridging-Header.h";
				TEST_HOST = "$(BUNDLE_LOADER)";
			};
			name = Distribution;
		};
		FFC3F6F61B0DBF1000EFC359 /* Debug */ = {
			isa = XCBuildConfiguration;
			buildSettings = {
				PRODUCT_NAME = "$(TARGET_NAME)";
			};
			name = Debug;
		};
		FFC3F6F71B0DBF1000EFC359 /* Release */ = {
			isa = XCBuildConfiguration;
			buildSettings = {
				PRODUCT_NAME = "$(TARGET_NAME)";
			};
			name = Release;
		};
		FFC3F6F81B0DBF1000EFC359 /* Release-Internal */ = {
			isa = XCBuildConfiguration;
			buildSettings = {
				PRODUCT_NAME = "$(TARGET_NAME)";
			};
			name = "Release-Internal";
		};
		FFC3F6F91B0DBF1000EFC359 /* Distribution */ = {
			isa = XCBuildConfiguration;
			buildSettings = {
				PRODUCT_NAME = "$(TARGET_NAME)";
			};
			name = Distribution;
		};
		FFF96F8A19EBE7FB00DFC821 /* Debug */ = {
			isa = XCBuildConfiguration;
			baseConfigurationReference = 45A679DE2C6B64047BAF97E9 /* Pods-UITests.debug.xcconfig */;
			buildSettings = {
				ALWAYS_SEARCH_USER_PATHS = NO;
				BUNDLE_LOADER = "$(TEST_HOST)";
				CLANG_CXX_LANGUAGE_STANDARD = "gnu++0x";
				CLANG_CXX_LIBRARY = "libc++";
				CLANG_ENABLE_MODULES = YES;
				CLANG_ENABLE_OBJC_ARC = YES;
				CLANG_WARN_BOOL_CONVERSION = YES;
				CLANG_WARN_CONSTANT_CONVERSION = YES;
				CLANG_WARN_DIRECT_OBJC_ISA_USAGE = YES_ERROR;
				CLANG_WARN_EMPTY_BODY = YES;
				CLANG_WARN_ENUM_CONVERSION = YES;
				CLANG_WARN_INT_CONVERSION = YES;
				CLANG_WARN_OBJC_ROOT_CLASS = YES_ERROR;
				CLANG_WARN_UNREACHABLE_CODE = YES;
				CLANG_WARN__DUPLICATE_METHOD_MATCH = YES;
				COPY_PHASE_STRIP = NO;
				ENABLE_STRICT_OBJC_MSGSEND = YES;
				FRAMEWORK_SEARCH_PATHS = (
					"$(SDKROOT)/Developer/Library/Frameworks",
					"$(inherited)",
				);
				GCC_C_LANGUAGE_STANDARD = gnu99;
				GCC_DYNAMIC_NO_PIC = NO;
				GCC_OPTIMIZATION_LEVEL = 0;
				GCC_PREPROCESSOR_DEFINITIONS = (
					"DEBUG=1",
					"$(inherited)",
				);
				GCC_SYMBOLS_PRIVATE_EXTERN = NO;
				GCC_WARN_64_TO_32_BIT_CONVERSION = YES;
				GCC_WARN_ABOUT_RETURN_TYPE = YES_ERROR;
				GCC_WARN_UNDECLARED_SELECTOR = YES;
				GCC_WARN_UNINITIALIZED_AUTOS = YES_AGGRESSIVE;
				GCC_WARN_UNUSED_FUNCTION = YES;
				INFOPLIST_FILE = UITests/Info.plist;
				IPHONEOS_DEPLOYMENT_TARGET = 8.1;
				LD_RUNPATH_SEARCH_PATHS = "$(inherited) @executable_path/Frameworks @loader_path/Frameworks";
				MTL_ENABLE_DEBUG_INFO = YES;
				PRODUCT_NAME = "$(TARGET_NAME)";
				TEST_HOST = "$(BUILT_PRODUCTS_DIR)/WordPress.app/WordPress";
			};
			name = Debug;
		};
		FFF96F8B19EBE7FB00DFC821 /* Release */ = {
			isa = XCBuildConfiguration;
			baseConfigurationReference = 1E59E0C89B24D8AA3B12DEC8 /* Pods-UITests.release.xcconfig */;
			buildSettings = {
				ALWAYS_SEARCH_USER_PATHS = NO;
				BUNDLE_LOADER = "$(TEST_HOST)";
				CLANG_CXX_LANGUAGE_STANDARD = "gnu++0x";
				CLANG_CXX_LIBRARY = "libc++";
				CLANG_ENABLE_MODULES = YES;
				CLANG_ENABLE_OBJC_ARC = YES;
				CLANG_WARN_BOOL_CONVERSION = YES;
				CLANG_WARN_CONSTANT_CONVERSION = YES;
				CLANG_WARN_DIRECT_OBJC_ISA_USAGE = YES_ERROR;
				CLANG_WARN_EMPTY_BODY = YES;
				CLANG_WARN_ENUM_CONVERSION = YES;
				CLANG_WARN_INT_CONVERSION = YES;
				CLANG_WARN_OBJC_ROOT_CLASS = YES_ERROR;
				CLANG_WARN_UNREACHABLE_CODE = YES;
				CLANG_WARN__DUPLICATE_METHOD_MATCH = YES;
				COPY_PHASE_STRIP = YES;
				ENABLE_NS_ASSERTIONS = NO;
				ENABLE_STRICT_OBJC_MSGSEND = YES;
				FRAMEWORK_SEARCH_PATHS = (
					"$(SDKROOT)/Developer/Library/Frameworks",
					"$(inherited)",
				);
				GCC_C_LANGUAGE_STANDARD = gnu99;
				GCC_WARN_64_TO_32_BIT_CONVERSION = YES;
				GCC_WARN_ABOUT_RETURN_TYPE = YES_ERROR;
				GCC_WARN_UNDECLARED_SELECTOR = YES;
				GCC_WARN_UNINITIALIZED_AUTOS = YES_AGGRESSIVE;
				GCC_WARN_UNUSED_FUNCTION = YES;
				INFOPLIST_FILE = UITests/Info.plist;
				IPHONEOS_DEPLOYMENT_TARGET = 8.1;
				LD_RUNPATH_SEARCH_PATHS = "$(inherited) @executable_path/Frameworks @loader_path/Frameworks";
				MTL_ENABLE_DEBUG_INFO = NO;
				PRODUCT_NAME = "$(TARGET_NAME)";
				TEST_HOST = "$(BUILT_PRODUCTS_DIR)/WordPress.app/WordPress";
			};
			name = Release;
		};
		FFF96F8C19EBE7FB00DFC821 /* Release-Internal */ = {
			isa = XCBuildConfiguration;
			baseConfigurationReference = 91E1D2929A320BA8932240BF /* Pods-UITests.release-internal.xcconfig */;
			buildSettings = {
				ALWAYS_SEARCH_USER_PATHS = NO;
				BUNDLE_LOADER = "$(TEST_HOST)";
				CLANG_CXX_LANGUAGE_STANDARD = "gnu++0x";
				CLANG_CXX_LIBRARY = "libc++";
				CLANG_ENABLE_MODULES = YES;
				CLANG_ENABLE_OBJC_ARC = YES;
				CLANG_WARN_BOOL_CONVERSION = YES;
				CLANG_WARN_CONSTANT_CONVERSION = YES;
				CLANG_WARN_DIRECT_OBJC_ISA_USAGE = YES_ERROR;
				CLANG_WARN_EMPTY_BODY = YES;
				CLANG_WARN_ENUM_CONVERSION = YES;
				CLANG_WARN_INT_CONVERSION = YES;
				CLANG_WARN_OBJC_ROOT_CLASS = YES_ERROR;
				CLANG_WARN_UNREACHABLE_CODE = YES;
				CLANG_WARN__DUPLICATE_METHOD_MATCH = YES;
				COPY_PHASE_STRIP = YES;
				ENABLE_NS_ASSERTIONS = NO;
				ENABLE_STRICT_OBJC_MSGSEND = YES;
				FRAMEWORK_SEARCH_PATHS = (
					"$(SDKROOT)/Developer/Library/Frameworks",
					"$(inherited)",
				);
				GCC_C_LANGUAGE_STANDARD = gnu99;
				GCC_WARN_64_TO_32_BIT_CONVERSION = YES;
				GCC_WARN_ABOUT_RETURN_TYPE = YES_ERROR;
				GCC_WARN_UNDECLARED_SELECTOR = YES;
				GCC_WARN_UNINITIALIZED_AUTOS = YES_AGGRESSIVE;
				GCC_WARN_UNUSED_FUNCTION = YES;
				INFOPLIST_FILE = UITests/Info.plist;
				IPHONEOS_DEPLOYMENT_TARGET = 8.1;
				LD_RUNPATH_SEARCH_PATHS = "$(inherited) @executable_path/Frameworks @loader_path/Frameworks";
				MTL_ENABLE_DEBUG_INFO = NO;
				PRODUCT_NAME = "$(TARGET_NAME)";
				TEST_HOST = "$(BUILT_PRODUCTS_DIR)/WordPress.app/WordPress";
			};
			name = "Release-Internal";
		};
		FFF96F8D19EBE7FB00DFC821 /* Distribution */ = {
			isa = XCBuildConfiguration;
			baseConfigurationReference = 71E3F8ABCB453500748B60CE /* Pods-UITests.distribution.xcconfig */;
			buildSettings = {
				ALWAYS_SEARCH_USER_PATHS = NO;
				BUNDLE_LOADER = "$(TEST_HOST)";
				CLANG_CXX_LANGUAGE_STANDARD = "gnu++0x";
				CLANG_CXX_LIBRARY = "libc++";
				CLANG_ENABLE_MODULES = YES;
				CLANG_ENABLE_OBJC_ARC = YES;
				CLANG_WARN_BOOL_CONVERSION = YES;
				CLANG_WARN_CONSTANT_CONVERSION = YES;
				CLANG_WARN_DIRECT_OBJC_ISA_USAGE = YES_ERROR;
				CLANG_WARN_EMPTY_BODY = YES;
				CLANG_WARN_ENUM_CONVERSION = YES;
				CLANG_WARN_INT_CONVERSION = YES;
				CLANG_WARN_OBJC_ROOT_CLASS = YES_ERROR;
				CLANG_WARN_UNREACHABLE_CODE = YES;
				CLANG_WARN__DUPLICATE_METHOD_MATCH = YES;
				COPY_PHASE_STRIP = YES;
				ENABLE_NS_ASSERTIONS = NO;
				ENABLE_STRICT_OBJC_MSGSEND = YES;
				FRAMEWORK_SEARCH_PATHS = (
					"$(SDKROOT)/Developer/Library/Frameworks",
					"$(inherited)",
				);
				GCC_C_LANGUAGE_STANDARD = gnu99;
				GCC_WARN_64_TO_32_BIT_CONVERSION = YES;
				GCC_WARN_ABOUT_RETURN_TYPE = YES_ERROR;
				GCC_WARN_UNDECLARED_SELECTOR = YES;
				GCC_WARN_UNINITIALIZED_AUTOS = YES_AGGRESSIVE;
				GCC_WARN_UNUSED_FUNCTION = YES;
				INFOPLIST_FILE = UITests/Info.plist;
				IPHONEOS_DEPLOYMENT_TARGET = 8.1;
				LD_RUNPATH_SEARCH_PATHS = "$(inherited) @executable_path/Frameworks @loader_path/Frameworks";
				MTL_ENABLE_DEBUG_INFO = NO;
				PRODUCT_NAME = "$(TARGET_NAME)";
				TEST_HOST = "$(BUILT_PRODUCTS_DIR)/WordPress.app/WordPress";
			};
			name = Distribution;
		};
/* End XCBuildConfiguration section */

/* Begin XCConfigurationList section */
		1D6058960D05DD3E006BFB54 /* Build configuration list for PBXNativeTarget "WordPress" */ = {
			isa = XCConfigurationList;
			buildConfigurations = (
				1D6058940D05DD3E006BFB54 /* Debug */,
				1D6058950D05DD3E006BFB54 /* Release */,
				93DEAA9E182D567A004E34D1 /* Release-Internal */,
				2F30B4C20E342FDF00211B15 /* Distribution */,
			);
			defaultConfigurationIsVisible = 0;
			defaultConfigurationName = Release;
		};
		93E5284D19A7741A003A1A9C /* Build configuration list for PBXNativeTarget "WordPressTodayWidget" */ = {
			isa = XCConfigurationList;
			buildConfigurations = (
				93E5284919A7741A003A1A9C /* Debug */,
				93E5284A19A7741A003A1A9C /* Release */,
				93E5284B19A7741A003A1A9C /* Release-Internal */,
				93E5284C19A7741A003A1A9C /* Distribution */,
			);
			defaultConfigurationIsVisible = 0;
			defaultConfigurationName = Release;
		};
		A279580C198819DE0031C6A3 /* Build configuration list for PBXAggregateTarget "OCLint" */ = {
			isa = XCConfigurationList;
			buildConfigurations = (
				A2795808198819DE0031C6A3 /* Debug */,
				A2795809198819DE0031C6A3 /* Release */,
				A279580A198819DE0031C6A3 /* Release-Internal */,
				A279580B198819DE0031C6A3 /* Distribution */,
			);
			defaultConfigurationIsVisible = 0;
			defaultConfigurationName = Release;
		};
		C01FCF4E08A954540054247B /* Build configuration list for PBXProject "WordPress" */ = {
			isa = XCConfigurationList;
			buildConfigurations = (
				C01FCF4F08A954540054247B /* Debug */,
				C01FCF5008A954540054247B /* Release */,
				93DEAA9D182D567A004E34D1 /* Release-Internal */,
				2F30B4C10E342FDF00211B15 /* Distribution */,
			);
			defaultConfigurationIsVisible = 0;
			defaultConfigurationName = Release;
		};
		E16AB93D14D978240047A2E5 /* Build configuration list for PBXNativeTarget "WordPressTest" */ = {
			isa = XCConfigurationList;
			buildConfigurations = (
				E16AB93914D978240047A2E5 /* Debug */,
				E16AB93A14D978240047A2E5 /* Release */,
				93DEAAA0182D567A004E34D1 /* Release-Internal */,
				E16AB93B14D978240047A2E5 /* Distribution */,
			);
			defaultConfigurationIsVisible = 0;
			defaultConfigurationName = Release;
		};
		FFC3F6F51B0DBF1000EFC359 /* Build configuration list for PBXAggregateTarget "UpdatePlistPreprocessor" */ = {
			isa = XCConfigurationList;
			buildConfigurations = (
				FFC3F6F61B0DBF1000EFC359 /* Debug */,
				FFC3F6F71B0DBF1000EFC359 /* Release */,
				FFC3F6F81B0DBF1000EFC359 /* Release-Internal */,
				FFC3F6F91B0DBF1000EFC359 /* Distribution */,
			);
			defaultConfigurationIsVisible = 0;
			defaultConfigurationName = Release;
		};
		FFF96F8E19EBE7FB00DFC821 /* Build configuration list for PBXNativeTarget "UITests" */ = {
			isa = XCConfigurationList;
			buildConfigurations = (
				FFF96F8A19EBE7FB00DFC821 /* Debug */,
				FFF96F8B19EBE7FB00DFC821 /* Release */,
				FFF96F8C19EBE7FB00DFC821 /* Release-Internal */,
				FFF96F8D19EBE7FB00DFC821 /* Distribution */,
			);
			defaultConfigurationIsVisible = 0;
			defaultConfigurationName = Release;
		};
/* End XCConfigurationList section */

/* Begin XCVersionGroup section */
		E125443B12BF5A7200D87A0A /* WordPress.xcdatamodeld */ = {
			isa = XCVersionGroup;
			children = (
				FFC6ADE11B56F58B002F3C84 /* WordPress 36.xcdatamodel */,
				B5D607D71B55E1E900C65DF9 /* WordPress 35.xcdatamodel */,
				FFE3B2C81B38081700E9F1E0 /* WordPress 34.xcdatamodel */,
				E1D86E671B2B406600DD2192 /* WordPress 33.xcdatamodel */,
				316B99031B205AFB007963EF /* WordPress 32.xcdatamodel */,
				5DF7F7721B222068003A05C8 /* WordPress 31.xcdatamodel */,
				E1939C671B15B4D2001AFEF7 /* WordPress 30.xcdatamodel */,
				5D91D9021AE1AD12000BF163 /* WordPress 29.xcdatamodel */,
				B54810F61AA656B40081B54D /* WordPress 28.xcdatamodel */,
				5D784E741A80430D005D7388 /* WordPress 27.xcdatamodel */,
				31CCB9FD1A52ED0A00BA0733 /* WordPress 26.xcdatamodel */,
				31FA16CC1A49B3C0003E1887 /* WordPress 25.xcdatamodel */,
				93652B811A006C96006A4C47 /* WordPress 24.xcdatamodel */,
				9363113D19F9DE0700B0C739 /* WordPress 23.xcdatamodel */,
				937D9A0C19F83744007B9D5F /* WordPress 22.xcdatamodel */,
				5D229A78199AB74F00685123 /* WordPress 21.xcdatamodel */,
				DA67DF58196D8F6A005B5BC8 /* WordPress 20.xcdatamodel */,
				B5B63F3F19621A9F001601C3 /* WordPress 19.xcdatamodel */,
				5D6CF8B4193BD96E0041D28F /* WordPress 18.xcdatamodel */,
				5DB6D8F618F5DA6300956529 /* WordPress 17.xcdatamodel */,
				5DA5BF4B18E331D8005F11F9 /* WordPress 16.xcdatamodel */,
				A284044518BFE7F300D982B6 /* WordPress 15.xcdatamodel */,
				93460A36189D5091000E26CE /* WordPress 14.xcdatamodel */,
				C52812131832E071008931FD /* WordPress 13.xcdatamodel */,
				5D42A3BB175E686F005CFF05 /* WordPress 12.xcdatamodel */,
				E17B98E7171FFB450073E30D /* WordPress 11.xcdatamodel */,
				FDFB011916B1EA1C00F589A8 /* WordPress 10.xcdatamodel */,
				E1874BFE161C5DBC0058BDC4 /* WordPress 7.xcdatamodel */,
				E1C807471696F72E00E545A6 /* WordPress 9.xcdatamodel */,
				E115F2D116776A2900CCF00D /* WordPress 8.xcdatamodel */,
				FD374343156CF4B800BAB5B5 /* WordPress 6.xcdatamodel */,
				E1472EF915344A2A00D08657 /* WordPress 5.xcdatamodel */,
				FD0D42C11499F31700F5E115 /* WordPress 4.xcdatamodel */,
				E19BF8F913CC69E7004753FE /* WordPress 3.xcdatamodel */,
				8350E15911D28B4A00A7B073 /* WordPress.xcdatamodel */,
				E125443D12BF5A7200D87A0A /* WordPress 2.xcdatamodel */,
			);
			currentVersion = FFC6ADE11B56F58B002F3C84 /* WordPress 36.xcdatamodel */;
			name = WordPress.xcdatamodeld;
			path = Classes/WordPress.xcdatamodeld;
			sourceTree = "<group>";
			versionGroupType = wrapper.xcdatamodel;
		};
/* End XCVersionGroup section */
	};
	rootObject = 29B97313FDCFA39411CA2CEA /* Project object */;
}<|MERGE_RESOLUTION|>--- conflicted
+++ resolved
@@ -2178,11 +2178,6 @@
 				93069F581762410B000C966D /* ActivityLogDetailViewController.m */,
 				93069F54176237A4000C966D /* ActivityLogViewController.h */,
 				93069F55176237A4000C966D /* ActivityLogViewController.m */,
-<<<<<<< HEAD
-=======
-				37B7924B16768FCB0021B3A4 /* NotificationSettingsViewController.h */,
-				37B7924C16768FCB0021B3A4 /* NotificationSettingsViewController.m */,
->>>>>>> 2eabe081
 				E1AB07AB1578D34300D6AD64 /* SettingsViewController.h */,
 				E1AB07AC1578D34300D6AD64 /* SettingsViewController.m */,
 				93027BB61758332300483FFD /* SupportViewController.h */,
@@ -3622,11 +3617,7 @@
 				2FAE970D0E33B21600CA8540 /* xhtmlValidatorTemplate.xhtml in Resources */,
 				931DF4D618D09A2F00540BDD /* InfoPlist.strings in Resources */,
 				B558541419631A1000FAF6C3 /* Notifications.storyboard in Resources */,
-<<<<<<< HEAD
-				2906F813110CDA8900169D56 /* EditCommentViewController.xib in Resources */,
 				B5F995A01B59708C00AB0B3E /* NotificationSettingsViewController.xib in Resources */,
-=======
->>>>>>> 2eabe081
 				5DFA7EC81AF814E40072023B /* PageListTableViewCell.xib in Resources */,
 				B5C66B781ACF073900F68370 /* NoteBlockImageTableViewCell.xib in Resources */,
 				45C73C25113C36F70024D0D2 /* MainWindow-iPad.xib in Resources */,
