--- conflicted
+++ resolved
@@ -3643,11 +3643,7 @@
 					"-l\"z\"",
 				);
 				PRODUCT_NAME = WordPress;
-<<<<<<< HEAD
-				PROVISIONING_PROFILE = "a80fedb8-bd98-4044-ab3c-054562f53a14";
-=======
 				PROVISIONING_PROFILE = "3851eadd-462c-4340-92e0-7a60064f4cc8";
->>>>>>> 7db0f30b
 				SWIFT_INCLUDE_PATHS = "";
 				SWIFT_OBJC_BRIDGING_HEADER = "Classes/System/WordPress-Bridging-Header.h";
 				SWIFT_OPTIMIZATION_LEVEL = "-Onone";
@@ -3921,11 +3917,7 @@
 				LD_RUNPATH_SEARCH_PATHS = "$(inherited) @executable_path/Frameworks @executable_path/../../Frameworks";
 				MTL_ENABLE_DEBUG_INFO = YES;
 				PRODUCT_NAME = "$(TARGET_NAME)";
-<<<<<<< HEAD
-				PROVISIONING_PROFILE = "7759d053-6f54-492f-9e5a-a61fcf1bd6f2";
-=======
 				PROVISIONING_PROFILE = "cac60532-0b3d-4388-8588-538f1c96a598";
->>>>>>> 7db0f30b
 				SKIP_INSTALL = YES;
 				SWIFT_OBJC_BRIDGING_HEADER = "WordPressTodayWidget/WordPressTodayWidget-Bridging-Header.h";
 				SWIFT_OPTIMIZATION_LEVEL = "-Onone";
