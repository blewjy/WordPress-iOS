--- conflicted
+++ resolved
@@ -73,10 +73,7 @@
 		5903AE1B19B60A98009D5354 /* WPButtonForNavigationBar.m in Sources */ = {isa = PBXBuildFile; fileRef = 5903AE1A19B60A98009D5354 /* WPButtonForNavigationBar.m */; };
 		591A428C1A6DC1B0003807A6 /* WPBackgroundDimmerView.m in Sources */ = {isa = PBXBuildFile; fileRef = 591A428B1A6DC1B0003807A6 /* WPBackgroundDimmerView.m */; };
 		591A428F1A6DC6F2003807A6 /* WPGUIConstants.m in Sources */ = {isa = PBXBuildFile; fileRef = 591A428E1A6DC6F2003807A6 /* WPGUIConstants.m */; };
-<<<<<<< HEAD
 		5926E1E31AC4468300964783 /* WPCrashlytics.m in Sources */ = {isa = PBXBuildFile; fileRef = 5926E1E21AC4468300964783 /* WPCrashlytics.m */; };
-=======
->>>>>>> cd86791c
 		5948AD0E1AB734F2006E8882 /* WPAppAnalytics.m in Sources */ = {isa = PBXBuildFile; fileRef = 5948AD0D1AB734F2006E8882 /* WPAppAnalytics.m */; };
 		5948AD111AB73D19006E8882 /* WPAppAnalyticsTests.m in Sources */ = {isa = PBXBuildFile; fileRef = 5948AD101AB73D19006E8882 /* WPAppAnalyticsTests.m */; };
 		594DB2951AB891A200E2E456 /* WPUserAgent.m in Sources */ = {isa = PBXBuildFile; fileRef = 594DB2941AB891A200E2E456 /* WPUserAgent.m */; };
@@ -630,11 +627,8 @@
 		591A428B1A6DC1B0003807A6 /* WPBackgroundDimmerView.m */ = {isa = PBXFileReference; fileEncoding = 4; lastKnownFileType = sourcecode.c.objc; path = WPBackgroundDimmerView.m; sourceTree = "<group>"; };
 		591A428D1A6DC6F2003807A6 /* WPGUIConstants.h */ = {isa = PBXFileReference; fileEncoding = 4; lastKnownFileType = sourcecode.c.h; path = WPGUIConstants.h; sourceTree = "<group>"; };
 		591A428E1A6DC6F2003807A6 /* WPGUIConstants.m */ = {isa = PBXFileReference; fileEncoding = 4; lastKnownFileType = sourcecode.c.objc; path = WPGUIConstants.m; sourceTree = "<group>"; };
-<<<<<<< HEAD
 		5926E1E11AC4468300964783 /* WPCrashlytics.h */ = {isa = PBXFileReference; fileEncoding = 4; lastKnownFileType = sourcecode.c.h; path = WPCrashlytics.h; sourceTree = "<group>"; };
 		5926E1E21AC4468300964783 /* WPCrashlytics.m */ = {isa = PBXFileReference; fileEncoding = 4; lastKnownFileType = sourcecode.c.objc; path = WPCrashlytics.m; sourceTree = "<group>"; };
-=======
->>>>>>> cd86791c
 		5948AD0C1AB734F2006E8882 /* WPAppAnalytics.h */ = {isa = PBXFileReference; fileEncoding = 4; lastKnownFileType = sourcecode.c.h; path = WPAppAnalytics.h; sourceTree = "<group>"; };
 		5948AD0D1AB734F2006E8882 /* WPAppAnalytics.m */ = {isa = PBXFileReference; fileEncoding = 4; lastKnownFileType = sourcecode.c.objc; path = WPAppAnalytics.m; sourceTree = "<group>"; };
 		5948AD101AB73D19006E8882 /* WPAppAnalyticsTests.m */ = {isa = PBXFileReference; fileEncoding = 4; lastKnownFileType = sourcecode.c.objc; path = WPAppAnalyticsTests.m; sourceTree = "<group>"; };
